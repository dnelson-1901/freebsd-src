--- conflicted
+++ resolved
@@ -1348,16 +1348,11 @@
 ITOOLS=	[ awk cap_mkdb cat chflags chmod chown cmp cp \
 	date echo egrep find grep id install ${_install-info} \
 	ln make mkdir mtree mv pwd_mkdb \
-<<<<<<< HEAD
-	rm sed services_mkdb sh sort strip llvm-strip ${_sysctl} test time true uname wc \
-	${_zoneinfo} ${LOCAL_ITOOLS}
-=======
-	rm sed services_mkdb sh sort strip ${_sysctl} test time true uname wc
+	rm sed services_mkdb sh sort strip llvm-strip ${_sysctl} test time true uname wc
 
 .if ${MK_ZONEINFO} != "no"
 ITOOLS+=tzsetup
 .endif
->>>>>>> 13262b07
 
 # Needed for share/man
 .if ${MK_MAN_UTILS} != "no"

#
#
# Make command line options:
#	-DNO_CLEANDIR run ${MAKE} clean, instead of ${MAKE} cleandir
#	-DNO_CLEAN do not clean at all
#	-DDB_FROM_SRC use the user/group databases in src/etc instead of
#	    the system database when installing.
#	-DNO_SHARE do not go into share subdir
#	-DKERNFAST define NO_KERNEL{CONFIG,CLEAN,OBJ}
#	-DNO_KERNELCONFIG do not run config in ${MAKE} buildkernel
#	-DNO_KERNELCLEAN do not run ${MAKE} clean in ${MAKE} buildkernel
#	-DNO_KERNELOBJ do not run ${MAKE} obj in ${MAKE} buildkernel
#	-DNO_ROOT install without using root privilege
#	-DWITHOUT_CTF do not run the DTrace CTF conversion tools on built objects
#	LOCAL_DIRS="list of dirs" to add additional dirs to the SUBDIR list
#	LOCAL_ITOOLS="list of tools" to add additional tools to the ITOOLS list
#	LOCAL_LIB_DIRS="list of dirs" to add additional dirs to libraries target
#	LOCAL_MTREE="list of mtree files" to process to allow local directories
#	    to be created before files are installed
#	LOCAL_LEGACY_DIRS="list of dirs" to add additional dirs to the legacy
#	    target
#	LOCAL_BSTOOL_DIRS="list of dirs" to add additional dirs to the
#	    bootstrap-tools target
#	LOCAL_TOOL_DIRS="list of dirs" to add additional dirs to the build-tools
#	    target
#	LOCAL_XTOOL_DIRS="list of dirs" to add additional dirs to the
#	    cross-tools target
#	METALOG="path to metadata log" to write permission and ownership
#	    when NO_ROOT is set.  (default: ${DESTDIR}/${DISTDIR}/METALOG,
#           check /etc/make.conf for DISTDIR)
#	TARGET="machine" to crossbuild world for a different machine type
#	TARGET_ARCH= may be required when a TARGET supports multiple endians
#	BUILDENV_SHELL= shell to launch for the buildenv target (def:${SHELL})
#	WORLD_FLAGS= additional flags to pass to make(1) during buildworld
#	KERNEL_FLAGS= additional flags to pass to make(1) during buildkernel
#	SUBDIR_OVERRIDE="list of dirs" to build rather than everything.
#	    All libraries and includes, and some build tools will still build.

#
# The intended user-driven targets are:
# buildworld  - rebuild *everything*, including glue to help do upgrades
# installworld- install everything built by "buildworld"
# checkworld  - run test suite on installed world
# doxygen     - build API documentation of the kernel
#
# Standard targets (not defined here) are documented in the makefiles in
# /usr/share/mk.  These include:
#		obj depend all install clean cleandepend cleanobj

.if !defined(TARGET) || !defined(TARGET_ARCH)
.error Both TARGET and TARGET_ARCH must be defined.
.endif

.if make(showconfig) || make(test-system-*)
_MKSHOWCONFIG=	t
.endif

SRCDIR?=	${.CURDIR}
LOCALBASE?=	/usr/local
TIME_ENV ?= time env

.include "share/mk/src.tools.mk"

# Cross toolchain changes must be in effect before bsd.compiler.mk
# so that gets the right CC, and pass CROSS_TOOLCHAIN to submakes.
.if defined(CROSS_TOOLCHAIN)
.if exists(${LOCALBASE}/share/toolchains/${CROSS_TOOLCHAIN}.mk)
.include "${LOCALBASE}/share/toolchains/${CROSS_TOOLCHAIN}.mk"
.elif exists(${CROSS_TOOLCHAIN})
.include "${CROSS_TOOLCHAIN}"
.else
.error CROSS_TOOLCHAIN ${CROSS_TOOLCHAIN} not found
.endif
CROSSENV+=CROSS_TOOLCHAIN="${CROSS_TOOLCHAIN}"
.elif defined(UNIVERSE_TOOLCHAIN)
UNIVERSE_TOOLCHAIN_PATH?=${HOST_OBJTOP}/tmp/usr/bin
XCC?="${UNIVERSE_TOOLCHAIN_PATH}/cc"
XCXX?="${UNIVERSE_TOOLCHAIN_PATH}/c++"
XCPP?="${UNIVERSE_TOOLCHAIN_PATH}/cpp"
XLD?="${UNIVERSE_TOOLCHAIN_PATH}/ld"
.endif
.if defined(CROSS_TOOLCHAIN_PREFIX)
CROSS_COMPILER_PREFIX?=${CROSS_TOOLCHAIN_PREFIX}
.endif

XCOMPILERS=	CC CXX CPP
.for COMPILER in ${XCOMPILERS}
.if defined(CROSS_COMPILER_PREFIX)
X${COMPILER}?=	${CROSS_COMPILER_PREFIX}${${COMPILER}}
.else
X${COMPILER}?=	${${COMPILER}}
.endif
.endfor
# If a full path to an external cross compiler is given, don't build
# a cross compiler.
.if ${XCC:N${CCACHE_BIN}:M/*}
MK_CLANG_BOOTSTRAP=	no
# Make sure sub-makes see the option as disabled so the hack in bsd.sys.mk to
# work around incompatible headers in Clang's resource directory is enabled.
.MAKEOVERRIDES+=	MK_CLANG_BOOTSTRAP
.endif

# Pull in compiler metadata from buildworld/toolchain if possible to avoid
# running CC from bsd.compiler.mk.
.if make(installworld) || make(install) || make(distributeworld) || \
    make(stageworld)
.-include "${OBJTOP}/toolchain-metadata.mk"
.if !defined(_LOADED_TOOLCHAIN_METADATA)
.error A build is required first.  You may have the wrong MAKEOBJDIRPREFIX set.
.endif
.endif

# Pull in COMPILER_TYPE and COMPILER_FREEBSD_VERSION early. Pull it from the
# tree to be friendlier to foreign OS builds. It's safe to do so unconditionally
# here since we will always have the right make, unlike in src/Makefile
# Don't include bsd.linker.mk yet until XBINUTILS is handled (after src.opts.mk)
_NO_INCLUDE_LINKERMK=	t
# We also want the X_COMPILER* variables if we are using an external toolchain.
_WANT_TOOLCHAIN_CROSS_VARS=	t
.include "share/mk/bsd.compiler.mk"
.undef _NO_INCLUDE_LINKERMK
.undef _WANT_TOOLCHAIN_CROSS_VARS
# src.opts.mk depends on COMPILER_FEATURES
.include "share/mk/src.opts.mk"

.if ${TARGET} == ${MACHINE}
TARGET_CPUTYPE?=${CPUTYPE}
.else
TARGET_CPUTYPE?=
.endif
.if !empty(TARGET_CPUTYPE)
_TARGET_CPUTYPE=${TARGET_CPUTYPE}
.else
_TARGET_CPUTYPE=dummy
.endif
.if ${TARGET} == "arm"
.if ${TARGET_CPUTYPE:M*soft*} == ""
TARGET_TRIPLE_ABI=	gnueabihf
.else
TARGET_TRIPLE_ABI=	gnueabi
.endif
.endif
MACHINE_TRIPLE_ABI?=	unknown
MACHINE_TRIPLE?=${MACHINE_ARCH:S/amd64/x86_64/}-${MACHINE_TRIPLE_ABI}-freebsd${OS_REVISION}
TARGET_TRIPLE_ABI?=	unknown
TARGET_TRIPLE?=	${TARGET_ARCH:S/amd64/x86_64/}-${TARGET_TRIPLE_ABI}-freebsd${OS_REVISION}
KNOWN_ARCHES?=	aarch64/arm64 \
		amd64 \
		armv7/arm \
		i386 \
		powerpc \
		powerpc64/powerpc \
		powerpc64le/powerpc \
		powerpcspe/powerpc \
		riscv64/riscv

.if ${TARGET} == ${TARGET_ARCH}
_t=		${TARGET}
.else
_t=		${TARGET_ARCH}/${TARGET}
.endif
.for _t in ${_t}
.if empty(KNOWN_ARCHES:M${_t})
.error Unknown target ${TARGET_ARCH}:${TARGET}.
.endif
.endfor

.if ${TARGET_ARCH} == "amd64"
LIBCOMPAT_INCLUDE_DIRS+= i386
.elif ${TARGET_ARCH} == "aarch64"
LIBCOMPAT_INCLUDE_DIRS+= arm
.endif

.if !defined(_MKSHOWCONFIG)
.if ((defined(X_COMPILER_TYPE) && ${X_COMPILER_TYPE} == "gcc") || \
     (!defined(X_COMPILER_TYPE) && ${COMPILER_TYPE} == "gcc"))
.if ${TARGET} == "arm"
_GCC_BROKEN="https://reviews.freebsd.org/D36754"
.endif
.if ${TARGET_ARCH} == "powerpc"
_GCC_BROKEN=Missing atomic builtins in libc++.
.endif
.if ${TARGET_ARCH:Mpowerpc64*}
_GCC_BROKEN=libsys.so.7.full has a LOAD segment with RWX permissions.
.endif
.if ${TARGET} == "riscv"
_GCC_BROKEN=boot code linker script issues.
.endif
.if defined(_GCC_BROKEN)
.warning Target ${TARGET} is broken with GCC: ${_GCC_BROKEN}
.if defined(TRY_GCC_BROKEN)
.warning Trying build anyway.
.else
.error Avoiding broken build.  Define TRY_GCC_BROKEN to try anyway.
.endif
.endif
.endif
.endif

.if ${.MAKE.OS} != "FreeBSD"
CROSSBUILD_HOST=${.MAKE.OS}
.if ${.MAKE.OS} != "Linux" && ${.MAKE.OS} != "Darwin"
.warning Unsupported crossbuild system: ${.MAKE.OS}. Build will probably fail!
.endif
# We need to force NO_ROOT/DB_FROM_SRC builds when building on other operating
# systems since the BSD.foo.dist specs contain users and groups that do not
# exist by default on a Linux/MacOS system.
NO_ROOT:=	1
DB_FROM_SRC:=	1
.export NO_ROOT
.endif

# If all targets are disabled for system llvm then don't expect it to work
# for cross-builds.
.if !defined(TOOLS_PREFIX) && ${MK_LLVM_TARGET_ALL} == "no" && \
    ${MACHINE} != ${TARGET} && ${MACHINE_ARCH} != ${TARGET_ARCH} && \
    !make(showconfig)
MK_SYSTEM_COMPILER=	no
MK_SYSTEM_LINKER=	no
.endif

# Handle external binutils.
.if defined(CROSS_TOOLCHAIN_PREFIX)
CROSS_BINUTILS_PREFIX?=${CROSS_TOOLCHAIN_PREFIX}
.endif
XBINUTILS=	AS AR ELFCTL LD NM OBJCOPY RANLIB SIZE STRINGS STRIPBIN
.for BINUTIL in ${XBINUTILS}
.if defined(CROSS_BINUTILS_PREFIX) && \
    exists(${CROSS_BINUTILS_PREFIX}/${${BINUTIL}})
X${BINUTIL}?=	${CROSS_BINUTILS_PREFIX:C,/*$,,}/${${BINUTIL}}
.else
X${BINUTIL}?=	${${BINUTIL}}
.endif
.endfor

# If a full path to an external linker is given, don't build lld.
.if ${XLD:M/*}
MK_LLD_BOOTSTRAP=	no
.endif

# We also want the X_LINKER* variables if we are using an external toolchain.
_WANT_TOOLCHAIN_CROSS_VARS=	t
.include "share/mk/bsd.linker.mk"
.undef _WANT_TOOLCHAIN_CROSS_VARS

# Begin WITH_SYSTEM_COMPILER / WITH_SYSTEM_LD

# WITH_SYSTEM_COMPILER - Pull in needed values and make a decision.

# Check if there is a local compiler that can satisfy as an external compiler.
# Which compiler is expected to be used?
.if ${MK_CLANG_BOOTSTRAP} == "yes"
WANT_COMPILER_TYPE=	clang
.else
WANT_COMPILER_TYPE=
.endif

.if !defined(WANT_COMPILER_FREEBSD_VERSION) && !make(showconfig) && \
    !make(test-system-linker)
.if ${WANT_COMPILER_TYPE} == "clang"
WANT_COMPILER_FREEBSD_VERSION_FILE= lib/clang/freebsd_cc_version.h
WANT_COMPILER_FREEBSD_VERSION!= \
	awk '$$2 == "FREEBSD_CC_VERSION" {printf("%d\n", $$3)}' \
	${SRCDIR}/${WANT_COMPILER_FREEBSD_VERSION_FILE} || echo unknown
WANT_COMPILER_VERSION_FILE= lib/clang/include/clang/Basic/Version.inc
WANT_COMPILER_VERSION!= \
	awk '$$2 == "CLANG_VERSION" {split($$3, a, "."); print a[1] * 10000 + a[2] * 100 + a[3]}' \
	${SRCDIR}/${WANT_COMPILER_VERSION_FILE} || echo unknown
.endif
.export WANT_COMPILER_FREEBSD_VERSION WANT_COMPILER_VERSION
.endif	# !defined(WANT_COMPILER_FREEBSD_VERSION)

# It needs to be the same revision as we would build for the bootstrap.
# If the expected vs CC is different then we can't skip.
# GCC cannot be used for cross-arch yet.  For clang we pass -target later if
# TARGET_ARCH!=MACHINE_ARCH.
.if ${MK_SYSTEM_COMPILER} == "yes" && \
    defined(WANT_COMPILER_FREEBSD_VERSION) && \
    ${MK_CLANG_BOOTSTRAP} == "yes" && \
    !make(xdev*) && \
    ${X_COMPILER_TYPE} == ${WANT_COMPILER_TYPE} && \
    (${X_COMPILER_TYPE} == "clang" || ${TARGET_ARCH} == ${MACHINE_ARCH}) && \
    ${X_COMPILER_VERSION} == ${WANT_COMPILER_VERSION} && \
    ${X_COMPILER_FREEBSD_VERSION} == ${WANT_COMPILER_FREEBSD_VERSION}
# Everything matches, disable the bootstrap compiler.
MK_CLANG_BOOTSTRAP=	no
USING_SYSTEM_COMPILER=	yes
.endif	# ${WANT_COMPILER_TYPE} == ${COMPILER_TYPE}

# WITH_SYSTEM_LD - Pull in needed values and make a decision.

# Check if there is a local linker that can satisfy as an external linker.
# Which linker is expected to be used?
.if ${MK_LLD_BOOTSTRAP} == "yes"
WANT_LINKER_TYPE=		lld
.else
WANT_LINKER_TYPE=
.endif

.if !defined(WANT_LINKER_FREEBSD_VERSION) && !make(showconfig) && \
    !make(test-system-compiler)
.if ${WANT_LINKER_TYPE} == "lld"
WANT_LINKER_FREEBSD_VERSION_FILE= lib/clang/include/lld/Common/Version.inc
WANT_LINKER_FREEBSD_VERSION!= \
	awk '$$2 == "LLD_FREEBSD_VERSION" {print $$3}' \
	${SRCDIR}/${WANT_LINKER_FREEBSD_VERSION_FILE} || echo unknown
WANT_LINKER_VERSION_FILE= lib/clang/include/lld/Common/Version.inc
WANT_LINKER_VERSION!= \
	awk '$$2 == "LLD_VERSION_STRING" {gsub("\"", "", $$3); split($$3, a, "."); print a[1] * 10000 + a[2] * 100 + a[3]}' \
	${SRCDIR}/${WANT_LINKER_VERSION_FILE} || echo unknown
.else
WANT_LINKER_FREEBSD_VERSION_FILE=
WANT_LINKER_FREEBSD_VERSION=
.endif
.export WANT_LINKER_FREEBSD_VERSION WANT_LINKER_VERSION
.endif	# !defined(WANT_LINKER_FREEBSD_VERSION)

.if ${MK_SYSTEM_LINKER} == "yes" && \
    defined(WANT_LINKER_FREEBSD_VERSION) && \
    (${MK_LLD_BOOTSTRAP} == "yes") && \
    !make(xdev*) && \
    ${X_LINKER_TYPE} == ${WANT_LINKER_TYPE} && \
    ${X_LINKER_VERSION} == ${WANT_LINKER_VERSION} && \
    ${X_LINKER_FREEBSD_VERSION} == ${WANT_LINKER_FREEBSD_VERSION}
# Everything matches, disable the bootstrap linker.
MK_LLD_BOOTSTRAP=	no
USING_SYSTEM_LINKER=	yes
.endif	# ${WANT_LINKER_TYPE} == ${LINKER_TYPE}

# WITH_SYSTEM_COMPILER / WITH_SYSTEM_LINKER - Handle defaults and debug.
USING_SYSTEM_COMPILER?=	no
USING_SYSTEM_LINKER?=	no

TEST_SYSTEM_COMPILER_VARS= \
	USING_SYSTEM_COMPILER MK_SYSTEM_COMPILER \
	MK_CROSS_COMPILER MK_CLANG_BOOTSTRAP \
	WANT_COMPILER_TYPE WANT_COMPILER_VERSION WANT_COMPILER_VERSION_FILE \
	WANT_COMPILER_FREEBSD_VERSION WANT_COMPILER_FREEBSD_VERSION_FILE \
	CC COMPILER_TYPE COMPILER_FEATURES COMPILER_VERSION \
	COMPILER_FREEBSD_VERSION \
	XCC X_COMPILER_TYPE X_COMPILER_FEATURES X_COMPILER_VERSION \
	X_COMPILER_FREEBSD_VERSION
TEST_SYSTEM_LINKER_VARS= \
	USING_SYSTEM_LINKER MK_SYSTEM_LINKER \
	MK_LLD_BOOTSTRAP \
	WANT_LINKER_TYPE WANT_LINKER_VERSION WANT_LINKER_VERSION_FILE \
	WANT_LINKER_FREEBSD_VERSION WANT_LINKER_FREEBSD_VERSION_FILE \
	LD LINKER_TYPE LINKER_FEATURES LINKER_VERSION \
	LINKER_FREEBSD_VERSION \
	XLD X_LINKER_TYPE X_LINKER_FEATURES X_LINKER_VERSION \
	X_LINKER_FREEBSD_VERSION

.for _t in compiler linker
test-system-${_t}: .PHONY
.for v in ${TEST_SYSTEM_${_t:tu}_VARS}
	${_+_}@printf "%-35s= %s\n" "${v}" "${${v}}"
.endfor
.endfor
.if (make(buildworld) || make(buildkernel) || make(kernel-toolchain) || \
    make(toolchain) || make(_cross-tools))
.if ${USING_SYSTEM_COMPILER} == "yes"
.info SYSTEM_COMPILER: Determined that CC=${CC} matches the source tree.  Not bootstrapping a cross-compiler.
.else
.info SYSTEM_COMPILER: ${.newline}\
Determined that CC=${CC} does NOT match the source tree. ${.newline}\
Bootstrapping a cross-compiler. ${.newline}\
MK_SYSTEM_COMPILER(yes) -> ${MK_SYSTEM_COMPILER} ${.newline}\
TARGET_ARCH==MACHINE_ARCH -> ${TARGET_ARCH} == ${MACHINE_ARCH} ${.newline}\
COMPILER_VERSION==WANT_COMPILER_VERSION -> ${COMPILER_VERSION} == ${WANT_COMPILER_VERSION} ${.newline}\
COMPILER_FREEBSD_VERSION==WANT_COMPILER_FREEBSD_VERSION -> ${COMPILER_FREEBSD_VERSION} == ${WANT_COMPILER_FREEBSD_VERSION}
.if ${MK_CLANG_BOOTSTRAP} == "yes"
.info SYSTEM_COMPILER: libclang will be built for bootstrapping a cross-compiler.
.endif
.endif
.if ${USING_SYSTEM_LINKER} == "yes"
.info SYSTEM_LINKER: Determined that LD=${LD} matches the source tree.  Not bootstrapping a cross-linker.
.elif ${MK_LLD_BOOTSTRAP} == "yes"
.info SYSTEM_LINKER: libclang will be built for bootstrapping a cross-linker.
.endif
.endif

# End WITH_SYSTEM_COMPILER / WITH_SYSTEM_LD

# Store some compiler metadata for use in installworld where we don't
# want to invoke CC at all.
_TOOLCHAIN_METADATA_VARS=	COMPILER_VERSION \
				COMPILER_TYPE \
				COMPILER_FEATURES \
				COMPILER_FREEBSD_VERSION \
				COMPILER_RESOURCE_DIR \
				LINKER_VERSION \
				LINKER_FEATURES \
				LINKER_TYPE \
				LINKER_FREEBSD_VERSION
toolchain-metadata.mk: .PHONY .META
	@: > ${.TARGET}
	@echo ".info Using cached toolchain metadata from build at $$(hostname) on $$(date)" \
	    > ${.TARGET}
	@echo "_LOADED_TOOLCHAIN_METADATA=t" >> ${.TARGET}
.for v in ${_TOOLCHAIN_METADATA_VARS}
	@echo "${v}=${${v}}" >> ${.TARGET}
	@echo "X_${v}=${X_${v}}" >> ${.TARGET}
.endfor
	@echo ".export ${_TOOLCHAIN_METADATA_VARS}" >> ${.TARGET}
	@echo ".export ${_TOOLCHAIN_METADATA_VARS:C,^,X_,}" >> ${.TARGET}


# We must do lib/ and libexec/ before bin/ in case of a mid-install error to
# keep the users system reasonably usable.  For static->dynamic root upgrades,
# we don't want to install a dynamic binary without rtld and the needed
# libraries.  More commonly, for dynamic root, we don't want to install a
# binary that requires a newer library version that hasn't been installed yet.
# This ordering is not a guarantee though.  The only guarantee of a working
# system here would require fine-grained ordering of all components based
# on their dependencies.
.if !empty(SUBDIR_OVERRIDE)
SUBDIR=	${SUBDIR_OVERRIDE}
.else
SUBDIR=	lib libexec
# Add LOCAL_LIB_DIRS, but only if they will not be picked up as a SUBDIR
# of a LOCAL_DIRS directory.  This allows LOCAL_DIRS=foo and
# LOCAL_LIB_DIRS=foo/lib to behave as expected.
.for _DIR in ${LOCAL_DIRS:M*/} ${LOCAL_DIRS:N*/:S|$|/|}
_REDUNDANT_LIB_DIRS+=    ${LOCAL_LIB_DIRS:M${_DIR}*}
.endfor
.for _DIR in ${LOCAL_LIB_DIRS}
.if ${_DIR} == ".WAIT" || (empty(_REDUNDANT_LIB_DIRS:M${_DIR}) && exists(${.CURDIR}/${_DIR}/Makefile))
SUBDIR+=	${_DIR}
.endif
.endfor
.if !defined(NO_ROOT) && (make(installworld) || make(install))
# Ensure libraries are installed before progressing.
SUBDIR+=.WAIT
.endif
SUBDIR+=bin
.if ${MK_CDDL} != "no"
SUBDIR+=cddl
.endif
SUBDIR+=gnu include
.if ${MK_KERBEROS} != "no"
SUBDIR+=kerberos5
.endif
.if ${MK_RESCUE} != "no"
SUBDIR+=rescue
.endif
SUBDIR+=sbin
.if ${MK_CRYPT} != "no"
SUBDIR+=secure
.endif
.if !defined(NO_SHARE)
SUBDIR+=share
.endif
.if ${MK_BOOT} != "no"
SUBDIR+=stand
.endif
SUBDIR+=sys usr.bin usr.sbin
.if ${MK_TESTS} != "no"
SUBDIR+=	tests
.endif

# Local directories are built in parallel with the base system directories.
# Users may insert a .WAIT directive at the beginning or elsewhere within
# the LOCAL_DIRS and LOCAL_LIB_DIRS lists as needed.
.for _DIR in ${LOCAL_DIRS}
.if ${_DIR} == ".WAIT" || exists(${.CURDIR}/${_DIR}/Makefile)
SUBDIR+=	${_DIR}
.endif
.endfor

# We must do etc/ last as it hooks into building the man whatis file
# by calling 'makedb' in share/man.  This is only relevant for
# install/distribute so they build the whatis file after every manpage is
# installed.
.if make(installworld) || make(install)
SUBDIR+=.WAIT
.endif
SUBDIR+=etc

.endif	# !empty(SUBDIR_OVERRIDE)

.if defined(NOCLEAN)
.warning The src.conf WITHOUT_CLEAN option can now be used instead of NOCLEAN.
MK_CLEAN:=	no
.endif
.if defined(NO_CLEAN)
.info The src.conf WITHOUT_CLEAN option can now be used instead of NO_CLEAN.
MK_CLEAN:=	no
.endif
.if defined(NO_CLEANDIR)
CLEANDIR=	clean cleandepend
.else
CLEANDIR=	cleandir
.endif

.if defined(WORLDFAST)
MK_CLEAN:=	no
NO_OBJWALK=	t
.endif

.if ${MK_META_MODE} == "yes"
# If filemon is used then we can rely on the build being incremental-safe.
# The .meta files will also track the build command and rebuild should
# it change.
.if empty(.MAKE.MODE:Mnofilemon)
MK_CLEAN:=	no
.endif
.endif
.if defined(NO_OBJWALK) || ${MK_AUTO_OBJ} == "yes"
NO_OBJWALK=	t
NO_KERNELOBJ=	t
.endif
.if !defined(NO_OBJWALK)
_obj=		obj
.endif

LOCAL_TOOL_DIRS?=
PACKAGEDIR?=	${DESTDIR}/${DISTDIR}

.if empty(SHELL:M*csh*)
BUILDENV_SHELL?=${SHELL}
.else
BUILDENV_SHELL?=/bin/sh
.endif

.if !defined(_MKSHOWCONFIG)
.if !defined(VCS_REVISION) || empty(VCS_REVISION)
.if !defined(SVNVERSION_CMD) || empty(SVNVERSION_CMD)
. for _D in ${PATH:S,:, ,g}
.  if exists(${_D}/svnversion)
SVNVERSION_CMD?=${_D}/svnversion
.  endif
.  if exists(${_D}/svnliteversion)
SVNVERSION_CMD?=${_D}/svnliteversion
.  endif
. endfor
.endif
.if defined(SVNVERSION_CMD) && !empty(SVNVERSION_CMD)
_VCS_REVISION?=	$$(eval ${SVNVERSION_CMD} ${SRCDIR})
. if !empty(_VCS_REVISION)
VCS_REVISION=	$$(echo r${_VCS_REVISION})
.export VCS_REVISION
. endif
.endif
.endif

.if !defined(GIT_CMD) || empty(GIT_CMD)
. for _P in /usr/bin /usr/local/bin
.  if exists(${_P}/git)
GIT_CMD=   ${_P}/git
.  endif
. endfor
.export GIT_CMD
.endif

.if !defined(OSRELDATE)
.if exists(/usr/include/osreldate.h)
OSRELDATE!=	awk '/^\#define[[:space:]]*__FreeBSD_version/ { print $$3 }' \
		/usr/include/osreldate.h
.else
OSRELDATE=	0
.endif
.export OSRELDATE
.endif

# Set VERSION for CTFMERGE to use via the default CTFFLAGS=-L VERSION.
.for _V in BRANCH REVISION TYPE
.if !defined(_${_V})
_${_V}!=	eval $$(awk '/^${_V}=/{print}' ${SRCTOP}/sys/conf/newvers.sh); echo $$${_V}
.export _${_V}
.endif
.endfor
.if !defined(SRCRELDATE)
SRCRELDATE!=	awk '/^\#define[[:space:]]*__FreeBSD_version/ { print $$3 }' \
		${SRCDIR}/sys/sys/param.h
.export SRCRELDATE
.endif
.if !defined(VERSION)
VERSION=	FreeBSD ${_REVISION}-${_BRANCH:C/-p[0-9]+$//} ${TARGET_ARCH} ${SRCRELDATE}
.export VERSION
.endif
MAJOR_REVISION=	${_REVISION:R}

_PKG_REVISION=	${_REVISION}
_STRTIMENOW=	%Y%m%d%H%M%S
_TIMENOW=	${_STRTIMENOW:gmtime}
BRANCH_EXT=
.if ${_BRANCH:MCURRENT*} || ${_BRANCH:MSTABLE*} || ${_BRANCH:MPRERELEASE*}
_PKG_REVISION:= ${MAJOR_REVISION}
BRANCH_EXT=	${MAJOR_REVISION}.snap
EXTRA_REVISION=	.snap${_TIMENOW}
.elif ${_BRANCH:MALPHA*}
BRANCH_EXT=	alpha
EXTRA_REVISION=	.${_BRANCH:C/ALPHA([0-9]+).*/\1/}.${_TIMENOW}
.elif ${_BRANCH:MBETA*}
BRANCH_EXT=	beta
EXTRA_REVISION=	.${_BRANCH:C/BETA([0-9]+).*/\1/}.${_TIMENOW}
.elif ${_BRANCH:MRC*}
BRANCH_EXT=	rc
EXTRA_REVISION=	.rc${_BRANCH:C/RC([0-9]+).*/\1/}.${_TIMENOW}
.elif ${_BRANCH:M*-p*}
EXTRA_REVISION=	p${_BRANCH:C/.*-p([0-9]+$)/\1/}
.endif
.if !defined(PKG_VERSION)
PKG_VERSION:=	${_PKG_REVISION}${EXTRA_REVISION:C/[[:space:]]//g}
.endif
.endif	# !defined(PKG_VERSION)

.if !defined(PKG_TIMESTAMP)
TIMEEPOCHNOW=		%s
SOURCE_DATE_EPOCH=	${TIMEEPOCHNOW:gmtime}
.else
SOURCE_DATE_EPOCH=	${PKG_TIMESTAMP}
.endif

PKG_NAME_PREFIX?=	FreeBSD
PKG_MAINTAINER?=	re@FreeBSD.org
PKG_WWW?=		https://www.FreeBSD.org
.export PKG_NAME_PREFIX
.export PKG_MAINTAINER
.export PKG_WWW

.if !defined(_MKSHOWCONFIG)
_CPUTYPE!=	MAKEFLAGS= CPUTYPE=${_TARGET_CPUTYPE} ${MAKE} -f /dev/null \
		-m ${.CURDIR}/share/mk MK_AUTO_OBJ=no -V CPUTYPE
.if ${_CPUTYPE} != ${_TARGET_CPUTYPE}
.error CPUTYPE global should be set with ?=.
.endif
.endif
.if make(buildworld)
BUILD_ARCH!=	uname -p
# On some Linux systems uname -p returns "unknown" so skip this check there.
# This check only exists to tell people to use TARGET_ARCH instead of
# MACHINE_ARCH so skipping it when crossbuilding on non-FreeBSD should be fine.
.if ${MACHINE_ARCH} != ${BUILD_ARCH} && ${.MAKE.OS} == "FreeBSD"
.error To cross-build, set TARGET_ARCH.
.endif
.endif
WORLDTMP?=	${OBJTOP}/tmp
BPATH=		${CCACHE_WRAPPER_PATH_PFX}${WORLDTMP}/legacy/usr/sbin:${WORLDTMP}/legacy/usr/bin:${WORLDTMP}/legacy/bin:${WORLDTMP}/legacy/usr/libexec
XPATH=		${WORLDTMP}/bin:${WORLDTMP}/usr/sbin:${WORLDTMP}/usr/bin

# When building we want to find the cross tools before the host tools in ${BPATH}.
# We also need to add UNIVERSE_TOOLCHAIN_PATH so that we can find the shared
# toolchain files (clang, lld, etc.) during make universe/tinderbox
STRICTTMPPATH=	${XPATH}:${BPATH}:${UNIVERSE_TOOLCHAIN_PATH}
# We should not be using tools from /usr/bin accidentally since this could cause
# the build to break on other systems that don't have that tool. For now we
# still allow using the old behaviour (inheriting $PATH) if
# BUILD_WITH_STRICT_TMPPATH is set to 0 but this will eventually be removed.

# Currently strict $PATH can cause build failures. Once the remaining issues
# have been resolved it will be turned on by default.
BUILD_WITH_STRICT_TMPPATH?=0
.if defined(CROSSBUILD_HOST)
# When building on non-FreeBSD we can't rely on the tools in /usr/bin being compatible
# with what FreeBSD expects. Therefore we only use tools from STRICTTMPPATH
# during the world build stage. We build most tools during the bootstrap-tools
# phase but symlink host tools that are known to work instead of building them
BUILD_WITH_STRICT_TMPPATH:=1
.endif
.if ${BUILD_WITH_STRICT_TMPPATH} != 0
TMPPATH=	${STRICTTMPPATH}
.else
TMPPATH=	${STRICTTMPPATH}:${PATH}
.endif

#
# Avoid running mktemp(1) unless actually needed.
# It may not be functional, e.g., due to new ABI
# when in the middle of installing over this system.
#
.if make(distributeworld) || make(installworld) || make(stageworld)
.if ${BUILD_WITH_STRICT_TMPPATH} != 0
MKTEMP=${WORLDTMP}/legacy/usr/bin/mktemp
.if !exists(${MKTEMP})
.error mktemp binary doesn't exist in expected location: ${MKTEMP}
.endif
.else
MKTEMP=mktemp
.endif
INSTALLTMP!=	${MKTEMP} -d -u -t install

.if ${.MAKE.OS} == "FreeBSD"
# When building on FreeBSD we always copy the host tools instead of linking
# into INSTALLTMP to avoid issues with incompatible libraries (see r364030).
# Note: we could create links if we don't intend to update the current machine.
INSTALLTMP_COPY_HOST_TOOL=cp
.else
# However, this is not necessary on Linux/macOS. Additionally, copying the host
# tools to another directory with cp results in AMFI Launch Constraint
# Violations on macOS Ventura as part of its System Integrity Protection.
INSTALLTMP_COPY_HOST_TOOL=ln -s
.endif
.endif

.if make(stagekernel) || make(distributekernel)
TAGS+=		kernel
PACKAGE=	kernel
.endif

#
# Building a world goes through the following stages
#
# 1. legacy stage [BMAKE]
#	This stage is responsible for creating compatibility
#	shims that are needed by the bootstrap-tools,
#	build-tools and cross-tools stages. These are generally
#	APIs that tools from one of those three stages need to
#	build that aren't present on the host.
# 1. bootstrap-tools stage [BMAKE]
#	This stage is responsible for creating programs that
#	are needed for backward compatibility reasons. They
#	are not built as cross-tools.
# 2. build-tools stage [TMAKE]
#	This stage is responsible for creating the object
#	tree and building any tools that are needed during
#	the build process. Some programs are listed during
#	this phase because they build binaries to generate
#	files needed to build these programs. This stage also
#	builds the 'build-tools' target rather than 'all'.
# 3. cross-tools stage [XMAKE]
#	This stage is responsible for creating any tools that
#	are needed for building the system. A cross-compiler is one
#	of them. This differs from build tools in two ways:
#	1. the 'all' target is built rather than 'build-tools'
#	2. these tools are installed into TMPPATH for stage 4.
# 4. world stage [WMAKE]
#	This stage actually builds the world.
# 5. install stage (optional) [IMAKE]
#	This stage installs a previously built world.
#

BOOTSTRAPPING?=	0
# Keep these in sync
MINIMUM_SUPPORTED_OSREL?= 1104001
MINIMUM_SUPPORTED_REL?= 11.4

# Common environment for world related stages
CROSSENV+=	\
		MACHINE_ARCH=${TARGET_ARCH} \
		MACHINE=${TARGET} \
		CPUTYPE=${TARGET_CPUTYPE}
.if ${MK_META_MODE} != "no"
# Don't rebuild build-tools targets during normal build.
CROSSENV+=	BUILD_TOOLS_META=.NOMETA
.endif
.if defined(TARGET_CFLAGS)
CROSSENV+=	${TARGET_CFLAGS}
.endif
.if (${TARGET} != ${MACHINE} && !defined(WITH_LOCAL_MODULES)) || \
    defined(WITHOUT_LOCAL_MODULES)
CROSSENV+=	LOCAL_MODULES=
.endif

BOOTSTRAPPING_OSRELDATE?=${OSRELDATE}

# bootstrap-tools stage
BMAKEENV=	INSTALL="sh ${.CURDIR}/tools/install.sh" \
		TOOLS_PREFIX=${TOOLS_PREFIX_UNDEF:U${WORLDTMP}} \
		PATH=${BPATH:Q}:${PATH:Q} \
		WORLDTMP=${WORLDTMP} \
		MAKEFLAGS="-m ${.CURDIR}/tools/build/mk ${.MAKEFLAGS}"
# need to keep this in sync with targets/pseudo/bootstrap-tools/Makefile
BSARGS= 	DESTDIR= \
		OBJTOP='${WORLDTMP}/obj-tools' \
		OBJROOT='$${OBJTOP}/' \
		UNIVERSE_TOOLCHAIN_PATH=${UNIVERSE_TOOLCHAIN_PATH} \
		MAKEOBJDIRPREFIX= \
		BOOTSTRAPPING=${BOOTSTRAPPING_OSRELDATE} \
		BWPHASE=${.TARGET:C,^_,,} \
		-DNO_CPU_CFLAGS \
		-DNO_LINT \
		-DNO_PIC \
		-DNO_SHARED \
		MK_ASAN=no \
		MK_CTF=no \
		MK_CLANG_EXTRAS=no \
		MK_CLANG_FORMAT=no \
		MK_CLANG_FULL=no \
		MK_HTML=no \
		MK_MAN=no \
		MK_RETPOLINE=no \
		MK_SSP=no \
		MK_TESTS=no \
		MK_UBSAN=no \
		MK_WERROR=no \
		MK_INCLUDES=yes \
		MK_MAN_UTILS=yes

BMAKE=		\
		${TIME_ENV} ${BMAKEENV} ${MAKE} ${WORLD_FLAGS} -f Makefile.inc1 \
		${BSARGS}
.if empty(.MAKEOVERRIDES:MMK_LLVM_TARGET_ALL)
BMAKE+=		MK_LLVM_TARGET_ALL=no
.endif

# build-tools stage
TMAKE=		\
		${TIME_ENV} ${BMAKEENV} ${MAKE} ${WORLD_FLAGS} -f Makefile.inc1 \
		TARGET=${TARGET} TARGET_ARCH=${TARGET_ARCH} \
		DESTDIR= \
		BOOTSTRAPPING=${BOOTSTRAPPING_OSRELDATE} \
		BWPHASE=${.TARGET:C,^_,,} \
		-DNO_CPU_CFLAGS \
		-DNO_LINT \
		MK_ASAN=no \
		MK_CTF=no \
		MK_CLANG_EXTRAS=no \
		MK_CLANG_FORMAT=no \
		MK_CLANG_FULL=no \
		MK_LLDB=no \
		MK_RETPOLINE=no \
		MK_SSP=no \
		MK_TESTS=no \
		MK_UBSAN=no \
		MK_WERROR=no

# cross-tools stage
# TOOLS_PREFIX set in BMAKE
XMAKE=		${BMAKE} \
		TARGET=${TARGET} TARGET_ARCH=${TARGET_ARCH} \
		MK_LLDB=no \
		MK_LLVM_BINUTILS=no \
		MK_TESTS=no

# kernel-tools stage
KTMAKEENV=	INSTALL="sh ${.CURDIR}/tools/install.sh" \
		PATH=${BPATH:Q}:${PATH:Q} \
		WORLDTMP=${WORLDTMP} \
		MAKEFLAGS="-m ${.CURDIR}/tools/build/mk ${.MAKEFLAGS}"

KTMAKE=		${TIME_ENV} \
		TOOLS_PREFIX=${TOOLS_PREFIX_UNDEF:U${WORLDTMP}} \
		${KTMAKEENV} ${MAKE} ${WORLD_FLAGS} -f Makefile.inc1 \
		DESTDIR= \
		OBJTOP='${WORLDTMP}/obj-kernel-tools' \
		OBJROOT='$${OBJTOP}/' \
		UNIVERSE_TOOLCHAIN_PATH=${UNIVERSE_TOOLCHAIN_PATH} \
		MAKEOBJDIRPREFIX= \
		BOOTSTRAPPING=${BOOTSTRAPPING_OSRELDATE} \
		-DNO_CPU_CFLAGS \
		-DNO_LINT \
		-DNO_PIC \
		-DNO_SHARED \
		MK_CTF=no \
		MK_HTML=no \
		MK_MAN=no \
		MK_SSP=no \
		MK_RETPOLINE=no \
		MK_WERROR=no

# world stage
WMAKEENV=	${CROSSENV} \
		INSTALL="${INSTALL_CMD} -U" \
		PATH=${TMPPATH:Q} \
		SYSROOT=${WORLDTMP}

# make hierarchy
HMAKE=		PATH=${TMPPATH:Q} ${MAKE} LOCAL_MTREE=${LOCAL_MTREE:Q}
.if defined(NO_ROOT)
HMAKE+=		PATH=${TMPPATH:Q} METALOG=${METALOG} -DNO_ROOT
.endif

CROSSENV+=	CC="${XCC} ${XCFLAGS}" CXX="${XCXX} ${XCXXFLAGS} ${XCFLAGS}" \
		CPP="${XCPP} ${XCFLAGS}" \
		AS="${XAS}" AR="${XAR}" ELFCTL="${XELFCTL}" LD="${XLD}" \
		LLVM_LINK="${XLLVM_LINK}" NM=${XNM} OBJCOPY="${XOBJCOPY}" \
		RANLIB=${XRANLIB} STRINGS=${XSTRINGS} \
		SIZE="${XSIZE}" STRIPBIN="${XSTRIPBIN}"

.if defined(CROSS_BINUTILS_PREFIX) && exists(${CROSS_BINUTILS_PREFIX})
# In the case of xdev-build tools, CROSS_BINUTILS_PREFIX won't be a
# directory, but the compiler will look in the right place for its
# tools so we don't need to tell it where to look.
BFLAGS+=	-B${CROSS_BINUTILS_PREFIX}
.endif


# The internal bootstrap compiler has a default sysroot set by TOOLS_PREFIX
# and target set by TARGET/TARGET_ARCH.  However, there are several needs to
# always pass an explicit --sysroot and -target.
# - External compiler needs sysroot and target flags.
# - External ld needs sysroot.
# - To be clear about the use of a sysroot when using the internal compiler.
# - Easier debugging.
# - Allowing WITH_SYSTEM_COMPILER+WITH_META_MODE to work together due to
#   the flip-flopping build command when sometimes using external and
#   sometimes using internal.
# - Allow using lld which has no support for default paths.
.if !defined(CROSS_BINUTILS_PREFIX) || !exists(${CROSS_BINUTILS_PREFIX})
BFLAGS+=	-B${WORLDTMP}/usr/bin
.endif
.if ${WANT_COMPILER_TYPE} == gcc || \
    (defined(X_COMPILER_TYPE) && ${X_COMPILER_TYPE} == gcc)
.elif ${WANT_COMPILER_TYPE} == clang || \
    (defined(X_COMPILER_TYPE) && ${X_COMPILER_TYPE} == clang)
XCFLAGS+=	-target ${TARGET_TRIPLE}
.endif
XCFLAGS+=	--sysroot=${WORLDTMP}

.if !empty(BFLAGS)
XCFLAGS+=	${BFLAGS}
.endif

.include "share/mk/bsd.compat.pre.mk"
.for LIBCOMPAT in ${_ALL_LIBCOMPATS}
.if ${MK_LIB${LIBCOMPAT}} == "yes"
_LIBCOMPATS+=	${LIBCOMPAT}
.endif
.endfor
.include "Makefile.libcompat"

# META_MODE normally ignores host file changes since every build updates
# timestamps (see NO_META_IGNORE_HOST in sys.mk).  There are known times
# when the ABI breaks though that we want to force rebuilding WORLDTMP
# to get updated host tools.
.if ${MK_META_MODE} == "yes" && ${MK_CLEAN} == "no" && \
    !defined(NO_META_IGNORE_HOST) && !defined(NO_META_IGNORE_HOST_HEADERS) && \
    !defined(_MKSHOWCONFIG)
# r318736 - ino64 major ABI breakage
META_MODE_BAD_ABI_VERS+=	1200031

.if !defined(OBJDIR_HOST_OSRELDATE)
.if exists(${OBJTOP}/host-osreldate.h)
OBJDIR_HOST_OSRELDATE!=	\
    awk '/^\#define[[:space:]]*__FreeBSD_version/ { print $$3 }' \
    ${OBJTOP}/host-osreldate.h
.elif exists(${WORLDTMP}/usr/include/osreldate.h)
OBJDIR_HOST_OSRELDATE=	0
.endif
.export OBJDIR_HOST_OSRELDATE
.endif

# Note that this logic is the opposite of normal BOOTSTRAP handling.  We want
# to compare the WORLDTMP's OSRELDATE to the host's OSRELDATE.  If the WORLDTMP
# is older than the ABI-breakage OSRELDATE of the HOST then we rebuild.
.if defined(OBJDIR_HOST_OSRELDATE)
.for _ver in ${META_MODE_BAD_ABI_VERS}
.if ${OSRELDATE} >= ${_ver} && ${OBJDIR_HOST_OSRELDATE} < ${_ver}
_meta_mode_need_rebuild=	${_ver}
.endif
.endfor
.if defined(_meta_mode_need_rebuild)
.info META_MODE: Rebuilding host tools due to ABI breakage in __FreeBSD_version ${_meta_mode_need_rebuild}.
NO_META_IGNORE_HOST_HEADERS=	1
.export NO_META_IGNORE_HOST_HEADERS
.endif	# defined(_meta_mode_need_rebuild)
.endif	# defined(OBJDIR_HOST_OSRELDATE)
.endif	# ${MK_META_MODE} == "yes" && ${MK_CLEAN} == "no" ...
# This is only used for META_MODE+filemon to track what the oldest
# __FreeBSD_version is in WORLDTMP.  This purposely does NOT have
# a make dependency on /usr/include/osreldate.h as the file should
# only be copied when it is missing or meta mode determines it has changed.
# Since host files are normally ignored without NO_META_IGNORE_HOST
# the file will never be updated unless that flag is specified.  This
# allows tracking the oldest osreldate to force rebuilds via
# META_MODE_BADABI_REVS above.
host-osreldate.h: # DO NOT ADD /usr/include/osreldate.h here
.if !defined(CROSSBUILD_HOST)
	@cp -f /usr/include/osreldate.h ${.TARGET}
.else
	@echo "#ifndef __FreeBSD_version" > ${.TARGET}
	@echo "#define __FreeBSD_version ${OSRELDATE}" >> ${.TARGET}
	@echo "#endif" >> ${.TARGET}
.endif

WMAKE=		${TIME_ENV} ${WMAKEENV} ${MAKE} ${WORLD_FLAGS} -f Makefile.inc1 \
		BWPHASE=${.TARGET:C,^_,,} \
		DESTDIR=${WORLDTMP}

IMAKEENV=	${CROSSENV}
IMAKE=		${TIME_ENV} ${IMAKEENV} ${MAKE} -f Makefile.inc1 \
		${IMAKE_INSTALL} ${IMAKE_MTREE}
.if empty(.MAKEFLAGS:M-n)
IMAKEENV+=	PATH=${STRICTTMPPATH:Q}:${INSTALLTMP:Q} \
		LD_LIBRARY_PATH=${INSTALLTMP:Q} \
		PATH_LOCALE=${INSTALLTMP}/locale
IMAKE+=		__MAKE_SHELL=${INSTALLTMP}/sh
.else
IMAKEENV+=	PATH=${TMPPATH:Q}:${INSTALLTMP:Q}
.endif

# When generating install media, do not allow user and group information from
# the build host to affect the contents of the distribution.
.if make(distributeworld) || make(distrib-dirs) || make(distribution) || \
    make(stageworld)
DB_FROM_SRC=	yes
.endif

.if defined(DB_FROM_SRC)
INSTALLFLAGS+=	-N ${.CURDIR}/etc
MTREEFLAGS+=	-N ${.CURDIR}/etc
.endif
_INSTALL_DDIR=	${DESTDIR}/${DISTDIR}
INSTALL_DDIR=	${_INSTALL_DDIR:S://:/:g:C:/$::}
.if defined(NO_ROOT)
METALOG?=	${DESTDIR}/${DISTDIR}/METALOG
METALOG:=	${METALOG:C,//+,/,g}
IMAKE+=		-DNO_ROOT METALOG=${METALOG}
METALOG_INSTALLFLAGS=	-U -M ${METALOG} -D ${INSTALL_DDIR}
INSTALLFLAGS+=	${METALOG_INSTALLFLAGS}
CERTCTLFLAGS=	${METALOG_INSTALLFLAGS}
MTREEFLAGS+=	-W
.endif
.if defined(BUILD_PKGS)
INSTALLFLAGS+=	-h sha256
.endif
.if defined(DB_FROM_SRC) || defined(NO_ROOT)
IMAKE_INSTALL=	INSTALL="${INSTALL_CMD} ${INSTALLFLAGS}"
IMAKE_MTREE=	MTREE_CMD="${MTREE_CMD} ${MTREEFLAGS}"
.endif
.if make(distributeworld)
.if ${DISTDIR:U/} == /
.error DISTDIR must be set for make distributeworld and may not be the root directory.
.endif
.if !defined(NO_ROOT) || !defined(METALOG)
.error NO_ROOT and METALOG must be set for make distributeworld.
.endif
CERTCTLDESTDIR=	${DESTDIR}/${DISTDIR}
CERTCTLFLAGS+=	-d /base
.else
CERTCTLDESTDIR=	${DESTDIR}
.endif
CERTCTLFLAGS+=	-D "${CERTCTLDESTDIR}"

DESTDIR_MTREEFLAGS=	-deU
# When creating worldtmp we don't need to set the directories as owned by root
# so we also pass -W
WORLDTMP_MTREEFLAGS=	-deUW
.if defined(NO_ROOT)
# When building with -DNO_ROOT we shouldn't be changing the directories
# that are created by mtree to be owned by root/wheel.
DESTDIR_MTREEFLAGS+=	-W
.endif
.if defined(DB_FROM_SRC)
DISTR_MTREEFLAGS=	-N ${.CURDIR}/etc
.endif
DISTR_MTREECMD=	${MTREE_CMD}
.if ${BUILD_WITH_STRICT_TMPPATH} != 0
DISTR_MTREECMD=	${WORLDTMP}/legacy/usr/sbin/mtree
.endif
DISTR_MTREE=	${DISTR_MTREECMD} ${DISTR_MTREEFLAGS}
WORLDTMP_MTREE=	${DISTR_MTREECMD} ${WORLDTMP_MTREEFLAGS}
DESTDIR_MTREE=	${DISTR_MTREECMD} ${DESTDIR_MTREEFLAGS}

METALOG_SORT_CMD=	env -i LC_COLLATE=C sort

# kernel stage
KMAKEENV=	${WMAKEENV:NSYSROOT=*}
KMAKE=		${TIME_ENV} ${KMAKEENV} ${MAKE} ${.MAKEFLAGS} ${KERNEL_FLAGS} KERNEL=${INSTKERNNAME}

#
# buildworld
#
# Attempt to rebuild the entire system, with reasonable chance of
# success, regardless of how old your existing system is.
#
_sanity_check: .PHONY .MAKE
.if ${.CURDIR:C/[^,]//g} != ""
#	The m4 build of sendmail files doesn't like it if ',' is used
#	anywhere in the path of it's files.
	@echo
	@echo "*** Error: path to source tree contains a comma ','"
	@echo
	@false
.elif ${.CURDIR:M*\:*} != ""
#	Using ':' leaks into PATH and breaks finding cross-tools.
	@echo
	@echo "*** Error: path to source tree contains a colon ':'"
	@echo
	@false
.endif

# Our current approach to dependency tracking cannot cope with certain source
# tree changes, particularly with respect to removing source files and
# replacing generated files.  Handle these cases here in an ad-hoc fashion.
_cleanobj_fast_depend_hack: .PHONY
	@echo ">>> Deleting stale dependencies...";
	MACHINE=${MACHINE} MACHINE_ARCH=${MACHINE_ARCH} \
	    ALL_libcompats=${_ALL_libcompats:Q} \
	    sh ${.CURDIR}/tools/build/depend-cleanup.sh ${OBJTOP}

_cleanworldtmp: .PHONY
.if ${MK_CLEAN} == "yes"
	@echo
	@echo "--------------------------------------------------------------"
	@echo ">>> Cleaning up the temporary build tree"
	@echo "--------------------------------------------------------------"
	rm -rf ${WORLDTMP}
.else
# Note: for delete-old we need to set $PATH to also include the host $PATH
# since otherwise a partial build with missing symlinks in ${WORLDTMP}/legacy/
# will fail to run due to missing binaries. $WMAKE sets PATH to only ${TMPPATH}
# so we remove that assignment from $WMAKE and prepend the new $PATH
	${_+_}@if [ -e "${WORLDTMP}" ]; then \
		echo ">>> Deleting stale files in build tree..."; \
		cd ${.CURDIR}; env PATH=${TMPPATH:Q}:${PATH:Q} ${WMAKE:NPATH=*} \
		    _NO_INCLUDE_COMPILERMK=t -DBATCH_DELETE_OLD_FILES delete-old \
		    delete-old-libs ; \
	fi
	rm -rf ${WORLDTMP}/legacy/usr/include
.if ${USING_SYSTEM_COMPILER} == "yes"
.for cc in cc c++
	if [ -x ${WORLDTMP}/usr/bin/${cc} ]; then \
		inum=$$(ls -i ${WORLDTMP}/usr/bin/${cc}); \
		find ${WORLDTMP}/usr/bin -inum $${inum%% *} -delete; \
	fi
.endfor
.endif	# ${USING_SYSTEM_COMPILER} == "yes"
.if ${USING_SYSTEM_LINKER} == "yes"
	@rm -f ${WORLDTMP}/usr/bin/ld ${WORLDTMP}/usr/bin/ld.lld
.endif	# ${USING_SYSTEM_LINKER} == "yes"
.endif	# ${MK_CLEAN} == "yes"
_worldtmp: .PHONY
	@echo
	@echo "--------------------------------------------------------------"
	@echo ">>> Rebuilding the temporary build tree"
	@echo "--------------------------------------------------------------"
	@mkdir -p ${WORLDTMP}
	@touch ${WORLDTMP}/${.TARGET}
# We can't use mtree to create the worldtmp directories since it may not be
# available on the target system (this happens e.g. when building on non-FreeBSD)
	${_+_}cd ${.CURDIR}/tools/build; \
	    ${MAKE} DIRPRFX=tools/build/ DESTDIR=${WORLDTMP}/legacy installdirs
# In order to build without inheriting $PATH we need to add symlinks to the host
# tools in $WORLDTMP for the tools that we don't build during bootstrap-tools
	${_+_}cd ${.CURDIR}/tools/build; \
	    ${MAKE} DIRPRFX=tools/build/ DESTDIR=${WORLDTMP}/legacy host-symlinks

_legacy:
	@echo
	@echo "--------------------------------------------------------------"
	@echo ">>> stage 1.1: legacy release compatibility shims"
	@echo "--------------------------------------------------------------"
	${_+_}cd ${.CURDIR}; ${BMAKE} legacy
_bootstrap-tools:
	@echo
	@echo "--------------------------------------------------------------"
	@echo ">>> stage 1.2: bootstrap tools"
	@echo "--------------------------------------------------------------"
.if ${MK_CLEAN} != "yes"
	${_+_}cd ${.CURDIR}; ${BMAKE} _NO_INCLUDE_COMPILERMK=t _cleanobj_fast_depend_hack
.endif
	${_+_}cd ${.CURDIR}; ${BMAKE} bootstrap-tools
	mkdir -p ${WORLDTMP}/usr ${WORLDTMP}/lib/geom ${WORLDTMP}/bin
	${WORLDTMP_MTREE} -f ${.CURDIR}/etc/mtree/BSD.usr.dist \
	    -p ${WORLDTMP}/usr >/dev/null
	${WORLDTMP_MTREE} -f ${.CURDIR}/etc/mtree/BSD.include.dist \
	    -p ${WORLDTMP}/usr/include >/dev/null
.for d in ${LIBCOMPAT_INCLUDE_DIRS}
	mkdir -p ${WORLDTMP}/usr/include/${d}
.endfor
	ln -sf ${.CURDIR}/sys ${WORLDTMP}
.if ${MK_DEBUG_FILES} != "no"
	${WORLDTMP_MTREE} -f ${.CURDIR}/etc/mtree/BSD.debug.dist \
	    -p ${WORLDTMP}/usr/lib >/dev/null
.endif
.for _mtree in ${LOCAL_MTREE}
	${WORLDTMP_MTREE} -f ${.CURDIR}/${_mtree} -p ${WORLDTMP} > /dev/null
.endfor
_cleanobj:
.if ${MK_CLEAN} == "yes"
	@echo
	@echo "--------------------------------------------------------------"
	@echo ">>> stage 2.1: cleaning up the object tree"
	@echo "--------------------------------------------------------------"
	# Avoid including bsd.compiler.mk in clean and obj with _NO_INCLUDE_COMPILERMK
	# since the restricted $PATH might not contain a valid cc binary
	${_+_}cd ${.CURDIR}; ${WMAKE} _NO_INCLUDE_COMPILERMK=t ${CLEANDIR}
.for LIBCOMPAT in ${_LIBCOMPATS}
	${_+_}cd ${.CURDIR}; ${LIB${LIBCOMPAT}WMAKE} _NO_INCLUDE_COMPILERMK=t -f Makefile.inc1 ${CLEANDIR}
.endfor
.else
	${_+_}cd ${.CURDIR}; ${WMAKE} _NO_INCLUDE_COMPILERMK=t _cleanobj_fast_depend_hack
.endif	# ${MK_CLEAN} == "yes"
_obj:
	@echo
	@echo "--------------------------------------------------------------"
	@echo ">>> stage 2.2: rebuilding the object tree"
	@echo "--------------------------------------------------------------"
	${_+_}cd ${.CURDIR}; ${WMAKE} _NO_INCLUDE_COMPILERMK=t obj
_build-tools:
	@echo
	@echo "--------------------------------------------------------------"
	@echo ">>> stage 2.3: build tools"
	@echo "--------------------------------------------------------------"
	${_+_}cd ${.CURDIR}; ${TMAKE} build-tools
_cross-tools:
	@echo
	@echo "--------------------------------------------------------------"
	@echo ">>> stage 3: cross tools"
	@echo "--------------------------------------------------------------"
	@rm -f ${OBJTOP}/toolchain-metadata.mk
	${_+_}cd ${.CURDIR}; ${XMAKE} cross-tools
	${_+_}cd ${.CURDIR}; ${XMAKE} kernel-tools
_build-metadata:
	@echo
	@echo "--------------------------------------------------------------"
	@echo ">>> stage 3.1: recording build metadata"
	@echo "--------------------------------------------------------------"
	${_+_}cd ${.CURDIR}; ${WMAKE} toolchain-metadata.mk
	${_+_}cd ${.CURDIR}; ${WMAKE} host-osreldate.h
_includes:
	@echo
	@echo "--------------------------------------------------------------"
	@echo ">>> stage 4.1: building includes"
	@echo "--------------------------------------------------------------"
# Special handling for SUBDIR_OVERRIDE in buildworld as they most likely need
# headers from default SUBDIR.  Do SUBDIR_OVERRIDE includes last.
	${_+_}cd ${.CURDIR}; ${WMAKE} SUBDIR_OVERRIDE= SHARED=symlinks \
	    MK_INCLUDES=yes includes
.if !empty(SUBDIR_OVERRIDE) && make(buildworld)
	${_+_}cd ${.CURDIR}; ${WMAKE} MK_INCLUDES=yes SHARED=symlinks includes
.endif
	${_+_}cd ${.CURDIR};  ${WMAKE} test-includes
_libraries:
	@echo
	@echo "--------------------------------------------------------------"
	@echo ">>> stage 4.2: building libraries"
	@echo "--------------------------------------------------------------"
	${_+_}cd ${.CURDIR}; \
	    ${WMAKE} -DNO_FSCHG MK_HTML=no -DNO_LINT MK_MAN=no \
	    MK_TESTS=no MK_TESTS_SUPPORT=${MK_TESTS_SUPPORT} \
	    libraries
everything: .PHONY
	@echo
	@echo "--------------------------------------------------------------"
	@echo ">>> stage 4.4: building everything"
	@echo "--------------------------------------------------------------"
	${_+_}cd ${.CURDIR}; _PARALLEL_SUBDIR_OK=1 ${WMAKE} all

WMAKE_TGTS=
.if !defined(WORLDFAST)
WMAKE_TGTS+=	_sanity_check _cleanworldtmp _worldtmp _legacy
.if empty(SUBDIR_OVERRIDE)
WMAKE_TGTS+=	_bootstrap-tools
.endif
WMAKE_TGTS+=	_cleanobj
.if !defined(NO_OBJWALK)
WMAKE_TGTS+=	_obj
.endif
WMAKE_TGTS+=	_build-tools _cross-tools
WMAKE_TGTS+=	_build-metadata
WMAKE_TGTS+=	_includes
.endif
.if !defined(NO_LIBS)
WMAKE_TGTS+=	_libraries
.endif
.if empty(SUBDIR_OVERRIDE)
.for libcompat in ${libcompats}
WMAKE_TGTS+=	build${libcompat}
.endfor
.endif
WMAKE_TGTS+=	everything

# record buildworld / install time in seconds
.if make(buildworld)
_BUILDWORLD_START!= date '+%s'
.export _BUILDWORLD_START
.endif
.if make(reinstall) || make(restage)
_INSTALLWORLD_START!= date '+%s'
.export _INSTALLWORLD_START
.endif
.if make(*installkernel*)
_INSTALLKERNEL_START!= date '+%s'
.export _INSTALLKERNEL_START
.endif

buildworld: buildworld_prologue ${WMAKE_TGTS} buildworld_epilogue .PHONY
.ORDER: buildworld_prologue ${WMAKE_TGTS} buildworld_epilogue

_ncpu_cmd=sysctl -n hw.ncpu 2>/dev/null || nproc 2>/dev/null || echo unknown

buildworld_prologue: .PHONY
	@echo "--------------------------------------------------------------"
	@echo ">>> World build started on `LC_ALL=C date`"
	@echo "--------------------------------------------------------------"

buildworld_epilogue: .PHONY
	@echo
	@echo "--------------------------------------------------------------"
	@echo ">>> World build completed on `LC_ALL=C date`"
	@seconds=$$(($$(date '+%s') - ${_BUILDWORLD_START})); \
	  echo ">>> World built in $$seconds seconds, ncpu: $$(${_ncpu_cmd})${.MAKE.JOBS:S/^/, make -j/}"
	@echo "--------------------------------------------------------------"

#
# We need to have this as a target because the indirection between Makefile
# and Makefile.inc1 causes the correct PATH to be used, rather than a
# modification of the current environment's PATH.  In addition, we need
# to quote multiword values.
#
buildenvvars: .PHONY
	@echo ${WMAKEENV:Q} ${.MAKE.EXPORTED:@v@$v=\"${$v}\"@}

.if ${.TARGETS:Mbuildenv}
.if ${.MAKEFLAGS:M-j}
.error The buildenv target is incompatible with -j
.endif
.endif
BUILDENV_DIR?=	${.CURDIR}
#
# Note: make will report any errors the shell reports. This can
# be odd if the last command in an interactive shell generates an
# error or is terminated by SIGINT. These reported errors look bad,
# but are harmless. Allowing them also allows BUILDENV_SHELL to
# be a complex command whose status will be returned to the caller.
# Some scripts in tools rely on this behavior to report build errors.
#
buildenv: .PHONY
	@echo Entering world for ${TARGET_ARCH}:${TARGET}
.if ${BUILDENV_SHELL:M*zsh*}
	@echo For ZSH you must run: export CPUTYPE=${TARGET_CPUTYPE}
.endif
	@cd ${BUILDENV_DIR} && env ${WMAKEENV} \
	INSTALL="${INSTALL_CMD} ${INSTALLFLAGS}" \
	MTREE_CMD="${MTREE_CMD} ${MTREEFLAGS}" BUILDENV=1 ${BUILDENV_SHELL}

TOOLCHAIN_TGTS=	${WMAKE_TGTS:Neverything:${libcompats:@v@Nbuild${v}@:ts:}}
toolchain: ${TOOLCHAIN_TGTS} .PHONY
KERNEL_TOOLCHAIN_TGTS=	${TOOLCHAIN_TGTS:N_obj:N_cleanobj:N_includes:N_libraries}
.if make(kernel-toolchain)
.ORDER: ${KERNEL_TOOLCHAIN_TGTS}
.endif
kernel-toolchain: ${KERNEL_TOOLCHAIN_TGTS} .PHONY

#
# installcheck
#
# Checks to be sure system is ready for installworld/installkernel.
#
installcheck: _installcheck_world _installcheck_kernel .PHONY
_installcheck_world: .PHONY
	@echo "--------------------------------------------------------------"
	@echo ">>> Install check world started on `LC_ALL=C date`"
	@echo "--------------------------------------------------------------"
_installcheck_kernel: .PHONY
	@echo "--------------------------------------------------------------"
	@echo ">>> Install check kernel started on `LC_ALL=C date`"
	@echo "--------------------------------------------------------------"

#
# Require DESTDIR to be set if installing for a different architecture or
# using the user/group database in the source tree.
#
.if ${TARGET_ARCH} != ${MACHINE_ARCH} || ${TARGET} != ${MACHINE} || \
    defined(DB_FROM_SRC)
.if !make(distributeworld)
_installcheck_world: __installcheck_DESTDIR
_installcheck_kernel: __installcheck_DESTDIR
__installcheck_DESTDIR: .PHONY
.if !defined(DESTDIR) || empty(DESTDIR)
	@echo "ERROR: Please set DESTDIR!"; \
	false
.endif
.endif
.endif

.if !defined(DB_FROM_SRC)
#
# Check for missing UIDs/GIDs.
#
CHECK_UIDS=	auditdistd
CHECK_GIDS=	audit
CHECK_UIDS+=	ntpd
CHECK_GIDS+=	ntpd
CHECK_UIDS+=	proxy
CHECK_GIDS+=	proxy authpf
CHECK_UIDS+=	smmsp
CHECK_GIDS+=	smmsp
CHECK_UIDS+=	unbound
CHECK_GIDS+=	unbound
_installcheck_world: __installcheck_UGID
__installcheck_UGID: .PHONY
.for uid in ${CHECK_UIDS}
	@if ! `id -u ${uid} >/dev/null 2>&1`; then \
		echo "ERROR: Required ${uid} user is missing, see /usr/src/UPDATING."; \
		false; \
	fi
.endfor
.for gid in ${CHECK_GIDS}
	@if ! `find / -prune -group ${gid} >/dev/null 2>&1`; then \
		echo "ERROR: Required ${gid} group is missing, see /usr/src/UPDATING."; \
		false; \
	fi
.endfor
.endif
#
# If installing over the running system (DESTDIR is / or unset) and the install
# includes rescue, try running rescue from the objdir as a sanity check.  If
# rescue is not functional (e.g., because it depends on a system call not
# supported by the currently running kernel), abort the installation.
#
.if !make(distributeworld) && ${MK_RESCUE} != "no" && \
    (empty(DESTDIR) || ${DESTDIR} == "/") && empty(BYPASS_INSTALLCHECK_SH)
_installcheck_world: __installcheck_sh_check
__installcheck_sh_check: .PHONY
	@if [ "`${OBJTOP}/rescue/rescue/rescue sh -c 'echo OK'`" != \
	    OK ]; then \
		echo "rescue/sh check failed, installation aborted" >&2; \
		false; \
	fi
.endif

#
# Required install tools to be saved in a scratch dir for safety.
#
.if !defined(CROSSBUILD_HOST)
_sysctl=sysctl
.endif

ITOOLS=	[ awk cap_mkdb cat chflags chmod chown cmp cp \
	date echo egrep find grep id install ${_install-info} \
	ln make mkdir mtree mv pwd_mkdb \
	rm sed services_mkdb sh sort strip llvm-strip ${_sysctl} test time true uname wc

.if ${MK_ZONEINFO} != "no"
ITOOLS+=tzsetup
.endif

# Needed for share/man
.if ${MK_MAN_UTILS} != "no"
ITOOLS+=makewhatis
.endif

ITOOLS+=${LOCAL_ITOOLS}

#
# distributeworld
#
# Distributes everything compiled by a `buildworld'.
#
# installworld
#
# Installs everything compiled by a 'buildworld'.
#

# Non-base distributions produced by the base system
EXTRA_DISTRIBUTIONS=
.for libcompat in ${libcompats}
EXTRA_DISTRIBUTIONS+=	lib${libcompat}
.endfor
.if ${MK_TESTS} != "no"
EXTRA_DISTRIBUTIONS+=	tests
.endif

DEBUG_DISTRIBUTIONS=
.if ${MK_DEBUG_FILES} != "no"
DEBUG_DISTRIBUTIONS+=	base ${EXTRA_DISTRIBUTIONS:S,tests,,}
.endif

MTREE_MAGIC?=	mtree 2.0

distributeworld installworld stageworld: _installcheck_world .PHONY
	mkdir -p ${INSTALLTMP}
	progs=$$(for prog in ${ITOOLS}; do \
		if progpath=`env PATH=${TMPPATH:Q} which $$prog`; then \
			echo $$progpath; \
		else \
			echo "Required tool $$prog not found in PATH ("${TMPPATH:Q}")." >&2; \
			exit 1; \
		fi; \
	    done); \
	if [ -z "${CROSSBUILD_HOST}" ] ; then \
		libs=$$(ldd -f "%o %p\n" -f "%o %p\n" $$progs 2>/dev/null | sort -u | grep -Ev '\[.*]' | \
		    while read line; do \
			set -- $$line; \
			if [ "$$2 $$3" != "not found" ]; then \
				echo $$2; \
			else \
				echo "Required library $$1 not found." >&2; \
				exit 1; \
			fi; \
		    done); \
	fi; \
	${INSTALLTMP_COPY_HOST_TOOL} $$libs $$progs ${INSTALLTMP}
	cp -R $${PATH_LOCALE:-"/usr/share/locale"} ${INSTALLTMP}/locale
.if defined(NO_ROOT)
	-mkdir -p ${METALOG:H}
	echo "#${MTREE_MAGIC}" > ${METALOG}
.endif
.if make(distributeworld)
.for dist in ${EXTRA_DISTRIBUTIONS}
	-mkdir ${DESTDIR}/${DISTDIR}/${dist}
	${DESTDIR_MTREE} -f ${.CURDIR}/etc/mtree/BSD.root.dist \
	    -p ${DESTDIR}/${DISTDIR}/${dist} >/dev/null
	${DESTDIR_MTREE} -f ${.CURDIR}/etc/mtree/BSD.usr.dist \
	    -p ${DESTDIR}/${DISTDIR}/${dist}/usr >/dev/null
	${DESTDIR_MTREE} -f ${.CURDIR}/etc/mtree/BSD.include.dist \
	    -p ${DESTDIR}/${DISTDIR}/${dist}/usr/include >/dev/null
.for d in ${LIBCOMPAT_INCLUDE_DIRS}
	-mkdir ${DESTDIR}/${DISTDIR}/${dist}/usr/include/${d}
.endfor
.if ${MK_DEBUG_FILES} != "no"
	${DESTDIR_MTREE} -f ${.CURDIR}/etc/mtree/BSD.debug.dist \
	    -p ${DESTDIR}/${DISTDIR}/${dist}/usr/lib >/dev/null
.endif
.for libcompat in ${libcompats}
	${DESTDIR_MTREE} -f ${.CURDIR}/etc/mtree/BSD.lib${libcompat}.dist \
	    -p ${DESTDIR}/${DISTDIR}/${dist}/usr >/dev/null
.if ${MK_DEBUG_FILES} != "no"
	${DESTDIR_MTREE} -f ${.CURDIR}/etc/mtree/BSD.lib${libcompat}.dist \
	    -p ${DESTDIR}/${DISTDIR}/${dist}/usr/lib/debug/usr >/dev/null
.endif
.endfor
.if ${MK_TESTS} != "no" && ${dist} == "tests"
	-mkdir -p ${DESTDIR}/${DISTDIR}/${dist}${TESTSBASE}
	${DESTDIR_MTREE} -f ${.CURDIR}/etc/mtree/BSD.tests.dist \
	    -p ${DESTDIR}/${DISTDIR}/${dist}${TESTSBASE} >/dev/null
.if ${MK_DEBUG_FILES} != "no"
	${DESTDIR_MTREE} -f ${.CURDIR}/etc/mtree/BSD.tests.dist \
	    -p ${DESTDIR}/${DISTDIR}/${dist}/usr/lib/debug/${TESTSBASE} >/dev/null
.endif
.endif
	${IMAKEENV} ${DISTR_MTREE} -C -f ${.CURDIR}/etc/mtree/BSD.root.dist | \
	    sed -e 's#^\./#./${dist}/#' >> ${METALOG}
	${IMAKEENV} ${DISTR_MTREE} -C -f ${.CURDIR}/etc/mtree/BSD.usr.dist | \
	    sed -e 's#^\./#./${dist}/usr/#' >> ${METALOG}
	${IMAKEENV} ${DISTR_MTREE} -C -f ${.CURDIR}/etc/mtree/BSD.include.dist | \
	    sed -e 's#^\./#./${dist}/usr/include/#' >> ${METALOG}
.for d in ${LIBCOMPAT_INCLUDE_DIRS}
	echo "./${dist}/usr/include/${d} type=dir uname=root gname=wheel mode=0755" >> ${METALOG}
.endfor
.for libcompat in ${libcompats}
	${IMAKEENV} ${DISTR_MTREE} -C -f ${.CURDIR}/etc/mtree/BSD.lib${libcompat}.dist | \
	    sed -e 's#^\./#./${dist}/usr/#' >> ${METALOG}
.endfor
.endfor
	-mkdir ${DESTDIR}/${DISTDIR}/base
	${_+_}cd ${.CURDIR}/etc; ${CROSSENV} PATH=${TMPPATH:Q} ${MAKE} \
	    METALOG=${METALOG} ${IMAKE_INSTALL} ${IMAKE_MTREE} \
	    DISTBASE=/base DESTDIR=${INSTALL_DDIR}/base \
	    LOCAL_MTREE=${LOCAL_MTREE:Q} distrib-dirs
	${INSTALL_SYMLINK} ${INSTALLFLAGS} usr/src/sys ${INSTALL_DDIR}/base/sys
.endif # make(distributeworld)
	${_+_}cd ${.CURDIR}; ${IMAKE} re${.TARGET:S/world$//}; \
	    ${IMAKEENV} rm -rf ${INSTALLTMP}
.if !make(packageworld) && ${MK_CAROOT} != "no"
	@if which openssl>/dev/null; then \
		PATH=${TMPPATH:Q}:${PATH:Q} \
		LOCALBASE=${LOCALBASE:Q} \
		    sh ${SRCTOP}/usr.sbin/certctl/certctl.sh ${CERTCTLFLAGS} rehash; \
	else \
		echo "No openssl on the host, not rehashing certificates target -- /etc/ssl may not be populated."; \
	fi
.endif
.if make(distributeworld)
.for dist in ${EXTRA_DISTRIBUTIONS}
	find ${DESTDIR}/${DISTDIR}/${dist} -mindepth 1 -type d -empty -delete
.endfor
.for dist in base ${EXTRA_DISTRIBUTIONS}
.for path suffix in "" .meta /usr/lib/debug .debug.meta
	@# For each file that exists in this dist, print the corresponding
	@# line from the METALOG.  This relies on the fact that
	@# a line containing only the filename will sort immediately before
	@# the relevant mtree line.
	cd ${DESTDIR}/${DISTDIR}; \
	    find ./${dist}${path} | ${METALOG_SORT_CMD} -u ${METALOG} - | \
	    awk 'BEGIN { print "#${MTREE_MAGIC}" } !/ type=/ { file = $$1 } / type=/ { if ($$1 == file) { sub(/^\.\/${dist}/, "."); print } }' > \
	    ${DESTDIR}/${DISTDIR}/${dist}${suffix}
.endfor
.endfor
.endif # make(distributeworld)

packageworld: .PHONY
.for dist in base ${EXTRA_DISTRIBUTIONS}
.if defined(NO_ROOT)
	${_+_}cd ${DESTDIR}/${DISTDIR}/${dist}; \
	    ${TAR_CMD} cvf - --exclude usr/lib/debug \
	    @${DESTDIR}/${DISTDIR}/${dist}.meta | \
	    ${XZ_CMD} > ${PACKAGEDIR}/${dist}.txz
.else
	${_+_}cd ${DESTDIR}/${DISTDIR}/${dist}; \
	    ${TAR_CMD} cvf - --exclude usr/lib/debug . | \
	    ${XZ_CMD} > ${PACKAGEDIR}/${dist}.txz
.endif
.endfor

.for dist in ${DEBUG_DISTRIBUTIONS}
. if defined(NO_ROOT)
	${_+_}cd ${DESTDIR}/${DISTDIR}/${dist}; \
	    ${TAR_CMD} cvf - @${DESTDIR}/${DISTDIR}/${dist}.debug.meta | \
	    ${XZ_CMD} > ${PACKAGEDIR}/${dist}-dbg.txz
. else
	${_+_}cd ${DESTDIR}/${DISTDIR}/${dist}; \
	    ${TAR_CMD} cvLf - usr/lib/debug | \
	    ${XZ_CMD} > ${PACKAGEDIR}/${dist}-dbg.txz
. endif
.endfor

makeman: .PHONY
	${_+_}cd ${.CURDIR}/tools/build/options; sh makeman > \
	    ${.CURDIR}/share/man/man5/src.conf.5

# Ensure no regressions in self-includeability of sys/*.h and net*/*.h
test-includes: .PHONY
	${_+_}cd ${.CURDIR}/tools/build/test-includes; \
	    ${WMAKEENV} ${MAKE} ${WORLD_FLAGS} DESTDIR=${WORLDTMP} test-includes

# We can't assume here that ${TMPPATH} will include ${PATH} or /usr/libexec
# because we may be building with a STRICTTMPPATH, so we explicitly include
# /usr/libexec here for flua.  ${TMPPATH} still usefully includes anything else
# we may need to function.
_sysent_PATH=	${TMPPATH}:/usr/libexec
_sysent_dirs=	sys/kern
_sysent_dirs+=	sys/compat/freebsd32
_sysent_dirs+=	sys/amd64/linux		\
		sys/amd64/linux32	\
		sys/arm64/linux		\
		sys/i386/linux

sysent: .PHONY
.for _dir in ${_sysent_dirs}
sysent-${_dir}: .PHONY
	@echo "${MAKE} -C ${.CURDIR}/${_dir} sysent"
	${_+_}@env PATH=${_sysent_PATH:Q} ${MAKE} -C ${.CURDIR}/${_dir} sysent

sysent: sysent-${_dir}
.endfor

#
# reinstall
#
# If you have a build server, you can NFS mount the source and obj directories
# and do a 'make reinstall' on the *client* to install new binaries from the
# most recent server build.
#
restage reinstall: .MAKE .PHONY
	@echo "--------------------------------------------------------------"
	@echo ">>> Making hierarchy"
	@echo "--------------------------------------------------------------"
	${_+_}cd ${.CURDIR}; ${MAKE} -f Makefile.inc1 \
	    LOCAL_MTREE=${LOCAL_MTREE:Q} hierarchy
.if make(restage)
	@echo "--------------------------------------------------------------"
	@echo ">>> Making distribution"
	@echo "--------------------------------------------------------------"
	${_+_}cd ${.CURDIR}; ${MAKE} -f Makefile.inc1 \
	    LOCAL_MTREE=${LOCAL_MTREE:Q} distribution
.endif
	@echo
	@echo "--------------------------------------------------------------"
	@echo ">>> Installing everything started on `LC_ALL=C date`"
	@echo "--------------------------------------------------------------"
	${_+_}cd ${.CURDIR}; ${MAKE} -f Makefile.inc1 install
.for libcompat in ${libcompats}
	${_+_}cd ${.CURDIR}; ${MAKE} -f Makefile.inc1 install${libcompat}
.endfor
	@echo "--------------------------------------------------------------"
	@echo ">>> Installing everything completed on `LC_ALL=C date`"
	@seconds=$$(($$(date '+%s') - ${_INSTALLWORLD_START})); \
	  echo ">>> Install world completed in $$seconds seconds, ncpu: $$(${_ncpu_cmd})${.MAKE.JOBS:S/^/, make -j/}"
	@echo "--------------------------------------------------------------"

redistribute: .MAKE .PHONY
	@echo "--------------------------------------------------------------"
	@echo ">>> Distributing everything"
	@echo "--------------------------------------------------------------"
	${_+_}cd ${.CURDIR}; ${MAKE} -f Makefile.inc1 distribute
.for libcompat in ${libcompats}
	${_+_}cd ${.CURDIR}; ${MAKE} -f Makefile.inc1 distribute${libcompat} \
	    DISTRIBUTION=lib${libcompat}
.endfor

distrib-dirs distribution: .MAKE .PHONY
	${_+_}cd ${.CURDIR}/etc; ${CROSSENV} PATH=${TMPPATH:Q} ${MAKE} \
	    ${IMAKE_INSTALL} ${IMAKE_MTREE} METALOG=${METALOG} ${.TARGET}
.if make(distribution)
	${_+_}cd ${.CURDIR}; ${CROSSENV} PATH=${TMPPATH:Q} \
		${MAKE} -f Makefile.inc1 ${IMAKE_INSTALL} \
		METALOG=${METALOG} MK_TESTS=no \
		MK_TESTS_SUPPORT=${MK_TESTS_SUPPORT} installconfig
.endif

#
# buildetc and installetc
#
buildetc: .MAKE .PHONY
	${_+_}cd ${.CURDIR}; ${MAKE} -f Makefile.inc1 _worldtmp
	${_+_}cd ${.CURDIR}; ${MAKE} -f Makefile.inc1 _legacy
	${_+_}cd ${.CURDIR}; ${MAKE} -f Makefile.inc1 _bootstrap-tools \
	    MK_CROSS_COMPILER=no MK_TOOLCHAIN=no
	${_+_}cd ${.CURDIR}; ${MAKE} -f Makefile.inc1 _obj \
	    SUBDIR_OVERRIDE=etc
	${_+_}cd ${.CURDIR}; ${MAKE} -f Makefile.inc1 everything \
	    SUBDIR_OVERRIDE=etc

installetc: .MAKE .PHONY
	@echo "--------------------------------------------------------------"
	@echo ">>> Making hierarchy"
	@echo "--------------------------------------------------------------"
	${_+_}cd ${.CURDIR}; ${MAKE} -f Makefile.inc1 distrib-dirs
	@echo "--------------------------------------------------------------"
	@echo ">>> Making distribution"
	@echo "--------------------------------------------------------------"
	${_+_}cd ${.CURDIR}; ${MAKE} -f Makefile.inc1 distribution

#
# buildkernel and installkernel
#
# Which kernels to build and/or install is specified by setting
# KERNCONF. If not defined a GENERIC kernel is built/installed.
# Only the existing (depending TARGET) config files are used
# for building kernels and only the first of these is designated
# as the one being installed.
#
# Note that we have to use TARGET instead of TARGET_ARCH when
# we're in kernel-land. Since only TARGET_ARCH is (expected) to
# be set to cross-build, we have to make sure TARGET is set
# properly.

.if defined(KERNFAST)
NO_KERNELCLEAN=	t
NO_KERNELCONFIG=	t
NO_KERNELOBJ=		t
# Shortcut for KERNCONF=Blah -DKERNFAST is now KERNFAST=Blah
.if !defined(KERNCONF) && ${KERNFAST} != "1"
KERNCONF=${KERNFAST}
.endif
.endif
GENERIC_KERNCONF_SUFX_powerpc64=	64
GENERIC_KERNCONF_SUFX_powerpc64le=	64LE
GENERIC_KERNCONF_powerpcspe=	MPC85XXSPE
GENERIC_KERNCONF?=	${GENERIC_KERNCONF_${TARGET_ARCH}:UGENERIC${GENERIC_KERNCONF_SUFX_${TARGET_ARCH}}}
INSTKERNNAME?=	kernel

KERNSRCDIR?=	${.CURDIR}/sys
KRNLCONFDIR=	${KERNSRCDIR}/${TARGET}/conf
KRNLOBJDIR=	${OBJTOP}${KERNSRCDIR:C,^${.CURDIR},,}
KERNCONFDIR?=	${KRNLCONFDIR}

.for _k in ${GENERIC_KERNCONF} MINIMAL${GENERIC_KERNCONF_SUFX_${TARGET_ARCH}} ${GENERIC_KERNCONF}-MMCCAM
.if exists(${KERNCONFDIR}/${_k})
PKG_KERNCONF+=	${_k}
.for _dbg in NODEBUG DEBUG
.if exists(${KERNCONFDIR}/${_k}-${_dbg})
PKG_KERNCONF+= ${_k}-${_dbg}
.endif
.endfor
.endif
.endfor

.if defined(PACKAGE_BUILDING)
KERNCONF?=	${PKG_KERNCONF}
.else
KERNCONF?=	${GENERIC_KERNCONF}
.endif

BUILDKERNELS=
INSTALLKERNEL=
.if defined(NO_INSTALLKERNEL)
# All of the BUILDKERNELS loops start at index 1.
BUILDKERNELS+= dummy
.endif
.for _kernel in ${KERNCONF}
.if !defined(_MKSHOWCONFIG) && exists(${KERNCONFDIR}/${_kernel})
BUILDKERNELS+=	${_kernel}
.if empty(INSTALLKERNEL) && !defined(NO_INSTALLKERNEL)
INSTALLKERNEL= ${_kernel}
.endif
.else
.if make(buildkernel)
.error Missing KERNCONF ${KERNCONFDIR}/${_kernel}
.endif
.endif
.endfor

_cleankernobj_fast_depend_hack: .PHONY
# 20191009  r353340  removal of opensolaris_atomic.S (also r353381)
.if ${MACHINE} != i386
.for f in opensolaris_atomic
.for m in opensolaris zfs
	@if [ -e "${KRNLOBJDIR}/${KERNCONF}/modules${SRCTOP}/sys/modules/${m}/.depend.${f}.o" ] && \
	    grep -q ${f}.S "${KRNLOBJDIR}/${KERNCONF}/modules${SRCTOP}/sys/modules/${m}/.depend.${f}.o"; then \
		echo "Removing stale dependencies for opensolaris_atomic"; \
		rm -f ${KRNLOBJDIR}/${KERNCONF}/modules${SRCTOP}/sys/modules/${m}/.depend.${f}.*; \
	fi
.endfor
.endfor
.endif

${WMAKE_TGTS:N_cleanworldtmp:N_worldtmp:${libcompats:@v@Nbuild${v}@:ts:}}: .MAKE .PHONY
${.ALLTARGETS:M_*:N_cleanworldtmp:N_worldtmp}: .MAKE .PHONY

# record kernel(s) build time in seconds
.if make(buildkernel)
_BUILDKERNEL_START!= date '+%s'
.endif

#
# buildkernel
#
# Builds all kernels defined by BUILDKERNELS.
#
buildkernel: .MAKE .PHONY
.if empty(BUILDKERNELS:Ndummy)
	@echo "ERROR: Missing kernel configuration file(s) (${KERNCONF})."; \
	false
.endif
	@echo
.for _kernel in ${BUILDKERNELS:Ndummy}
	@echo "--------------------------------------------------------------"
	@echo ">>> Kernel build for ${_kernel} started on `LC_ALL=C date`"
	@echo "--------------------------------------------------------------"
	@echo "===> ${_kernel}"
	mkdir -p ${KRNLOBJDIR}
.if !defined(NO_KERNELCONFIG)
	@echo
	@echo "--------------------------------------------------------------"
	@echo ">>> stage 1: configuring the kernel"
	@echo "--------------------------------------------------------------"
	cd ${KRNLCONFDIR}; \
		PATH=${TMPPATH:Q} \
		    config ${CONFIGARGS} -d ${KRNLOBJDIR}/${_kernel} \
			-I '${KERNCONFDIR}' -I '${KRNLCONFDIR}' \
			'${KERNCONFDIR}/${_kernel}'
.endif
.if ${MK_CLEAN} == "yes" && !defined(NO_KERNELCLEAN)
	@echo
	@echo "--------------------------------------------------------------"
	@echo ">>> stage 2.1: cleaning up the object tree"
	@echo "--------------------------------------------------------------"
	${_+_}cd ${KRNLOBJDIR}/${_kernel}; ${KMAKE} ${CLEANDIR}
.else
	${_+_}cd ${.CURDIR}; ${WMAKE} _cleankernobj_fast_depend_hack
.endif
.if !defined(NO_KERNELOBJ)
	@echo
	@echo "--------------------------------------------------------------"
	@echo ">>> stage 2.2: rebuilding the object tree"
	@echo "--------------------------------------------------------------"
	${_+_}cd ${KRNLOBJDIR}/${_kernel}; ${KMAKE} obj
.endif
	@echo
	@echo "--------------------------------------------------------------"
	@echo ">>> stage 2.3: build tools"
	@echo "--------------------------------------------------------------"
	${_+_}cd ${.CURDIR}; ${KTMAKE} kernel-tools
	@echo
	@echo "--------------------------------------------------------------"
	@echo ">>> stage 3.1: building everything"
	@echo "--------------------------------------------------------------"
	${_+_}cd ${KRNLOBJDIR}/${_kernel}; ${KMAKE} all -DNO_MODULES_OBJ
	@echo "--------------------------------------------------------------"
	@echo ">>> Kernel build for ${_kernel} completed on `LC_ALL=C date`"
	@echo "--------------------------------------------------------------"

.endfor
	@seconds=$$(($$(date '+%s') - ${_BUILDKERNEL_START})); \
	  echo ">>> Kernel(s) ${BUILDKERNELS} built in $$seconds seconds, ncpu: $$(${_ncpu_cmd})${.MAKE.JOBS:S/^/, make -j/}"
	@echo "--------------------------------------------------------------"

.if !make(packages) && !make(update-packages)
NO_INSTALLEXTRAKERNELS?=	yes
.else
# packages/update-packages installs kernels to a staging directory then builds
# packages from the result to be installed, typically to other systems.  It is
# less surprising for these targets to honor KERNCONF if multiple kernels are
# specified.
NO_INSTALLEXTRAKERNELS?=	no
.endif

#
# installkernel, etc.
#
# Install the kernel defined by INSTALLKERNEL
#
installkernel installkernel.debug \
reinstallkernel reinstallkernel.debug: _installcheck_kernel .PHONY
.if !defined(NO_INSTALLKERNEL)
.if empty(INSTALLKERNEL)
	@echo "ERROR: No kernel \"${KERNCONF}\" to install."; \
	false
.endif
	@echo "--------------------------------------------------------------"
	@echo ">>> Installing kernel ${INSTALLKERNEL} on $$(LC_ALL=C date)"
	@echo "--------------------------------------------------------------"
	${_+_}cd ${KRNLOBJDIR}/${INSTALLKERNEL}; \
	    ${CROSSENV} PATH=${TMPPATH:Q} \
	    ${MAKE} ${IMAKE_INSTALL} KERNEL=${INSTKERNNAME} METALOG=${METALOG} \
	    ${.TARGET:S/kernel//}
	@echo "--------------------------------------------------------------"
	@echo ">>> Installing kernel ${INSTALLKERNEL} completed on $$(LC_ALL=C date)"
	@echo "--------------------------------------------------------------"
	@seconds=$$(($$(date '+%s') - ${_INSTALLKERNEL_START})); \
	  echo ">>> Install kernel(s) ${INSTALLKERNEL} completed in $$seconds seconds, ncpu: $$(${_ncpu_cmd})${.MAKE.JOBS:S/^/, make -j/}"
	@echo "--------------------------------------------------------------"
.endif
.if ${BUILDKERNELS:[#]} > 1 && ${NO_INSTALLEXTRAKERNELS} != "yes"
.for _kernel in ${BUILDKERNELS:[2..-1]}
	@echo "--------------------------------------------------------------"
	@echo ">>> Installing kernel ${_kernel} $$(LC_ALL=C date)"
	@echo "--------------------------------------------------------------"
	${_+_}cd ${KRNLOBJDIR}/${_kernel}; \
	    ${CROSSENV} PATH=${TMPPATH:Q} \
	    ${MAKE} ${IMAKE_INSTALL} KERNEL=${INSTKERNNAME}.${_kernel} METALOG=${METALOG} \
	    ${.TARGET:S/kernel//}
	@echo "--------------------------------------------------------------"
	@echo ">>> Installing kernel ${_kernel} completed on $$(LC_ALL=C date)"
	@echo "--------------------------------------------------------------"
.endfor
	@seconds=$$(($$(date '+%s') - ${_INSTALLKERNEL_START})); \
	  echo ">>> Install kernel(s) ${BUILDKERNELS} completed in $$seconds seconds, ncpu: $$(${_ncpu_cmd})${.MAKE.JOBS:S/^/, make -j/}"
	@echo "--------------------------------------------------------------"
.endif

distributekernel distributekernel.debug: .PHONY
.if !defined(NO_INSTALLKERNEL)
.if empty(INSTALLKERNEL)
	@echo "ERROR: No kernel \"${KERNCONF}\" to install."; \
	false
.endif
	mkdir -p ${DESTDIR}/${DISTDIR}
.if defined(NO_ROOT)
	@echo "#${MTREE_MAGIC}" > ${DESTDIR}/${DISTDIR}/kernel.premeta
.endif
	${_+_}cd ${KRNLOBJDIR}/${INSTALLKERNEL}; \
	    ${IMAKEENV} ${IMAKE_INSTALL:S/METALOG/kernel.premeta/} \
	    ${IMAKE_MTREE} PATH=${TMPPATH:Q} ${MAKE} KERNEL=${INSTKERNNAME} \
	    DISTBASE=/kernel DESTDIR=${INSTALL_DDIR}/kernel \
	    METALOG=${METALOG:S/METALOG/kernel.premeta/} \
	    ${.TARGET:S/distributekernel/install/}
.if defined(NO_ROOT)
	@sed -e 's|^./kernel|.|' ${DESTDIR}/${DISTDIR}/kernel.premeta > \
	    ${DESTDIR}/${DISTDIR}/kernel.meta
.endif
.endif
.if ${BUILDKERNELS:[#]} > 1 && ${NO_INSTALLEXTRAKERNELS} != "yes"
.for _kernel in ${BUILDKERNELS:[2..-1]}
.if defined(NO_ROOT)
	@echo "#${MTREE_MAGIC}" > ${DESTDIR}/${DISTDIR}/kernel.${_kernel}.premeta
.endif
	${_+_}cd ${KRNLOBJDIR}/${_kernel}; \
	    ${IMAKEENV} ${IMAKE_INSTALL:S/METALOG/kernel.${_kernel}.premeta/} \
	    ${IMAKE_MTREE} PATH=${TMPPATH:Q} ${MAKE} \
	    KERNEL=${INSTKERNNAME}.${_kernel} \
	    DISTBASE=/kernel.${_kernel} DESTDIR=${INSTALL_DDIR}/kernel.${_kernel} \
	    METALOG=${METALOG:S/METALOG/kernel.${_kernel}.premeta/} \
	    ${.TARGET:S/distributekernel/install/}
.if defined(NO_ROOT)
	@sed -e "s|^./kernel.${_kernel}|.|" \
	    ${DESTDIR}/${DISTDIR}/kernel.${_kernel}.premeta > \
	    ${DESTDIR}/${DISTDIR}/kernel.${_kernel}.meta
.endif
.endfor
.endif

packagekernel: .PHONY
.if defined(NO_ROOT)
.if !defined(NO_INSTALLKERNEL)
	cd ${DESTDIR}/${DISTDIR}/kernel; \
	    ${TAR_CMD} cvf - --exclude '*.debug' \
	    @${DESTDIR}/${DISTDIR}/kernel.meta | \
	    ${XZ_CMD} > ${PACKAGEDIR}/kernel.txz
.endif
.if ${MK_DEBUG_FILES} != "no"
	cd ${DESTDIR}/${DISTDIR}/kernel; \
	    ${TAR_CMD} cvf - --include '*/*/*.debug' \
	    @${DESTDIR}/${DISTDIR}/kernel.meta | \
	    ${XZ_CMD} > ${DESTDIR}/${DISTDIR}/kernel-dbg.txz
.endif
.if ${BUILDKERNELS:[#]} > 1 && ${NO_INSTALLEXTRAKERNELS} != "yes"
.for _kernel in ${BUILDKERNELS:[2..-1]}
	cd ${DESTDIR}/${DISTDIR}/kernel.${_kernel}; \
	    ${TAR_CMD} cvf - --exclude '*.debug' \
	    @${DESTDIR}/${DISTDIR}/kernel.${_kernel}.meta | \
	    ${XZ_CMD} > ${PACKAGEDIR}/kernel.${_kernel}.txz
.if ${MK_DEBUG_FILES} != "no"
	cd ${DESTDIR}/${DISTDIR}/kernel.${_kernel}; \
	    ${TAR_CMD} cvf - --include '*/*/*.debug' \
	    @${DESTDIR}/${DISTDIR}/kernel.${_kernel}.meta | \
	    ${XZ_CMD} > ${DESTDIR}/${DISTDIR}/kernel.${_kernel}-dbg.txz
.endif
.endfor
.endif
.else
.if !defined(NO_INSTALLKERNEL)
	cd ${DESTDIR}/${DISTDIR}/kernel; \
	    ${TAR_CMD} cvf - --exclude '*.debug' . | \
	    ${XZ_CMD} > ${PACKAGEDIR}/kernel.txz
.endif
.if ${MK_DEBUG_FILES} != "no"
	cd ${DESTDIR}/${DISTDIR}/kernel; \
	    ${TAR_CMD} cvf - --include '*/*/*.debug' $$(eval find .) | \
	    ${XZ_CMD} > ${DESTDIR}/${DISTDIR}/kernel-dbg.txz
.endif
.if ${BUILDKERNELS:[#]} > 1 && ${NO_INSTALLEXTRAKERNELS} != "yes"
.for _kernel in ${BUILDKERNELS:[2..-1]}
	cd ${DESTDIR}/${DISTDIR}/kernel.${_kernel}; \
	    ${TAR_CMD} cvf - --exclude '*.debug' . | \
	    ${XZ_CMD} > ${PACKAGEDIR}/kernel.${_kernel}.txz
.if ${MK_DEBUG_FILES} != "no"
	cd ${DESTDIR}/${DISTDIR}/kernel.${_kernel}; \
	    ${TAR_CMD} cvf - --include '*/*/*.debug' $$(eval find .) | \
	    ${XZ_CMD} > ${DESTDIR}/${DISTDIR}/kernel.${_kernel}-dbg.txz
.endif
.endfor
.endif
.endif

stagekernel: .PHONY
	${_+_}${MAKE} -C ${.CURDIR} ${.MAKEFLAGS} distributekernel

PORTSDIR?=	/usr/ports
WSTAGEDIR?=	${OBJTOP}/worldstage
KSTAGEDIR?=	${OBJTOP}/kernelstage
SSTAGEDIR?=	${OBJTOP}/sourcestage
REPODIR?=	${OBJROOT}repo
PKG_FORMAT?=	tzst
PKG_LEVEL?=	-1
PKG_CLEVEL?=	${"${PKG_FORMAT:Mtar}" != "":?:-l ${PKG_LEVEL}}
PKG_REPO_SIGNING_KEY?=	# empty
PKG_OUTPUT_DIR?=	${PKG_VERSION}
PKG_ABI_FILE?=	${WSTAGEDIR}/usr/bin/uname
.if make(create-*-packages*) || make(real-update-packages) || make(real-sign-packages)
PKG_ABI!=	${PKG_CMD} -o ABI_FILE=${PKG_ABI_FILE} config ABI
.endif

.ORDER:		stage-packages create-packages
.ORDER:		create-packages create-world-packages
.ORDER:		create-packages create-source-packages
.ORDER:		create-packages create-kernel-packages
.ORDER:		create-packages sign-packages

_pkgbootstrap: .PHONY
.if make(*package*) && !exists(${LOCALBASE}/sbin/pkg)
	@env ASSUME_ALWAYS_YES=YES pkg bootstrap
.endif

PKG_BIN_VERSION!=${PKG_CMD} --version </dev/null 2>/dev/null |\
    awk -F. '/^[0-9.]+$$/ {print $$1 * 10000 + $$2 * 100 + $$3}'
.if ${PKG_BIN_VERSION} < 11700
PKG_EXT=	${PKG_FORMAT}
.else
PKG_EXT=	pkg
.endif

.if !defined(PKG_VERSION_FROM) && make(real-update-packages)
.if exists(${PKG_ABI_FILE}) && exists(${REPODIR}/${PKG_ABI})
PKG_VERSION_FROM!=/usr/bin/readlink ${REPODIR}/${PKG_ABI}/latest
PKG_VERSION_FROM_DIR=	${REPODIR}/${PKG_ABI}/${PKG_VERSION_FROM}
# Determine the name of the branch base on the version
# X.bY => beta
# X.aY => alpha
# X.rcY => rc
# X.snap => snap
# all others mean release
#
# This will be used when comparing to the branch that we are building
# to decide if we keep old packages or new packages when only their
# version differs
BRANCH_EXT_FROM=
.if ${PKG_VERSION_FROM:M*.snap*}
BRANCH_EXT_FROM=	${PKG_VERSION_FROM:C/.snap.*$//}.snap
.elif ${PKG_VERSION_FROM:M*.b*}
BRANCH_EXT_FROM=	beta
.elif ${PKG_VERSION_FROM:M*.rc*}
BRANCH_EXT_FROM=	rc
.elif ${PKG_VERSION_FROM:M*.a*}
BRANCH_EXT_FROM=	alpha
.endif
.else
PKG_VERSION_FROM=
PKG_VERSION_FROM_DIR=
BRANCH_EXT_FROM=
.endif
.endif

PKGMAKEARGS+=	PKG_VERSION=${PKG_VERSION} \
		NO_INSTALLEXTRAKERNELS=${NO_INSTALLEXTRAKERNELS}

packages: .PHONY
	${_+_}${MAKE} -C ${.CURDIR} ${PKGMAKEARGS} real-packages

update-packages: .PHONY
	${_+_}${MAKE} -C ${.CURDIR} ${PKGMAKEARGS} real-update-packages

package-pkg: .PHONY
	rm -rf /tmp/ports.${TARGET} || :
	env ${WMAKEENV:Q} SRCDIR=${.CURDIR} PORTSDIR=${PORTSDIR} REVISION=${_REVISION} \
		PKG_CMD=${PKG_CMD} PKG_VERSION=${PKG_VERSION} REPODIR=${REPODIR} \
		WSTAGEDIR=${WSTAGEDIR} \
		OSVERSION="${SRCRELDATE}" \
		sh ${.CURDIR}/release/scripts/make-pkg-package.sh

real-packages:	stage-packages create-packages sign-packages .PHONY

real-update-packages: stage-packages .PHONY
	${_+_}${MAKE} -C ${.CURDIR} PKG_VERSION=${PKG_VERSION} create-packages
.if empty(PKG_VERSION_FROM_DIR)
	@echo "==> Bootstrapping repository, not checking for new packages"
.else
	@echo "==> Checking for new packages (comparing ${PKG_VERSION} to ${PKG_VERSION_FROM})"
	@for pkg in ${PKG_VERSION_FROM_DIR}/${PKG_NAME_PREFIX}-*; do \
	  pkgname=$$(pkg query -F $${pkg} '%n' | sed 's/${PKG_NAME_PREFIX}-\(.*\)/\1/') ; \
	  newpkgname=${PKG_NAME_PREFIX}-$${pkgname}-${PKG_VERSION}.${PKG_EXT} ; \
	  oldsum=$$(pkg query -F $${pkg} '%X') ; \
	  if [ ! -f ${REPODIR}/${PKG_ABI}/${PKG_VERSION}/$${newpkgname} ]; then \
	    continue; \
	  fi ; \
	  newsum=$$(pkg query -F ${REPODIR}/${PKG_ABI}/${PKG_VERSION}/$${newpkgname} '%X') ; \
	  if [ "${BRANCH_EXT_FROM}" = "${BRANCH_EXT}" -a "$${oldsum}" = "$${newsum}" ]; then \
	   echo "==> Keeping old ${PKG_NAME_PREFIX}-$${pkgname}-${PKG_VERSION_FROM}.${PKG_EXT}" ; \
	   rm ${REPODIR}/${PKG_ABI}/${PKG_VERSION}/$${newpkgname} ; \
	   cp $${pkg} ${REPODIR}/${PKG_ABI}/${PKG_VERSION} ; \
	  else \
	    echo "==> New package $${newpkgname}" ; \
	  fi ; \
	done
.endif
	${_+_}@cd ${.CURDIR}; \
		${MAKE} -f Makefile.inc1 PKG_VERSION=${PKG_VERSION} sign-packages

stage-packages-world: .PHONY
	@mkdir -p ${WSTAGEDIR}
	${_+_}@cd ${.CURDIR}; \
		${MAKE} DESTDIR=${WSTAGEDIR} -DNO_ROOT stageworld

stage-packages-kernel: .PHONY
	@mkdir -p ${KSTAGEDIR}
	${_+_}@cd ${.CURDIR}; \
		${MAKE} DESTDIR=${KSTAGEDIR} -DNO_ROOT stagekernel

stage-packages-source: .PHONY
	@mkdir -p ${SSTAGEDIR};

stage-packages: .PHONY stage-packages-world stage-packages-kernel stage-packages-source

_repodir: .PHONY
	@mkdir -p ${REPODIR}

create-packages-world:	_pkgbootstrap _repodir .PHONY
	${_+_}@cd ${.CURDIR}; \
		${MAKE} -f Makefile.inc1 \
			DESTDIR=${WSTAGEDIR} \
			PKG_VERSION=${PKG_VERSION} create-world-packages

create-packages-kernel:	_pkgbootstrap _repodir .PHONY
	${_+_}@cd ${.CURDIR}; \
		${MAKE} -f Makefile.inc1 \
			DESTDIR=${KSTAGEDIR} \
			PKG_VERSION=${PKG_VERSION} DISTDIR=kernel \
			SOURCE_DATE_EPOCH=${SOURCE_DATE_EPOCH} \
			create-kernel-packages

create-packages-kernel-repo: .PHONY create-packages-kernel sign-packages

create-packages-world-repo: .PHONY create-packages-world sign-packages

create-packages-source:	_pkgbootstrap _repodir .PHONY
	${_+_}@cd ${.CURDIR}; \
		${MAKE} -f Makefile.inc1 \
			DESTDIR=${SSTAGEDIR} \
			PKG_VERSION=${PKG_VERSION} create-source-packages

create-packages: .PHONY create-packages-world create-packages-kernel create-packages-source

create-source-src-package: _pkgbootstrap .PHONY
	rm -f ${SSTAGEDIR}/src.plist 2>/dev/null || :
.if !empty(GIT_CMD) && exists(${GIT_CMD}) && exists(${SRCDIR}/.git)
	@cd ${SRCDIR}; \
		( echo "@override_prefix /usr/src" ;  \
		${GIT_CMD} ls-files --recurse-submodules ":!:sys/" ) \
		> ${SSTAGEDIR}/src.plist
	${SRCDIR}/release/packages/generate-ucl.lua \
		PKGNAME "src" \
		PKGGENNAME "src" \
		VERSION "${PKG_VERSION}" \
		DESC "FreeBSD Kernel Sources" \
		COMMENT "FreeBSD Userland Sources" \
		PKG_NAME_PREFIX "${PKG_NAME_PREFIX}" \
		PKG_MAINTAINER "${PKG_MAINTAINER}" \
		PKG_WWW "${PKG_WWW}" \
		${SRCDIR}/release/packages/template.ucl \
		${SSTAGEDIR}/src.ucl
	${PKG_CMD} -o ABI=${PKG_ABI} \
		-o OSVERSION="${SRCRELDATE}" \
		create -f ${PKG_FORMAT} ${PKG_CLEVEL} \
		-M ${SSTAGEDIR}/src.ucl \
		-p ${SSTAGEDIR}/src.plist \
		-r ${SRCDIR} \
		-o ${REPODIR}/${PKG_ABI}/${PKG_OUTPUT_DIR}
.endif

create-source-src-sys-package: _pkgbootstrap .PHONY
	rm -f ${SSTAGEDIR}/src-sys.plist 2>/dev/null || :
.if !empty(GIT_CMD) && exists(${GIT_CMD}) && exists(${SRCDIR}/.git)
	@cd ${SRCDIR}; \
		( echo "@override_prefix /usr/src" ; \
		${GIT_CMD} ls-files --recurse-submodules "sys/" ) \
		> ${SSTAGEDIR}/src-sys.plist
	${SRCDIR}/release/packages/generate-ucl.lua \
		PKGNAME "src-sys" \
		PKGGENNAME "src" \
		VERSION "${PKG_VERSION}" \
		DESC "FreeBSD Kernel Sources" \
		COMMENT "FreeBSD Kernel Sources" \
		PKG_NAME_PREFIX "${PKG_NAME_PREFIX}" \
		PKG_MAINTAINER "${PKG_MAINTAINER}" \
		PKG_WWW "${PKG_WWW}" \
		${SRCDIR}/release/packages/template.ucl \
		${SSTAGEDIR}/src-sys.ucl
	${PKG_CMD} -o ABI=${PKG_ABI} \
		-o OSVERSION="${SRCRELDATE}" \
		create -f ${PKG_FORMAT} ${PKG_CLEVEL} \
		-M ${SSTAGEDIR}/src-sys.ucl \
		-p ${SSTAGEDIR}/src-sys.plist \
		-r ${SRCDIR} \
		-o ${REPODIR}/${PKG_ABI}/${PKG_OUTPUT_DIR}
.endif

create-source-packages: .PHONY _pkgbootstrap create-source-src-package create-source-src-sys-package

create-world-packages:	_pkgbootstrap .PHONY
	@rm -f ${WSTAGEDIR}/*.plist 2>/dev/null || :
	@cd ${WSTAGEDIR} ; \
		${METALOG_SORT_CMD} ${WSTAGEDIR}/${DISTDIR}/METALOG | \
		awk -f ${SRCDIR}/release/scripts/mtree-to-plist.awk
	@for plist in ${WSTAGEDIR}/*.plist; do \
	  plist=$${plist##*/} ; \
	  pkgname=$${plist%.plist} ; \
	  echo "_PKGS+= $${pkgname}" ; \
	done > ${WSTAGEDIR}/packages.mk
	${_+_}@cd ${.CURDIR}; \
		${MAKE} -f Makefile.inc1 create-world-packages-jobs \
		SOURCE_DATE_EPOCH=${SOURCE_DATE_EPOCH} \
		.MAKE.JOB.PREFIX=

.if make(create-world-packages-jobs)
.include "${WSTAGEDIR}/packages.mk"
.endif

create-world-packages-jobs: .PHONY
.for pkgname in ${_PKGS}
create-world-packages-jobs: create-world-package-${pkgname}
create-world-package-${pkgname}: .PHONY
	@sh ${SRCDIR}/release/packages/generate-ucl.sh -o ${pkgname} \
		-s ${SRCDIR} -u ${WSTAGEDIR}/${pkgname}.ucl
	@awk -F\" ' \
		/^name/ { printf("===> Creating %s-", $$2); next } \
		/^version/ { print $$2; next } \
		' ${WSTAGEDIR}/${pkgname}.ucl
	@if [ "${pkgname}" == "runtime" ]; then \
		sed -i '' -e "s/%VCS_REVISION%/${VCS_REVISION}/" ${WSTAGEDIR}/${pkgname}.ucl ; \
	fi
	${PKG_CMD} -o ABI=${PKG_ABI} -o ALLOW_BASE_SHLIBS=yes \
		-o OSVERSION="${SRCRELDATE}" \
		create -f ${PKG_FORMAT} ${PKG_CLEVEL} \
		-M ${WSTAGEDIR}/${pkgname}.ucl \
		-p ${WSTAGEDIR}/${pkgname}.plist \
		-r ${WSTAGEDIR} \
		-o ${REPODIR}/${PKG_ABI}/${PKG_OUTPUT_DIR}
.endfor

_default_flavor=	-default
.if make(*package*) && exists(${KSTAGEDIR}/kernel.meta)
. if ${MK_DEBUG_FILES} != "no"
_debug=-dbg
. endif

create-dtb-package:
	@if [ -f ${KSTAGEDIR}/${DISTDIR}/dtb.plist ]; then \
	${SRCDIR}/release/packages/generate-ucl.lua \
		PKGNAME "dtb" \
		VERSION "${PKG_VERSION}" \
		COMMENT "FreeBSD Devicetree Blobs" \
		DESC "FreeBSD Devicetree Blobs" \
		PKG_NAME_PREFIX "${PKG_NAME_PREFIX}" \
		PKG_MAINTAINER "${PKG_MAINTAINER}" \
		PKG_WWW "${PKG_WWW}" \
		${SRCDIR}/release/packages/template.ucl \
		${KSTAGEDIR}/${DISTDIR}/dtb.ucl ; \
	awk -F\" ' \
		/name/ { printf("===> Creating %s-", $$2); next } \
		/version/ {print $$2; next } ' \
		${KSTAGEDIR}/${DISTDIR}/dtb.ucl ; \
	${PKG_CMD} -o ABI=${PKG_ABI} -o ALLOW_BASE_SHLIBS=yes \
		-o OSVERSION="${SRCRELDATE}" \
		create -f ${PKG_FORMAT} ${PKG_CLEVEL} \
		-M ${KSTAGEDIR}/${DISTDIR}/dtb.ucl \
		-p ${KSTAGEDIR}/${DISTDIR}/dtb.plist \
		-r ${KSTAGEDIR}/${DISTDIR} \
		-o ${REPODIR}/${PKG_ABI}/${PKG_OUTPUT_DIR} ; \
	fi

create-kernel-packages:	.PHONY
. for flavor in "" ${_debug}
create-kernel-packages: create-kernel-packages-flavor${flavor:C,^""$,${_default_flavor},} create-dtb-package
create-kernel-packages-flavor${flavor:C,^""$,${_default_flavor},}: _pkgbootstrap .PHONY
	@cd ${KSTAGEDIR}/${DISTDIR} ; \
	${METALOG_SORT_CMD} ${KSTAGEDIR}/kernel.meta | \
	awk -f ${SRCDIR}/release/scripts/mtree-to-plist.awk \
		-v kernel=yes -v _kernconf=${INSTALLKERNEL} ; \
	${SRCDIR}/release/packages/generate-ucl.lua \
		PKGNAME "kernel-${INSTALLKERNEL:tl}${flavor}" \
		VERSION "${PKG_VERSION}" \
		KERNELDIR "kernel" \
		COMMENT "FreeBSD ${INSTALLKERNEL} kernel ${flavor}" \
		DESC "FreeBSD ${INSTALLKERNEL} kernel ${flavor}" \
		PKG_NAME_PREFIX "${PKG_NAME_PREFIX}" \
		PKG_MAINTAINER "${PKG_MAINTAINER}" \
		PKG_WWW "${PKG_WWW}" \
		${SRCDIR}/release/packages/template.ucl \
		 ${KSTAGEDIR}/${DISTDIR}/kernel.${INSTALLKERNEL}${flavor}.ucl ; \
	awk -F\" ' \
		/name/ { printf("===> Creating %s-", $$2); next } \
		/version/ {print $$2; next } ' \
		${KSTAGEDIR}/${DISTDIR}/kernel.${INSTALLKERNEL}${flavor}.ucl ; \
	${PKG_CMD} -o ABI=${PKG_ABI} -o ALLOW_BASE_SHLIBS=yes \
		-o OSVERSION="${SRCRELDATE}" \
		create -f ${PKG_FORMAT} ${PKG_CLEVEL} \
		-M ${KSTAGEDIR}/${DISTDIR}/kernel.${INSTALLKERNEL}${flavor}.ucl \
		-p ${KSTAGEDIR}/${DISTDIR}/kernel.${INSTALLKERNEL}${flavor}.plist \
		-r ${KSTAGEDIR}/${DISTDIR} \
		-o ${REPODIR}/${PKG_ABI}/${PKG_OUTPUT_DIR}
. endfor
.endif
.if ${BUILDKERNELS:[#]} > 1 && ${NO_INSTALLEXTRAKERNELS} != "yes"
. for _kernel in ${BUILDKERNELS:[2..-1]}
.  if exists(${KSTAGEDIR}/kernel.${_kernel}.meta)
.   if ${MK_DEBUG_FILES} != "no"
_debug=-dbg
.   endif
.   for flavor in "" ${_debug}
create-kernel-packages: create-kernel-packages-extra-flavor${flavor:C,^""$,${_default_flavor},}-${_kernel}
create-kernel-packages-extra-flavor${flavor:C,^""$,${_default_flavor},}-${_kernel}: _pkgbootstrap .PHONY
	@cd ${KSTAGEDIR}/kernel.${_kernel} ; \
	${METALOG_SORT_CMD} ${KSTAGEDIR}/kernel.${_kernel}.meta | \
	awk -f ${SRCDIR}/release/scripts/mtree-to-plist.awk \
		-v kernel=yes -v _kernconf=${_kernel} ; \
	${SRCDIR}/release/packages/generate-ucl.lua \
		PKGNAME "kernel-${_kernel:tl}${flavor}" \
		PKGGENNAME "kernel" \
		FORCEINCLUDE "kernel${flavor}" \
		UCLFILES "${SRCDIR}/release/packages/" \
		VERSION "${PKG_VERSION}" \
		KERNELDIR "kernel.${_kernel}" \
		DESC "FreeBSD ${_kernel} kernel ${flavor}" \
		COMMENT "FreeBSD ${_kernel} kernel ${flavor}" \
		PKG_NAME_PREFIX "${PKG_NAME_PREFIX}" \
		PKG_MAINTAINER "${PKG_MAINTAINER}" \
		PKG_WWW "${PKG_WWW}" \
		${SRCDIR}/release/packages/template.ucl \
		${KSTAGEDIR}/kernel.${_kernel}/kernel.${_kernel}${flavor}.ucl ; \
	awk -F\" ' \
		/name/ { printf("===> Creating %s-", $$2); next } \
		/version/ {print $$2; next } ' \
		${KSTAGEDIR}/kernel.${_kernel}/kernel.${_kernel}${flavor}.ucl ; \
	${PKG_CMD} -o ABI=${PKG_ABI} -o ALLOW_BASE_SHLIBS=yes \
		-o OSVERSION="${SRCRELDATE}" \
		create -f ${PKG_FORMAT} ${PKG_CLEVEL} \
		-M ${KSTAGEDIR}/kernel.${_kernel}/kernel.${_kernel}${flavor}.ucl \
		-p ${KSTAGEDIR}/kernel.${_kernel}/kernel.${_kernel}${flavor}.plist \
		-r ${KSTAGEDIR}/kernel.${_kernel} \
		-o ${REPODIR}/${PKG_ABI}/${PKG_OUTPUT_DIR}
.   endfor
.  endif
. endfor
.endif

sign-packages:	.PHONY
	${_+_}@cd ${.CURDIR}; \
		${MAKE} -f Makefile.inc1 PKG_VERSION=${PKG_VERSION} real-sign-packages

real-sign-packages:	_pkgbootstrap .PHONY
	printf "version = 2;\n" > ${WSTAGEDIR}/meta
.if ${PKG_BIN_VERSION} < 11700
	printf "packing_format = \"${PKG_FORMAT}\";\n" >> ${WSTAGEDIR}/meta
.endif
	@${PKG_CMD} -o ABI=${PKG_ABI} repo -o OSVERSION="${SRCRELDATE}" \
		-m ${WSTAGEDIR}/meta \
		-o ${REPODIR}/${PKG_ABI}/${PKG_VERSION} \
		${REPODIR}/${PKG_ABI}/${PKG_VERSION} \
		${PKG_REPO_SIGNING_KEY} ; \
	cd ${REPODIR}/${PKG_ABI}; \
	ln -hfs ${PKG_OUTPUT_DIR} latest

#
#
# checkworld
#
# Run test suite on installed world.
#
checkworld: .PHONY
	@if [ ! -x "${LOCALBASE}/bin/kyua" ] && [ ! -x "/usr/bin/kyua" ]; then \
		echo "You need kyua (devel/kyua) to run the test suite." | /usr/bin/fmt; \
		exit 1; \
	fi
	${_+_}PATH="$$PATH:${LOCALBASE}/bin" kyua test -k ${TESTSBASE}/Kyuafile

#
#
# doxygen
#
# Build the API documentation with doxygen
#
doxygen: .PHONY
	@if [ ! -x "${LOCALBASE}/bin/doxygen" ]; then \
		echo "You need doxygen (devel/doxygen) to generate the API documentation of the kernel." | /usr/bin/fmt; \
		exit 1; \
	fi
	${_+_}cd ${.CURDIR}/tools/kerneldoc/subsys; ${MAKE} obj all

#
# ------------------------------------------------------------------------
#
# From here onwards are utility targets used by the 'make world' and
# related targets.  If your 'world' breaks, you may like to try to fix
# the problem and manually run the following targets to attempt to
# complete the build.  Beware, this is *not* guaranteed to work, you
# need to have a pretty good grip on the current state of the system
# to attempt to manually finish it.  If in doubt, 'make world' again.
#

#
# legacy: Build compatibility shims for the next three targets. This is a
# minimal set of tools and shims necessary to compensate for older systems
# which don't have the APIs required by the targets built in bootstrap-tools,
# build-tools or cross-tools.
#
legacy: .PHONY
.if ${BOOTSTRAPPING} < ${MINIMUM_SUPPORTED_OSREL} && ${BOOTSTRAPPING} != 0
	@echo "ERROR: Source upgrades from versions prior to ${MINIMUM_SUPPORTED_REL} are not supported."; \
	false
.endif

.for _tool in \
  tools/build \
  ${LOCAL_LEGACY_DIRS}
	${_+_}@${ECHODIR} "===> ${_tool} (obj,includes,all,install)"; \
	    cd ${.CURDIR}/${_tool}; \
	    if [ -z "${NO_OBJWALK}" ]; then ${MAKE} DIRPRFX=${_tool}/ obj; fi; \
	    ${MAKE} DIRPRFX=${_tool}/ DESTDIR=${WORLDTMP}/legacy includes; \
	    ${MAKE} DIRPRFX=${_tool}/ MK_INCLUDES=no all; \
	    ${MAKE} DIRPRFX=${_tool}/ MK_INCLUDES=no \
	        DESTDIR=${WORLDTMP}/legacy install
.endfor

#
# bootstrap-tools: Build tools needed for compatibility. These are binaries that
# are built to build other binaries in the system. However, the focus of these
# binaries is usually quite narrow. Bootstrap tools use the host's compiler and
# libraries, augmented by -legacy, in addition to the libraries built during
# bootstrap-tools.
#
_bt=		_bootstrap-tools

# We want to run the build with only ${WORLDTMP} in $PATH to ensure we don't
# accidentally run tools that are incompatible but happen to be in $PATH.
# This is especially important when building on Linux/MacOS where many of the
# programs used during the build accept different flags or generate different
# output. On those platforms we only symlink the tools known to be compatible
# (e.g. basic utilities such as mkdir) into ${WORLDTMP} and build all others
# from the FreeBSD sources during the bootstrap-tools stage.
# We want to build without the user's $PATH starting in the bootstrap-tools
# phase so the tools used in that phase (ln, cp, etc) must have already been
# linked to $WORLDTMP. The tools are listed in the _host_tools_to_symlink
# variable in tools/build/Makefile and are linked during the legacy phase.
# Since they could be Linux or MacOS binaries, too we must only use flags that
# are portable across operating systems.

# If BOOTSTRAP_ALL_TOOLS is set we will build all the required tools from the
# current source tree. Otherwise we create a symlink to the version found in
# $PATH during the bootstrap-tools stage.
# When building on non-FreeBSD systems we can't assume that the host binaries
# accept compatible flags or produce compatible output. Therefore we force
# BOOTSTRAP_ALL_TOOLS and just build the FreeBSD version of the binary.
.if defined(CROSSBUILD_HOST)
BOOTSTRAP_ALL_TOOLS:=	1
.endif
.if defined(BOOTSTRAP_ALL_TOOLS)
# BOOTSTRAPPING will be set on the command line so we can't override it here.
# Instead set BOOTSTRAPPING_OSRELDATE so that the value 0 is set ${BSARGS}
BOOTSTRAPPING_OSRELDATE:=	0
.endif

.if ${MK_GAMES} != "no"
_strfile=	usr.bin/fortune/strfile
.endif

# vtfontcvt is used to build font files for loader and to generate
# C source for loader built in font (8x16.c).
_vtfontcvt=	usr.bin/vtfontcvt

# zic is used to compile timezone data
.if ${MK_ZONEINFO} != "no"
_zic=		usr.sbin/zic
.endif

# If we are not building the bootstrap because BOOTSTRAPPING is sufficient
# we symlink the host version to $WORLDTMP instead. By doing this we can also
# detect when a bootstrap tool is being used without the required MK_FOO.
# If you add a new bootstrap tool where we could also use the host version,
# please ensure that you also add a .else case where you add the tool to the
# _bootstrap_tools_links variable.
.if ${BOOTSTRAPPING} < 1000033
# Note: lex needs m4 to build but m4 also depends on lex (which needs m4 to
# generate any files). To fix this cyclic dependency we can build a bootstrap
# version of m4 (with pre-generated files) then use that to build the real m4.
# We can't simply use the host m4 since e.g. the macOS version does not accept
# the flags that are passed by lex.
# For lex we also use the pre-gerated files since we would otherwise need to
# build awk and sed first (which need lex to build)
# TODO: add a _bootstrap_lex and then build the real lex afterwards
_lex=		usr.bin/lex
_m4=		tools/build/bootstrap-m4 usr.bin/m4
${_bt}-tools/build/bootstrap-m4: ${_bt}-usr.bin/lex ${_bt}-lib/libopenbsd ${_bt}-usr.bin/yacc
${_bt}-usr.bin/m4: ${_bt}-lib/libopenbsd ${_bt}-usr.bin/yacc ${_bt}-usr.bin/lex ${_bt}-tools/build/bootstrap-m4
_bt_m4_depend=${_bt}-usr.bin/m4
_bt_lex_depend=${_bt}-usr.bin/lex ${_bt_m4_depend}
.else
_bootstrap_tools_links+=m4 lex
.endif

# ELF Tool Chain libraries are needed for ELF tools and dtrace tools.
# r296685 fix cross-endian objcopy
# r310724 fixed PR 215350, a crash in libdwarf with objects built by GCC 6.2.
# r334881 added libdwarf constants used by ctfconvert.
# r338478 fixed a crash in objcopy for mips64el objects
# r339083 libelf: correct mips64el test to use ELF header
# r348347 Add missing powerpc64 relocation support to libdwarf
.if ${BOOTSTRAPPING} < 1300030
_elftoolchain_libs= lib/libelf lib/libdwarf lib/libzstd
${_bt}-lib/libelf: ${_bt_m4_depend}
${_bt}-lib/libdwarf: ${_bt_m4_depend}
_bt_libelf_depend=${_bt}-lib/libelf
.endif

_libkldelf=	lib/libkldelf
${_bt}-lib/libkldelf: ${_bt_libelf_depend}
_bt_libkldelf_depend=${_bt}-lib/libkldelf

_kldxref=	usr.sbin/kldxref
${_bt}-usr.sbin/kldxref: ${_bt_libelf_depend} ${_bt_libkldelf_depend}

# flua is required to regenerate syscall files.  It first appeared during the
# 13.0-CURRENT cycle, thus needs to be built on -older releases and stable
# branches.
.if ${BOOTSTRAPPING} < 1300059
${_bt}-libexec/flua: ${_bt}-lib/liblua
_flua= lib/liblua libexec/flua
.endif

# r245440 mtree -N support added
# r313404 requires sha384.h for libnetbsd, added to libmd in r292782
.if ${BOOTSTRAPPING} < 1100093
_libnetbsd=	lib/libnetbsd
_nmtree=	lib/libmd \
		usr.sbin/nmtree

${_bt}-lib/libnetbsd: ${_bt}-lib/libmd
${_bt}-usr.sbin/nmtree: ${_bt}-lib/libnetbsd
.else
_bootstrap_tools_links+=mtree
.endif

# r246097: log addition login.conf.db, passwd, pwd.db, and spwd.db with cat -l
.if ${BOOTSTRAPPING} < 1000027
_cat=		bin/cat
.else
_bootstrap_tools_links+=cat
.endif

# r277259 crunchide: Correct 64-bit section header offset
# r281674 crunchide: always include both 32- and 64-bit ELF support
.if ${BOOTSTRAPPING} < 1100078
_crunchide=	usr.sbin/crunch/crunchide
.else
_bootstrap_tools_links+=crunchide
.endif

# 1400052, 1300526, 1203507: Removed -dc from linker invocation
.if ${BOOTSTRAPPING} < 1203507 || \
	(${BOOTSTRAPPING} > 1300000 && ${BOOTSTRAPPING} < 1300526) || \
	(${BOOTSTRAPPING} > 1400000 && ${BOOTSTRAPPING} < 1400052)
_crunchgen=	usr.sbin/crunch/crunchgen
.else
_bootstrap_tools_links+=crunchgen
.endif

# The ATKBD_DFLT_KEYMAP, UKBD_DFLT_KEYMAP and KBDMUX_DFLT_KEYMAP kernel options
# require kbdcontrol. Note that, even on FreeBSD, the host will lack kbdcontrol
# if built with WITHOUT_LEGACY_CONSOLE.
.if defined(BOOTSTRAP_ALL_TOOLS) || !exists(/usr/sbin/kbdcontrol)
_kbdcontrol=	usr.sbin/kbdcontrol
.else
_bootstrap_tools_links+=kbdcontrol
.endif

.if ${MK_DISK_IMAGE_TOOLS_BOOTSTRAP} != "no"
_etdump=	usr.bin/etdump
_makefs=	usr.sbin/makefs

_libnetbsd=	lib/libnetbsd
${_bt}-usr.sbin/makefs: ${_bt}-lib/libnetbsd

.if defined(BOOTSTRAP_ALL_TOOLS)
_libsbuf=	lib/libsbuf
${_bt}-usr.sbin/makefs: ${_bt}-lib/libsbuf
.endif
.endif

# 1300102: VHDX support
.if ${BOOTSTRAPPING} < 1201520 || \
	(${BOOTSTRAPPING} > 1300000 && ${BOOTSTRAPPING} < 1300102) || \
	${MK_DISK_IMAGE_TOOLS_BOOTSTRAP} != "no"
_mkimg=	usr.bin/mkimg
.else
_bootstrap_tools_links+=mkimg
.endif

_yacc=		usr.bin/yacc

.if ${MK_BSNMP} != "no"
_gensnmptree=	usr.sbin/bsnmpd/gensnmptree
.endif


# We need to build tblgen when we're building clang or lld, either as
# bootstrap tools, or as the part of the normal build.
# llvm-tblgen is also needed for various llvm binutils (e.g. objcopy).
.if ${MK_CLANG_BOOTSTRAP} != "no" || ${MK_CLANG} != "no" || \
    ${MK_LLD_BOOTSTRAP} != "no" || ${MK_LLD} != "no" || \
    ${MK_LLDB} != "no" || ${MK_LLVM_BINUTILS} != "no"
_clang_tblgen= \
	lib/clang/libllvmminimal \
	usr.bin/clang/llvm-min-tblgen \
	usr.bin/clang/llvm-tblgen
.if ${MK_CLANG_BOOTSTRAP} != "no" || ${MK_CLANG} != "no" || \
    ${MK_LLDB} != "no"
_clang_tblgen+=	lib/clang/libclangminimal
_clang_tblgen+= usr.bin/clang/clang-tblgen
.endif
.if ${MK_LLDB} != "no"
_clang_tblgen+=	usr.bin/clang/lldb-tblgen
.endif
${_bt}-usr.bin/clang/clang-tblgen: ${_bt}-lib/clang/libllvmminimal
${_bt}-usr.bin/clang/lldb-tblgen: ${_bt}-lib/clang/libllvmminimal
${_bt}-usr.bin/clang/llvm-min-tblgen: ${_bt}-lib/clang/libllvmminimal
${_bt}-usr.bin/clang/llvm-tblgen: ${_bt}-lib/clang/libllvmminimal
${_bt}-usr.bin/clang/llvm-tblgen: ${_bt}-usr.bin/clang/llvm-min-tblgen
.endif

# C.UTF-8 is always built in share/ctypes and we need localedef for that.
_localedef=	usr.bin/localedef
${_bt}-usr.bin/localedef: ${_bt}-usr.bin/yacc ${_bt_lex_depend}

.if ${MK_ICONV} != "no"
_mkesdb=	usr.bin/mkesdb
_mkcsmapper=	usr.bin/mkcsmapper
${_bt}-usr.bin/mkesdb: ${_bt}-usr.bin/yacc ${_bt_lex_depend}
${_bt}-usr.bin/mkcsmapper: ${_bt}-usr.bin/yacc ${_bt_lex_depend}
.endif

.if ${MK_KERBEROS} != "no"
_kerberos5_bootstrap_tools= \
	kerberos5/tools/make-roken \
	kerberos5/lib/libroken \
	kerberos5/lib/libvers \
	kerberos5/tools/asn1_compile \
	kerberos5/tools/slc \
	usr.bin/compile_et

.ORDER: ${_kerberos5_bootstrap_tools:C/^/${_bt}-/g}
.for _tool in ${_kerberos5_bootstrap_tools}
${_bt}-${_tool}: ${_bt}-usr.bin/yacc ${_bt_lex_depend}
.endfor
.endif

${_bt}-usr.bin/mandoc: ${_bt}-lib/libopenbsd

# The tools listed in _basic_bootstrap_tools will generally not be
# bootstrapped unless BOOTSTRAP_ALL_TOOL is set. However, when building on a
# Linux or MacOS host the host versions are incompatible so we need to build
# them from the source tree. Usually the link name will be the same as the subdir,
# but some directories such as grep or test install multiple binaries. In that
# case we use the _basic_bootstrap_tools_multilink variable which is a list of
# subdirectory and comma-separated list of files.
_basic_bootstrap_tools_multilink=usr.bin/grep grep,egrep,fgrep
_basic_bootstrap_tools_multilink+=bin/test test,[
# bootstrap tools needed by buildworld:
_basic_bootstrap_tools+=usr.bin/cut bin/expr usr.bin/gencat usr.bin/join \
    usr.bin/mktemp bin/realpath bin/rmdir usr.bin/sed usr.bin/sort \
    usr.bin/truncate usr.bin/tsort
# Some build scripts use nawk instead of awk (this happens at least in
# cddl/contrib/opensolaris/lib/libdtrace/common/mknames.sh) so we need both awk
# and nawk in ${WORLDTMP}/legacy/bin.
_basic_bootstrap_tools_multilink+=usr.bin/awk awk,nawk
# file2c is required for building usr.sbin/config:
_basic_bootstrap_tools+=usr.bin/file2c
# uuencode/uudecode required for share/tabset
_basic_bootstrap_tools_multilink+=usr.bin/bintrans uuencode,uudecode
# xargs is required by mkioctls
_basic_bootstrap_tools+=usr.bin/xargs
# cap_mkdb is required for share/termcap:
_basic_bootstrap_tools+=usr.bin/cap_mkdb
# services_mkdb/pwd_mkdb are required for installworld:
_basic_bootstrap_tools+=usr.sbin/services_mkdb usr.sbin/pwd_mkdb
# ldd is required for installcheck (TODO: just always use /usr/bin/ldd instead?)
.if !defined(CROSSBUILD_HOST)
# ldd is only needed for updating the running system so we don't need to
# bootstrap ldd on non-FreeBSD systems
_basic_bootstrap_tools+=usr.bin/ldd
.endif
# sysctl/chflags are required for installkernel:
.if !defined(CROSSBUILD_HOST)
_basic_bootstrap_tools+=bin/chflags
# Note: sysctl does not bootstrap on FreeBSD < 13 anymore, but that doesn't
# matter since we don't need any of the new features for the build.
_bootstrap_tools_links+=sysctl
.else
# When building on non-FreeBSD, install a fake chflags instead since the
# version from the source tree cannot work. We also don't need sysctl since we
# are install with -DNO_ROOT.
_other_bootstrap_tools+=tools/build/cross-build/fake_chflags
.endif
# mkfifo is used by sys/conf/newvers.sh
_basic_bootstrap_tools+=usr.bin/mkfifo
# jot is needed for the mkimg tests
_basic_bootstrap_tools+=usr.bin/jot

.if defined(BOOTSTRAP_ALL_TOOLS)
# sha256 and sha512 are used by release/ (and possibly others)
_basic_bootstrap_tools+=sbin/md5
.endif

# tzsetup is needed as an install tool
.if ${MK_ZONEINFO} != "no"
_basic_bootstrap_tools+=usr.sbin/tzsetup
.endif

.if defined(BOOTSTRAP_ALL_TOOLS)
_other_bootstrap_tools+=${_basic_bootstrap_tools}
.for _subdir _links in ${_basic_bootstrap_tools_multilink}
_other_bootstrap_tools+=${_subdir}
.endfor
${_bt}-usr.bin/awk: ${_bt_lex_depend} ${_bt}-usr.bin/yacc
${_bt}-bin/expr: ${_bt_lex_depend} ${_bt}-usr.bin/yacc
# If we are bootstrapping file2c, we have to build it before config:
${_bt}-usr.sbin/config: ${_bt}-usr.bin/file2c ${_bt_lex_depend}
# Note: no symlink to make/bmake in the !BOOTSTRAP_ALL_TOOLS case here since
# the links to make/bmake make links will have already have been created in the
# `make legacy` step. Not adding a link to make is important on non-FreeBSD
# since "make" will usually point to GNU make there.
_other_bootstrap_tools+=usr.bin/bmake

# Avoid dependency on host bz2 headers:
_other_bootstrap_tools+=lib/libbz2
${_bt}-usr.bin/grep: ${_bt}-lib/libbz2

# libdwarf depends on libz
_other_bootstrap_tools+=lib/libz
${_bt}-lib/libdwarf: ${_bt}-lib/libz

# libroken depends on libcrypt
_other_bootstrap_tools+=lib/libcrypt
${_bt}-lib/libroken: ${_bt}-lib/libcrypt
.else
# All tools in _basic_bootstrap_tools have the same name as the subdirectory
# so we can use :T to get the name of the symlinks that we need to create.
_bootstrap_tools_links+=${_basic_bootstrap_tools:T}
.for _subdir _links in ${_basic_bootstrap_tools_multilink}
_bootstrap_tools_links+=${_links:S/,/ /g}
.endfor
.endif	# defined(BOOTSTRAP_ALL_TOOLS)

# Link the tools that we need for building but don't need to bootstrap because
# the host version is known to be compatible into ${WORLDTMP}/legacy
# We do this before building any of the bootstrap tools in case they depend on
# the presence of any of the links (e.g. as m4/lex/awk)
${_bt}-links: .PHONY

.for _tool in ${_bootstrap_tools_links}
${_bt}-link-${_tool}: .PHONY
	@rm -f "${WORLDTMP}/legacy/bin/${_tool}"; \
	source_path=`which ${_tool}`; \
	if [ ! -e "$${source_path}" ] ; then \
		echo "Cannot find host tool '${_tool}'"; false; \
	fi; \
	cp -pf "$${source_path}" "${WORLDTMP}/legacy/bin/${_tool}"
${_bt}-links: ${_bt}-link-${_tool}
.endfor

bootstrap-tools: ${_bt}-links .PHONY

#	Please document (add comment) why something is in 'bootstrap-tools'.
#	Try to bound the building of the bootstrap-tool to just the
#	FreeBSD versions that need the tool built at this stage of the build.
.for _tool in \
    ${_clang_tblgen} \
    ${_kerberos5_bootstrap_tools} \
    ${_strfile} \
    usr.bin/dtc \
    ${_cat} \
    ${_kbdcontrol} \
    ${_elftoolchain_libs} \
    ${_libkldelf} \
    ${_kldxref} \
    lib/libopenbsd \
    usr.bin/mandoc \
    usr.bin/rpcgen \
    ${_yacc} \
    ${_m4} \
    ${_lex} \
    ${_other_bootstrap_tools} \
    usr.bin/xinstall \
    ${_gensnmptree} \
    usr.sbin/config \
    ${_flua} \
    ${_crunchide} \
    ${_crunchgen} \
    ${_etdump} \
    ${_libnetbsd} \
    ${_libsbuf} \
    ${_makefs} \
    ${_mkimg} \
    ${_nmtree} \
    ${_vtfontcvt} \
    ${_localedef} \
    ${_mkcsmapper} \
    ${_mkesdb} \
    ${_zic} \
    ${LOCAL_BSTOOL_DIRS}
${_bt}-${_tool}: ${_bt}-links .PHONY .MAKE
	${_+_}@${ECHODIR} "===> ${_tool} (obj,all,install)"; \
		cd ${.CURDIR}/${_tool}; \
		if [ -z "${NO_OBJWALK}" ]; then ${MAKE} DIRPRFX=${_tool}/ obj; fi; \
		if [ "${_tool}" = "usr.bin/lex" ]; then \
			${MAKE} DIRPRFX=${_tool}/ bootstrap; \
		fi; \
		${MAKE} DIRPRFX=${_tool}/ all; \
		${MAKE} DIRPRFX=${_tool}/ DESTDIR=${WORLDTMP}/legacy install

bootstrap-tools: ${_bt}-${_tool}
.endfor
.if target(${_bt}-lib/libmd)
# If we are bootstrapping libmd (e.g. when building on macOS/Linux) add the
# necessary dependencies:
${_bt}-usr.bin/sort: ${_bt}-lib/libmd
${_bt}-usr.bin/xinstall: ${_bt}-lib/libmd
${_bt}-sbin/md5: ${_bt}-lib/libmd
.endif


#
# build-tools: Build special purpose build tools
#
.if !defined(NO_SHARE) && ${MK_SYSCONS} != "no"
_share=	share/syscons/scrnmaps
.endif

.if ${MK_RESCUE} != "no"
# rescue includes programs that have build-tools targets
_rescue=rescue/rescue
.endif

.if ${MK_TCSH} != "no"
_tcsh=bin/csh
.endif
.if ${MK_FILE} != "no"
_libmagic=lib/libmagic
.endif

.if ${MK_PMC} != "no"
_jevents=lib/libpmc/pmu-events
.endif

# kernel-toolchain skips _cleanobj, so handle cleaning up previous
# build-tools directories if needed.
.if ${MK_CLEAN} == "yes" && make(kernel-toolchain)
_bt_clean=	${CLEANDIR}
.endif

.for _tool in \
    ${_tcsh} \
    bin/sh \
    ${LOCAL_TOOL_DIRS} \
    ${_jevents} \
    lib/ncurses/tinfo \
    ${_rescue} \
    ${_share} \
    usr.bin/awk \
    ${_libmagic} \
    usr.bin/vi/catalog
build-tools_${_tool}: .PHONY
	${_+_}@${ECHODIR} "===> ${_tool} (${_bt_clean:D${_bt_clean},}obj,build-tools)"; \
		cd ${.CURDIR}/${_tool}; \
		if [ -n "${_bt_clean}" ]; then ${MAKE} DIRPRFX=${_tool}/ ${_bt_clean}; fi; \
		if [ -z "${NO_OBJWALK}" ]; then ${MAKE} DIRPRFX=${_tool}/ obj; fi; \
		${MAKE} DIRPRFX=${_tool}/ build-tools
build-tools: build-tools_${_tool}
.endfor

#
# kernel-tools: Build kernel-building tools
#
kernel-tools: .PHONY
	mkdir -p ${WORLDTMP}/usr
	${WORLDTMP_MTREE} -f ${.CURDIR}/etc/mtree/BSD.usr.dist \
	    -p ${WORLDTMP}/usr >/dev/null

#
# cross-tools: All the tools needed to build the rest of the system after
# we get done with the earlier stages. It is the last set of tools needed
# to begin building the target binaries.
#
.if ${TARGET_ARCH} != ${MACHINE_ARCH} || ${BUILD_WITH_STRICT_TMPPATH} != 0
.if ${TARGET_ARCH} == "amd64" || ${TARGET_ARCH} == "i386"
_btxld=		usr.sbin/btxld
.endif
.endif

# Rebuild ctfconvert and ctfmerge to avoid difficult-to-diagnose failures
# resulting from missing bug fixes or ELF Toolchain updates.
.if ${MK_CDDL} != "no"
_dtrace_tools= cddl/lib/libctf cddl/lib/libspl cddl/usr.bin/ctfconvert \
    cddl/usr.bin/ctfmerge
.endif

# If we're given an XAS, don't build binutils.
.if ${XAS:M/*} == ""
.if ${MK_ELFTOOLCHAIN_BOOTSTRAP} != "no"
_elftctools=	lib/libelftc \
		lib/libpe \
		usr.bin/elfctl \
		usr.bin/elfdump \
		usr.bin/objcopy \
		usr.bin/nm \
		usr.bin/size \
		usr.bin/strings
# These are not required by the build, but can be useful for developers who
# cross-build on a FreeBSD 10 host:
_elftctools+=	usr.bin/addr2line
.endif
.elif ${TARGET_ARCH} != ${MACHINE_ARCH} && ${MK_ELFTOOLCHAIN_BOOTSTRAP} != "no"
# If cross-building with an external binutils we still need to build strip for
# the target (for at least crunchide).
_elftctools=	lib/libelftc \
		lib/libpe \
		usr.bin/elfctl \
		usr.bin/elfdump \
		usr.bin/objcopy
.endif

.if ${MK_CLANG_BOOTSTRAP} != "no"
_clang=		usr.bin/clang
.endif
.if ${MK_LLD_BOOTSTRAP} != "no"
_lld=		usr.bin/clang/lld
.endif
.if ${MK_CLANG_BOOTSTRAP} != "no" || ${MK_LLD_BOOTSTRAP} != "no"
_clang_libs=	lib/clang
.endif
.if ${MK_USB} != "no"
_usb_tools=	stand/usb/tools
.endif

.if ${BUILD_WITH_STRICT_TMPPATH} != 0 || defined(BOOTSTRAP_ALL_TOOLS)
_ar=usr.bin/ar
.endif

cross-tools: .MAKE .PHONY
.for _tool in \
    ${LOCAL_XTOOL_DIRS} \
    ${_ar} \
    ${_clang_libs} \
    ${_clang} \
    ${_lld} \
    ${_elftctools} \
    ${_dtrace_tools} \
    ${_btxld} \
    ${_usb_tools}
	${_+_}@${ECHODIR} "===> ${_tool} (obj,all,install)"; \
		cd ${.CURDIR}/${_tool}; \
		if [ -z "${NO_OBJWALK}" ]; then ${MAKE} DIRPRFX=${_tool}/ obj; fi; \
		${MAKE} DIRPRFX=${_tool}/ all; \
		${MAKE} DIRPRFX=${_tool}/ DESTDIR=${WORLDTMP} install
.endfor

#
# native-xtools is the current target for qemu-user cross builds of ports
# via poudriere and the imgact_binmisc kernel module.
# This target merely builds a toolchan/sysroot, then builds the tools it wants
# with the options it wants in a special MAKEOBJDIRPREFIX, using the toolchain
# already built.  It then installs the static tools to NXBDESTDIR for Poudriere
# to pickup.
#
NXBOBJROOT=	${OBJROOT}${MACHINE}.${MACHINE_ARCH}/nxb/
NXBOBJTOP=	${NXBOBJROOT}${NXB_TARGET}.${NXB_TARGET_ARCH}
NXTP?=		/nxb-bin
.if ${NXTP:N/*}
.error NXTP variable should be an absolute path
.endif
NXBDESTDIR?=	${DESTDIR}${NXTP}

# This is the list of tools to be built/installed as static and where
# appropriate to build for the given TARGET.TARGET_ARCH.
NXBDIRS+= \
    bin/cat \
    bin/chmod \
    bin/cp \
    ${_tcsh} \
    bin/echo \
    bin/expr \
    bin/hostname \
    bin/ln \
    bin/ls \
    bin/mkdir \
    bin/mv \
    bin/ps \
    bin/realpath \
    bin/rm \
    bin/rmdir \
    bin/sh \
    bin/sleep \
    sbin/md5 \
    sbin/sysctl \
    usr.bin/addr2line \
    usr.bin/ar \
    usr.bin/awk \
    usr.bin/basename \
    usr.bin/bmake \
    usr.bin/bzip2 \
    usr.bin/cmp \
    usr.bin/diff \
    usr.bin/dirname \
    usr.bin/objcopy \
    usr.bin/env \
    usr.bin/fetch \
    usr.bin/find \
    usr.bin/grep \
    usr.bin/gzip \
    usr.bin/head \
    usr.bin/id \
    usr.bin/lex \
    usr.bin/limits \
    usr.bin/mandoc \
    usr.bin/mktemp \
    usr.bin/mt \
    usr.bin/nm \
    usr.bin/patch \
    usr.bin/readelf \
    usr.bin/sed \
    usr.bin/size \
    usr.bin/sort \
    usr.bin/strings \
    usr.bin/tar \
    usr.bin/touch \
    usr.bin/tr \
    usr.bin/true \
    usr.bin/uniq \
    usr.bin/unzip \
    usr.bin/wc \
    usr.bin/xargs \
    usr.bin/xinstall \
    usr.bin/xz \
    usr.bin/yacc \
    usr.sbin/chown

SUBDIR_DEPEND_usr.bin/clang=	lib/clang
.if ${MK_CLANG} != "no"
NXBDIRS+=	lib/clang
NXBDIRS+=	usr.bin/clang
.endif
# XXX: native-xtools passes along ${NXBDIRS} in SUBDIR_OVERRIDE that needs
# to be evaluated after NXBDIRS is set.
.if make(install) && !empty(SUBDIR_OVERRIDE)
SUBDIR=	${SUBDIR_OVERRIDE}
.endif

NXBMAKEARGS+= \
	OBJTOP=${NXBOBJTOP:Q} \
	OBJROOT=${NXBOBJROOT:Q} \
	-DNO_SHARED \
	-DNO_CPU_CFLAGS \
	-DNO_PIC \
	MK_CASPER=no \
	MK_CLANG_EXTRAS=no \
	MK_CLANG_FORMAT=no \
	MK_CLANG_FULL=no \
	MK_CTF=no \
	MK_DEBUG_FILES=no \
	MK_HTML=no \
	MK_LLDB=no \
	MK_MAN=no \
	MK_MAN_UTILS=yes \
	MK_OFED=no \
	MK_OPENSSH=no \
	MK_RETPOLINE=no \
	MK_SENDMAIL=no \
	MK_SSP=no \
	MK_TESTS=no \
	MK_WERROR=no \
	MK_ZFS=no

NXBMAKEENV+= \
	MAKEOBJDIRPREFIX=

# This should match all of the knobs in lib/Makefile that it takes to avoid
# descending into lib/clang!
NXBTNOTOOLS=	MK_CLANG=no MK_LLD=no MK_LLDB=no MK_LLVM_BINUTILS=no

.if make(native-xtools*) && \
    (!defined(NXB_TARGET) || !defined(NXB_TARGET_ARCH))
.error Missing NXB_TARGET / NXB_TARGET_ARCH
.endif
# For 'toolchain' we want to produce native binaries that themselves generate
# native binaries.
NXBTMAKE=	${NXBMAKEENV} ${MAKE} ${NXBMAKEARGS:N-DNO_PIC:N-DNO_SHARED} \
		TARGET=${MACHINE} TARGET_ARCH=${MACHINE_ARCH}
# For 'everything' we want to produce native binaries (hence -target to
# be MACHINE) that themselves generate TARGET.TARGET_ARCH binaries.
# TARGET/TARGET_ARCH are still passed along from user.
#
# Use the toolchain we create as an external toolchain.
.if ${USING_SYSTEM_COMPILER} == "yes" || ${XCC:N${CCACHE_BIN}:M/*}
NXBMAKE+=	XCC="${XCC}" \
		XCXX="${XCXX}" \
		XCPP="${XCPP}"
.else
NXBMAKE+=	XCC="${NXBOBJTOP}/tmp/usr/bin/cc" \
		XCXX="${NXBOBJTOP}/tmp/usr/bin/c++" \
		XCPP="${NXBOBJTOP}/tmp/usr/bin/cpp"
.endif
NXBMAKE+=	${NXBMAKEENV} ${MAKE} -f Makefile.inc1 ${NXBMAKEARGS} \
		MACHINE=${MACHINE} MACHINE_ARCH=${MACHINE_ARCH} \
		TARGET=${NXB_TARGET} TARGET_ARCH=${NXB_TARGET_ARCH} \
		TARGET_TRIPLE=${MACHINE_TRIPLE:Q}
# NXBDIRS is improperly based on MACHINE rather than NXB_TARGET.  Need to
# invoke a sub-make to reevaluate MK_CLANG, etc, for NXBDIRS.
NXBMAKE+=	SUBDIR_OVERRIDE='$${NXBDIRS:M*}'
# Need to avoid the -isystem logic when using clang as an external toolchain
# even if the TARGET being built for wants GCC.
NXBMAKE+=	WANT_COMPILER_TYPE='$${X_COMPILER_TYPE}'
native-xtools: .PHONY
	${_+_}cd ${.CURDIR}; ${NXBTMAKE} _cleanobj
	# Build the bootstrap/host/cross tools that produce native binaries
	${_+_}cd ${.CURDIR}; ${NXBTMAKE} kernel-toolchain
	# Populate includes/libraries sysroot that produce native binaries.
	# This is split out from 'toolchain' above mostly so that target LLVM
	# libraries have a proper LLVM_DEFAULT_TARGET_TRIPLE without
	# polluting the cross-compiler build.  The LLVM libs are skipped
	# here to avoid the problem but are kept in 'toolchain' so that
	# needed build tools are built.
	${_+_}cd ${.CURDIR}; ${NXBTMAKE} _includes ${NXBTNOTOOLS}
	${_+_}cd ${.CURDIR}; ${NXBTMAKE} _libraries ${NXBTNOTOOLS}
.if !defined(NO_OBJWALK)
	${_+_}cd ${.CURDIR}; ${NXBMAKE} _obj
.endif
	${_+_}cd ${.CURDIR}; ${NXBMAKE} everything
	@echo ">> native-xtools done.  Use 'make native-xtools-install' to install to a given DESTDIR"

native-xtools-install: .PHONY
	mkdir -p ${NXBDESTDIR}/bin ${NXBDESTDIR}/sbin ${NXBDESTDIR}/usr
	${DESTDIR_MTREE} -f ${.CURDIR}/etc/mtree/BSD.usr.dist \
	    -p ${NXBDESTDIR}/usr >/dev/null
	${DESTDIR_MTREE} -f ${.CURDIR}/etc/mtree/BSD.include.dist \
	    -p ${NXBDESTDIR}/usr/include >/dev/null
.for d in ${LIBCOMPAT_INCLUDE_DIRS}
	mkdir -p ${NXBDESTDIR}/usr/include/${d}
.endfor
	${_+_}cd ${.CURDIR}; ${NXBMAKE} \
	    DESTDIR=${NXBDESTDIR} \
	    -DNO_ROOT \
	    install

#
# hierarchy - ensure that all the needed directories are present
#
hierarchy hier: .MAKE .PHONY
	${_+_}cd ${.CURDIR}/etc; ${HMAKE} distrib-dirs

#
# libraries - build all libraries, and install them under ${DESTDIR}.
#
# The list of libraries with dependents (${_prebuild_libs}) and their
# interdependencies (__L) are built automatically by the
# ${.CURDIR}/tools/make_libdeps.sh script.
#
libraries: .MAKE .PHONY
	${_+_}cd ${.CURDIR}; \
	    ${MAKE} -f Makefile.inc1 _prereq_libs; \
	    ${MAKE} -f Makefile.inc1 _startup_libs; \
	    ${MAKE} -f Makefile.inc1 _prebuild_libs -DLIBCRYPTO_WITHOUT_SUBDIRS; \
	    ${MAKE} -f Makefile.inc1 _generic_libs

#
# static libgcc.a prerequisite for shared libc
#
_prereq_libs= lib/libcompiler_rt
.if ${MK_SSP} != "no"
_prereq_libs+= lib/libssp_nonshared
.endif
.if ${MK_ASAN} != "no"
_prereq_libs+=	lib/libclang_rt/asan
_prereq_libs+=	lib/libclang_rt/asan-preinit
_prereq_libs+=	lib/libclang_rt/asan_cxx
_prereq_libs+=	lib/libclang_rt/asan_static
.endif
.if ${MK_UBSAN} != "no"
_prereq_libs+=	lib/libclang_rt/ubsan_minimal
_prereq_libs+=	lib/libclang_rt/ubsan_standalone
_prereq_libs+=	lib/libclang_rt/ubsan_standalone_cxx
.endif

# These dependencies are not automatically generated:
#
# lib/csu and lib/libc must be built before
# all shared libraries for ELF.
#
_startup_libs=	lib/csu
_startup_libs+=	lib/libc
_startup_libs+=	lib/libc_nonshared
_startup_libs+=	lib/libcxxrt
_startup_libs+=	lib/libsys

_prereq_libs+=	lib/libgcc_eh lib/libgcc_s
_startup_libs+=	lib/libgcc_eh lib/libgcc_s

lib/libc__L: lib/libsys__L
lib/libgcc_s__L: lib/libc__L
lib/libgcc_s__L: lib/libc_nonshared__L
lib/libcxxrt__L: lib/libgcc_s__L
lib/libcrypt__L: lib/libmd__L

_prebuild_libs=	${_kerberos5_lib_libasn1} \
		${_kerberos5_lib_libhdb} \
		${_kerberos5_lib_libheimbase} \
		${_kerberos5_lib_libheimntlm} \
		${_libsqlite3} \
		${_kerberos5_lib_libheimipcc} \
		${_kerberos5_lib_libhx509} ${_kerberos5_lib_libkrb5} \
		${_kerberos5_lib_libroken} \
		${_kerberos5_lib_libwind} \
		lib/libbz2 ${_libcom_err} lib/libcrypt \
		lib/libc++ \
		lib/libelf lib/libexpat \
		lib/libfigpar \
		${_lib_libgssapi} \
		lib/libjail \
		lib/libkiconv lib/libkldelf lib/libkvm \
		lib/liblzma lib/libmd lib/libnv \
		lib/libzstd \
		${_lib_casper} \
		lib/ncurses/tinfo \
		lib/ncurses/ncurses \
		lib/libpam/libpam lib/libthr \
		${_lib_libradius} lib/libsbuf lib/libtacplus \
		lib/libgeom \
		${_lib_librt} \
		${_cddl_lib_libumem} ${_cddl_lib_libnvpair} \
		${_cddl_lib_libuutil} \
		${_cddl_lib_libavl} \
		${_cddl_lib_libicp} \
		${_cddl_lib_libicp_rescue} \
		${_cddl_lib_libspl} \
		${_cddl_lib_libtpool} \
		${_cddl_lib_libzfs_core} ${_cddl_lib_libzfs} \
		${_cddl_lib_libzutil} \
		${_cddl_lib_libctf} ${_cddl_lib_libzfsbootenv} \
		lib/libufs \
		lib/libutil lib/libpjdlog ${_lib_libypclnt} lib/libz lib/msun \
		lib/libxo \
		${_secure_lib_libcrypto} ${_secure_lib_libssl} \
		${_lib_libldns} ${_secure_lib_libssh}

.if ${MK_DIALOG} != "no"
_prebuild_libs+= gnu/lib/libdialog
gnu/lib/libdialog__L: lib/msun__L lib/ncurses/tinfo__L lib/ncurses/ncurses__L
.endif

.if ${MK_GOOGLETEST} != "no"
_prebuild_libs+= lib/libregex
.endif

lib/libgeom__L: lib/libexpat__L lib/libsbuf__L
lib/libkldelf__L: lib/libelf__L
lib/libkvm__L: lib/libelf__L

.if ${MK_RADIUS_SUPPORT} != "no"
_lib_libradius=	lib/libradius
.endif

lib/ncurses/ncurses__L:	lib/ncurses/tinfo__L

.if ${MK_OFED} != "no"
_prebuild_libs+= \
	lib/ofed/libibverbs \
	lib/ofed/libibmad \
	lib/ofed/libibumad \
	lib/ofed/complib \
	lib/ofed/libmlx5

lib/ofed/libibmad__L:	lib/ofed/libibumad__L
lib/ofed/complib__L:	lib/libthr__L
lib/ofed/libmlx5__L:	lib/ofed/libibverbs__L lib/libthr__L
.endif

.if ${MK_CASPER} != "no"
_lib_casper=	lib/libcasper
.endif

lib/libpjdlog__L: lib/libutil__L
lib/libcasper__L: lib/libnv__L
lib/liblzma__L: lib/libmd__L lib/libthr__L
lib/libzstd__L: lib/libthr__L
lib/librt__L: lib/libthr__L

_generic_libs=	${_cddl_lib} gnu/lib ${_kerberos5_lib} lib ${_secure_lib}
.if ${MK_IPFILTER} != "no"
_generic_libs+=	sbin/ipf/libipf
.endif
.for _DIR in ${LOCAL_LIB_DIRS}
.if ${_DIR} == ".WAIT"  || (empty(_generic_libs:M${_DIR}) && exists(${.CURDIR}/${_DIR}/Makefile))
_generic_libs+= ${_DIR}
.endif
.endfor

lib/libtacplus__L: lib/libmd__L lib/libpam/libpam__L
lib/libxo__L: lib/libutil__L

.if ${MK_CDDL} != "no"
_cddl_lib_libumem= cddl/lib/libumem
_cddl_lib_libnvpair= cddl/lib/libnvpair
_cddl_lib_libavl= cddl/lib/libavl
_cddl_lib_libuutil= cddl/lib/libuutil
_cddl_lib_libspl= cddl/lib/libspl

cddl/lib/libavl__L: cddl/lib/libspl__L
cddl/lib/libnvpair__L: cddl/lib/libspl__L
cddl/lib/libuutil__L: cddl/lib/libavl__L cddl/lib/libspl__L

.if ${MK_ZFS} != "no"
_lib_librt= lib/librt
_cddl_lib_libicp= cddl/lib/libicp
_cddl_lib_libicp_rescue= cddl/lib/libicp_rescue
_cddl_lib_libtpool= cddl/lib/libtpool
_cddl_lib_libzutil= cddl/lib/libzutil
_cddl_lib_libzfs_core= cddl/lib/libzfs_core
_cddl_lib_libzfs= cddl/lib/libzfs
_cddl_lib_libzfsbootenv= cddl/lib/libzfsbootenv

cddl/lib/libtpool__L: cddl/lib/libspl__L

cddl/lib/libzutil__L: cddl/lib/libavl__L lib/libgeom__L lib/msun__L cddl/lib/libtpool__L

cddl/lib/libzfs_core__L: cddl/lib/libnvpair__L cddl/lib/libspl__L cddl/lib/libzutil__L

cddl/lib/libzfs__L: cddl/lib/libzfs_core__L lib/msun__L lib/libutil__L lib/librt__L
cddl/lib/libzfs__L: lib/libthr__L lib/libmd__L lib/libz__L cddl/lib/libumem__L
cddl/lib/libzfs__L: cddl/lib/libuutil__L cddl/lib/libavl__L lib/libgeom__L
cddl/lib/libzfs__L: cddl/lib/libnvpair__L cddl/lib/libzutil__L
cddl/lib/libzfs__L: secure/lib/libcrypto__L

cddl/lib/libzfsbootenv__L: cddl/lib/libzfs__L
lib/libbe__L: cddl/lib/libzfs__L cddl/lib/libzfsbootenv__L
.endif
_cddl_lib_libctf= cddl/lib/libctf
_cddl_lib= cddl/lib
cddl/lib/libctf__L: lib/libz__L cddl/lib/libspl__L
cddl/lib/libdtrace__L: lib/libxo__L
.endif
# cddl/lib/libdtrace requires lib/libproc and lib/librtld_db
_prebuild_libs+=	lib/libprocstat lib/libproc lib/librtld_db
lib/libprocstat__L: lib/libelf__L lib/libkvm__L lib/libutil__L
lib/libproc__L: lib/libprocstat__L
lib/librtld_db__L: lib/libprocstat__L

.if ${MK_CRYPT} != "no"
.if ${MK_OPENSSL} != "no"
_secure_lib_libcrypto= secure/lib/libcrypto
_secure_lib_libssl= secure/lib/libssl
lib/libradius__L secure/lib/libssl__L: secure/lib/libcrypto__L
secure/lib/libcrypto__L: lib/libthr__L
.if ${MK_LDNS} != "no"
_lib_libldns= lib/libldns
lib/libldns__L: secure/lib/libssl__L
.endif
.if ${MK_OPENSSH} != "no"
_secure_lib_libssh= secure/lib/libssh
secure/lib/libssh__L: lib/libz__L secure/lib/libcrypto__L lib/libcrypt__L
.if ${MK_LDNS} != "no"
secure/lib/libssh__L: lib/libldns__L
.endif
.if ${MK_GSSAPI} != "no" && ${MK_KERBEROS_SUPPORT} != "no"
secure/lib/libssh__L: lib/libgssapi__L kerberos5/lib/libkrb5__L \
    kerberos5/lib/libhx509__L kerberos5/lib/libasn1__L lib/libcom_err__L \
    lib/libmd__L kerberos5/lib/libroken__L
.endif
.endif
.endif
_secure_lib=	secure/lib
.endif

.if ${MK_KERBEROS} != "no"
kerberos5/lib/libasn1__L: lib/libcom_err__L kerberos5/lib/libroken__L
kerberos5/lib/libhdb__L: kerberos5/lib/libasn1__L lib/libcom_err__L \
    kerberos5/lib/libkrb5__L kerberos5/lib/libroken__L \
    kerberos5/lib/libwind__L lib/libsqlite3__L
kerberos5/lib/libheimntlm__L: secure/lib/libcrypto__L kerberos5/lib/libkrb5__L \
    kerberos5/lib/libroken__L lib/libcom_err__L
kerberos5/lib/libhx509__L: kerberos5/lib/libasn1__L lib/libcom_err__L \
    secure/lib/libcrypto__L kerberos5/lib/libroken__L kerberos5/lib/libwind__L
kerberos5/lib/libkrb5__L: kerberos5/lib/libasn1__L lib/libcom_err__L \
    lib/libcrypt__L secure/lib/libcrypto__L kerberos5/lib/libhx509__L \
    kerberos5/lib/libroken__L kerberos5/lib/libwind__L \
    kerberos5/lib/libheimbase__L kerberos5/lib/libheimipcc__L
kerberos5/lib/libroken__L: lib/libcrypt__L
kerberos5/lib/libwind__L: kerberos5/lib/libroken__L lib/libcom_err__L
kerberos5/lib/libheimbase__L: lib/libthr__L
kerberos5/lib/libheimipcc__L: kerberos5/lib/libroken__L kerberos5/lib/libheimbase__L lib/libthr__L
.endif

lib/libsqlite3__L: lib/libthr__L

.if ${MK_GSSAPI} != "no"
_lib_libgssapi=	lib/libgssapi
.endif

.if ${MK_KERBEROS} != "no"
_kerberos5_lib=	kerberos5/lib
_kerberos5_lib_libasn1= kerberos5/lib/libasn1
_kerberos5_lib_libhdb= kerberos5/lib/libhdb
_kerberos5_lib_libheimbase= kerberos5/lib/libheimbase
_kerberos5_lib_libkrb5= kerberos5/lib/libkrb5
_kerberos5_lib_libhx509= kerberos5/lib/libhx509
_kerberos5_lib_libroken= kerberos5/lib/libroken
_kerberos5_lib_libheimntlm= kerberos5/lib/libheimntlm
_libsqlite3= lib/libsqlite3
_kerberos5_lib_libheimipcc= kerberos5/lib/libheimipcc
_kerberos5_lib_libwind= kerberos5/lib/libwind
_libcom_err= lib/libcom_err
.endif

.if ${MK_NIS} != "no"
_lib_libypclnt=	lib/libypclnt
.endif

.if ${MK_OPENSSL} == "no"
lib/libradius__L: lib/libmd__L
.endif

lib/libproc__L: \
    ${_cddl_lib_libctf:D${_cddl_lib_libctf}__L} \
    lib/libelf__L lib/librtld_db__L lib/libutil__L lib/libcxxrt__L

.for _lib in ${_prereq_libs}
${_lib}__PL: .PHONY .MAKE
.if !defined(_MKSHOWCONFIG) && exists(${.CURDIR}/${_lib})
	${_+_}@${ECHODIR} "===> ${_lib} (obj,all,install)"; \
		cd ${.CURDIR}/${_lib}; \
		if [ -z "${NO_OBJWALK}" ]; then ${MAKE} MK_TESTS=no DIRPRFX=${_lib}/ obj; fi; \
		${MAKE} MK_TESTS=no -DNO_PIC \
		    DIRPRFX=${_lib}/ all; \
		${MAKE} MK_TESTS=no -DNO_PIC \
		    DIRPRFX=${_lib}/ install
.endif
.endfor

.for _lib in ${_startup_libs} ${_prebuild_libs} ${_generic_libs}
${_lib}__L: .PHONY .MAKE
.if !defined(_MKSHOWCONFIG) && exists(${.CURDIR}/${_lib})
	${_+_}@${ECHODIR} "===> ${_lib} (obj,all,install)"; \
		cd ${.CURDIR}/${_lib}; \
		if [ -z "${NO_OBJWALK}" ]; then ${MAKE} MK_TESTS=no DIRPRFX=${_lib}/ obj; fi; \
		${MAKE} MK_TESTS=no DIRPRFX=${_lib}/ all; \
		${MAKE} MK_TESTS=no DIRPRFX=${_lib}/ install
.endif
.endfor

_prereq_libs: ${_prereq_libs:S/$/__PL/}
_startup_libs: ${_startup_libs:S/$/__L/}
_prebuild_libs: ${_prebuild_libs:S/$/__L/}
_generic_libs: ${_generic_libs:S/$/__L/}

# Enable SUBDIR_PARALLEL when not calling 'make all', unless called from
# 'everything' with _PARALLEL_SUBDIR_OK set.  This is because it is unlikely
# that running 'make all' from the top-level, especially with a SUBDIR_OVERRIDE
# or LOCAL_DIRS set, will have a reliable build if SUBDIRs are built in
# parallel.  This is safe for the world stage of buildworld though since it has
# already built libraries in a proper order and installed includes into
# WORLDTMP. Special handling is done for SUBDIR ordering for 'install*' to
# avoid trashing a system if it crashes mid-install.
.if !make(all) || defined(_PARALLEL_SUBDIR_OK)
SUBDIR_PARALLEL=
.endif

.include <bsd.subdir.mk>

.if make(check-old) || make(check-old-dirs) || \
    make(check-old-files) || make(check-old-libs) || \
    make(delete-old) || make(delete-old-dirs) || \
    make(delete-old-files) || make(delete-old-libs) || \
    make(list-old-dirs) || make(list-old-files) || make(list-old-libs)

#
# check for / delete old files section
#

.include "ObsoleteFiles.inc"

OLD_LIBS_MESSAGE="Please be sure no application still uses those libraries, \
else you can not start such an application. Consult UPDATING for more \
information regarding how to cope with the removal/revision bump of a \
specific library."

.if !defined(BATCH_DELETE_OLD_FILES)
RM_I=-i
.else
RM_I=-fv
.endif

list-old-files: .PHONY
	@cd ${.CURDIR}; \
	${MAKE} -f ${.CURDIR}/Makefile.inc1 ${.MAKEFLAGS} ${.TARGET} \
	    -V "OLD_FILES:ts\n" -V "OLD_FILES:Musr/share/*.gz:R:ts\n" \
<<<<<<< HEAD
	    -V "OLD_FILES:Mlib/*.so.*:S,^lib,usr/lib32,:ts\n" \
	    -V "OLD_FILES:Musr/lib/*:S,^usr/lib,usr/lib32,:ts\n" | sort
=======
	    -V "MOVED_LIBS:ts\n" \
	    ${_ALL_libcompats:@v@-V "OLD_FILES:Mlib/*.so.*:S,^lib,usr/lib$v,:ts\n"@} \
	    ${_ALL_libcompats:@v@-V "OLD_FILES:Musr/lib/*:S,^usr/lib,usr/lib$v,:ts\n"@} | \
	sort
>>>>>>> 925e1016

delete-old-files: .PHONY
	@echo ">>> Removing old files (only deletes safe to delete libs)"
# Ask for every old file if the user really wants to remove it.
# It's annoying, but better safe than sorry.
# NB: We cannot pass the list of OLD_FILES as a parameter because the
# argument list will get too long. Using .for/.endfor make "loops" will make
# the Makefile parser segfault.
	@exec 3<&0; \
	cd ${.CURDIR}; \
	OLDTMP=$$(mktemp -t old); \
	${MAKE} -f ${.CURDIR}/Makefile.inc1 ${.MAKEFLAGS} list-old-files > $$OLDTMP; \
	while read file; do \
		if [ -f "${DESTDIR}/$${file}" -o -L "${DESTDIR}/$${file}" ]; then \
			chflags noschg "${DESTDIR}/$${file}" 2>/dev/null || true; \
			rm ${RM_I} "${DESTDIR}/$${file}" <&3; \
		fi; \
		for ext in debug symbols; do \
		  if ! [ -e "${DESTDIR}/$${file}" ] && [ -f \
		      "${DESTDIR}${DEBUGDIR}/$${file}.$${ext}" ]; then \
			  rm ${RM_I} "${DESTDIR}${DEBUGDIR}/$${file}.$${ext}" \
			      <&3; \
		  fi; \
		done; \
	done < $$OLDTMP; \
	rm -f $$OLDTMP
# Remove catpages without corresponding manpages.
	@exec 3<&0; \
	find ${DESTDIR}/usr/share/man/cat* ! -type d 2>/dev/null | sort | \
	sed -ep -e's:${DESTDIR}/usr/share/man/cat:${DESTDIR}/usr/share/man/man:' | \
	while read catpage; do \
		read manpage; \
		if [ ! -e "$${manpage}" ]; then \
			rm ${RM_I} $${catpage} <&3; \
	        fi; \
	done
	@echo ">>> Old files removed"

check-old-files: .PHONY
	@echo ">>> Checking for old files"
	@cd ${.CURDIR}; \
	OLDTMP=$$(mktemp -t old); \
	${MAKE} -f ${.CURDIR}/Makefile.inc1 ${.MAKEFLAGS} list-old-files > $$OLDTMP; \
	while read file; do \
		if [ -f "${DESTDIR}/$${file}" -o -L "${DESTDIR}/$${file}" ]; then \
		 	echo "${DESTDIR}/$${file}"; \
		fi; \
		for ext in debug symbols; do \
		  if [ -f "${DESTDIR}${DEBUGDIR}/$${file}.$${ext}" ]; then \
			  echo "${DESTDIR}${DEBUGDIR}/$${file}.$${ext}"; \
		  fi; \
		done; \
	done < $$OLDTMP; \
	rm -f $$OLDTMP
# Check for catpages without corresponding manpages.
	@find ${DESTDIR}/usr/share/man/cat* ! -type d 2>/dev/null | \
	sed -ep -e's:${DESTDIR}/usr/share/man/cat:${DESTDIR}/usr/share/man/man:' | \
	while read catpage; do \
		read manpage; \
		if [ ! -e "$${manpage}" ]; then \
			echo $${catpage}; \
	        fi; \
	done | sort

list-old-libs: .PHONY
	@cd ${.CURDIR}; \
	${MAKE} -f ${.CURDIR}/Makefile.inc1 ${.MAKEFLAGS} ${.TARGET} \
	    -V "OLD_LIBS:ts\n" \
	    ${_ALL_libcompats:@v@-V "OLD_LIBS:Mlib/*:S,^lib,usr/lib$v,:ts\n"@} \
	    ${_ALL_libcompats:@v@-V "OLD_LIBS:Musr/lib/*:S,^usr/lib,usr/lib$v,:ts\n"@} \
	    ${_ALL_libcompats:@v@-V "OLD_LIBS:Mlib/casper/*:S,^lib/casper,usr/lib$v,:ts\n"@} | \
	sort

delete-old-libs: .PHONY
	@echo ">>> Removing old libraries"
	@echo "${OLD_LIBS_MESSAGE}" | fmt
	@exec 3<&0; \
	cd ${.CURDIR}; \
	${MAKE} -f ${.CURDIR}/Makefile.inc1 ${.MAKEFLAGS} list-old-libs | \
	while read file; do \
		if [ -f "${DESTDIR}/$${file}" -o -L "${DESTDIR}/$${file}" ]; then \
			chflags noschg "${DESTDIR}/$${file}" 2>/dev/null || true; \
			rm ${RM_I} "${DESTDIR}/$${file}" <&3; \
		fi; \
		for ext in debug symbols; do \
		  if ! [ -e "${DESTDIR}/$${file}" ] && [ -f \
		      "${DESTDIR}${DEBUGDIR}/$${file}.$${ext}" ]; then \
			  rm ${RM_I} "${DESTDIR}${DEBUGDIR}/$${file}.$${ext}" \
			      <&3; \
		  fi; \
		done; \
	done
	@echo ">>> Old libraries removed"

check-old-libs: .PHONY
	@echo ">>> Checking for old libraries"
	@cd ${.CURDIR}; \
	${MAKE} -f ${.CURDIR}/Makefile.inc1 ${.MAKEFLAGS} list-old-libs | \
	while read file; do \
		if [ -f "${DESTDIR}/$${file}" -o -L "${DESTDIR}/$${file}" ]; then \
			echo "${DESTDIR}/$${file}"; \
		fi; \
		for ext in debug symbols; do \
		  if [ -f "${DESTDIR}${DEBUGDIR}/$${file}.$${ext}" ]; then \
			  echo "${DESTDIR}${DEBUGDIR}/$${file}.$${ext}"; \
		  fi; \
		done; \
	done

list-old-dirs: .PHONY
	@cd ${.CURDIR}; \
	${MAKE} -f ${.CURDIR}/Makefile.inc1 ${.MAKEFLAGS} ${.TARGET} \
	    -V OLD_DIRS | sed -E 's/[[:space:]]+/\n/g' | sort -r

delete-old-dirs: .PHONY
	@echo ">>> Removing old directories"
	@cd ${.CURDIR}; \
	${MAKE} -f ${.CURDIR}/Makefile.inc1 ${.MAKEFLAGS} list-old-dirs | \
	while read dir; do \
		if [ -d "${DESTDIR}/$${dir}" ]; then \
			rmdir -v "${DESTDIR}/$${dir}" || true; \
		elif [ -L "${DESTDIR}/$${dir}" ]; then \
			echo "${DESTDIR}/$${dir} is a link, please remove everything manually."; \
		fi; \
		if [ -d "${DESTDIR}${DEBUGDIR}/$${dir}" ]; then \
			rmdir -v "${DESTDIR}${DEBUGDIR}/$${dir}" || true; \
		elif [ -L "${DESTDIR}${DEBUGDIR}/$${dir}" ]; then \
			echo "${DESTDIR}${DEBUGDIR}/$${dir} is a link, please remove everything manually."; \
		fi; \
	done
	@echo ">>> Old directories removed"

check-old-dirs: .PHONY
	@echo ">>> Checking for old directories"
	@cd ${.CURDIR}; \
	${MAKE} -f ${.CURDIR}/Makefile.inc1 ${.MAKEFLAGS} list-old-dirs | \
	while read dir; do \
		if [ -d "${DESTDIR}/$${dir}" ]; then \
			echo "${DESTDIR}/$${dir}"; \
		elif [ -L "${DESTDIR}/$${dir}" ]; then \
			echo "${DESTDIR}/$${dir} is a link, please remove everything manually."; \
		fi; \
		if [ -d "${DESTDIR}${DEBUGDIR}/$${dir}" ]; then \
			echo "${DESTDIR}${DEBUGDIR}/$${dir}"; \
		elif [ -L "${DESTDIR}${DEBUGDIR}/$${dir}" ]; then \
			echo "${DESTDIR}${DEBUGDIR}/$${dir} is a link, please remove everything manually."; \
		fi; \
	done

delete-old: delete-old-files delete-old-dirs .PHONY
	@echo "To remove old libraries run '${MAKE_CMD} delete-old-libs'."

check-old: check-old-files check-old-libs check-old-dirs .PHONY
	@echo "To remove old files and directories run '${MAKE_CMD} delete-old'."
	@echo "To remove old libraries run '${MAKE_CMD} delete-old-libs'."

.endif

#
# showconfig - show build configuration.
#
# ignore lower case knobs (not for use with WITH*)
#
showconfig: .PHONY
	@(${MAKE} -n -f ${.CURDIR}/sys/conf/kern.opts.mk -V dummy -dg1 UPDATE_DEPENDFILE=no NO_OBJ=yes MACHINE=${TARGET} MACHINE_ARCH=${TARGET_ARCH}; \
	  ${MAKE} -n -f ${.CURDIR}/share/mk/src.opts.mk -V dummy -dg1 UPDATE_DEPENDFILE=no NO_OBJ=yes MACHINE=${TARGET} MACHINE_ARCH=${TARGET_ARCH}) 2>&1 | \
	 grep -E '^(MK|OPT)_[A-Z]' | sort -u

.if !empty(KRNLOBJDIR) && !empty(KERNCONF)
DTBOUTPUTPATH= ${KRNLOBJDIR}/${KERNCONF}/

.if !defined(FDT_DTS_FILE) || empty(FDT_DTS_FILE)
.if !defined(_MKSHOWCONFIG) && exists(${KERNCONFDIR}/${KERNCONF})
FDT_DTS_FILE!= awk 'BEGIN {FS="="} /^makeoptions[[:space:]]+FDT_DTS_FILE/ {print $$2}' \
	'${KERNCONFDIR}/${KERNCONF}' ; echo
.endif
.endif

.endif

.if !defined(DTBOUTPUTPATH) || !exists(${DTBOUTPUTPATH})
DTBOUTPUTPATH= ${.CURDIR}
.endif

#
# Build 'standalone' Device Tree Blob
#
builddtb: .PHONY
	@PATH=${TMPPATH:Q} MACHINE=${TARGET} \
	sh ${.CURDIR}/sys/tools/fdt/make_dtb.sh ${.CURDIR}/sys \
	    "${FDT_DTS_FILE}" ${DTBOUTPUTPATH}

###############

# cleanworld
# In the following, the first 'rm' in a series will usually remove all
# files and directories.  If it does not, then there are probably some
# files with file flags set, so this unsets them and tries the 'rm' a
# second time.  There are situations where this target will be cleaning
# some directories via more than one method, but that duplication is
# needed to correctly handle all the possible situations.  Removing all
# files without file flags set in the first 'rm' instance saves time,
# because 'chflags' will need to operate on fewer files afterwards.
#
# It is expected that BW_CANONICALOBJDIR == the CANONICALOBJDIR as would be
# created by bsd.obj.mk, except that we don't want to .include that file
# in this makefile.  We don't do a cleandir walk if MK_AUTO_OBJ is yes
# since it is not possible for files to land in the wrong place.
#
.if make(cleanworld)
BW_CANONICALOBJDIR:=${OBJTOP}/
.elif make(cleankernel)
BW_CANONICALOBJDIR:=${KRNLOBJDIR}/${KERNCONF}/
.elif make(cleanuniverse)
BW_CANONICALOBJDIR:=${OBJROOT}
.if ${MK_UNIFIED_OBJDIR} == "no"
.error ${.TARGETS} only supported with WITH_UNIFIED_OBJDIR enabled.
.endif
.endif
cleanworld cleanuniverse cleankernel: .PHONY
.if !empty(BW_CANONICALOBJDIR) && exists(${BW_CANONICALOBJDIR}) && \
    ${.CURDIR:tA} != ${BW_CANONICALOBJDIR:tA}
	-(cd ${BW_CANONICALOBJDIR} && rm -rf *)
	-chflags -R 0 ${BW_CANONICALOBJDIR}
	-(cd ${BW_CANONICALOBJDIR} && rm -rf *)
.endif
.if make(cleanworld) && ${MK_AUTO_OBJ} == "no" && \
    (empty(BW_CANONICALOBJDIR) || ${.CURDIR:tA} == ${BW_CANONICALOBJDIR:tA})
.if ${.CURDIR} == ${.OBJDIR} || ${.CURDIR}/obj == ${.OBJDIR}
	#   To be safe in this case, fall back to a 'make cleandir'
	${_+_}@cd ${.CURDIR}; ${MAKE} cleandir
.endif
.endif

.if ${TARGET} == ${MACHINE} && ${TARGET_ARCH} == ${MACHINE_ARCH}
XDEV_CPUTYPE?=${CPUTYPE}
.else
XDEV_CPUTYPE?=${TARGET_CPUTYPE}
.endif

NOFUN=-DNO_FSCHG MK_HTML=no -DNO_LINT \
	MK_MAN=no MK_NLS=no \
	MK_KERBEROS=no MK_RESCUE=no MK_TESTS=no MK_WERROR=no \
	TARGET=${TARGET} TARGET_ARCH=${TARGET_ARCH} \
	CPUTYPE=${XDEV_CPUTYPE}

XDDIR=${TARGET_ARCH}-freebsd
XDTP?=/usr/${XDDIR}
.if ${XDTP:N/*}
.error XDTP variable should be an absolute path
.endif

CDBOBJROOT=	${OBJROOT}${MACHINE}.${MACHINE_ARCH}/xdev/
CDBOBJTOP=	${CDBOBJROOT}${XDDIR}
CDBENV= \
	INSTALL="sh ${.CURDIR}/tools/install.sh"
CDENV= ${CDBENV} \
	TOOLS_PREFIX=${XDTP}
CDMAKEARGS= \
	OBJTOP=${CDBOBJTOP:Q} \
	OBJROOT=${CDBOBJROOT:Q}
CD2MAKEARGS= ${CDMAKEARGS}

.if ${WANT_COMPILER_TYPE} == gcc || \
    (defined(X_COMPILER_TYPE) && ${X_COMPILER_TYPE} == gcc)
# GCC requires -isystem and -L when using a cross-compiler.  --sysroot
# won't set header path and -L is used to ensure the base library path
# is added before the port PREFIX library path.
CD2CFLAGS+=	-isystem ${XDDESTDIR}/usr/include -L${XDDESTDIR}/usr/lib
# GCC requires -B to find /usr/lib/crti.o when using a cross-compiler
# combined with --sysroot.
CD2CFLAGS+=	-B${XDDESTDIR}/usr/lib
# Force using libc++ for external GCC.
.if defined(X_COMPILER_TYPE) && \
    ${X_COMPILER_TYPE} == gcc && ${X_COMPILER_VERSION} >= 40800
CD2CXXFLAGS+=	-isystem ${XDDESTDIR}/usr/include/c++/v1 -std=c++11 \
		-nostdinc++
.endif
.endif
CD2CFLAGS+=	--sysroot=${XDDESTDIR}/
CD2ENV=${CDENV} CC="${CC} ${CD2CFLAGS}" CXX="${CXX} ${CD2CXXFLAGS} ${CD2CFLAGS}" \
	CPP="${CPP} ${CD2CFLAGS}" \
	MACHINE=${TARGET} MACHINE_ARCH=${TARGET_ARCH}

CDTMP=	${OBJTOP}/${XDDIR}/tmp
CDMAKE=${CDENV} PATH=${CDTMP:Q}/usr/bin:${PATH:Q} ${MAKE} ${CDMAKEARGS} ${NOFUN}
CD2MAKE=${CD2ENV} PATH=${CDTMP:Q}/usr/bin:${XDDESTDIR:Q}/usr/bin:${PATH:Q} \
	${MAKE} ${CD2MAKEARGS} ${NOFUN}
.if ${MK_META_MODE} != "no"
# Don't rebuild build-tools targets during normal build.
CD2MAKE+=	BUILD_TOOLS_META=.NOMETA
.endif
XDDESTDIR=${DESTDIR}${XDTP}

.ORDER: xdev-build xdev-install xdev-links
xdev: xdev-build xdev-install .PHONY

.ORDER: _xb-worldtmp _xb-bootstrap-tools _xb-build-tools _xb-cross-tools
xdev-build: _xb-worldtmp _xb-bootstrap-tools _xb-build-tools _xb-cross-tools .PHONY

_xb-worldtmp: .PHONY
	mkdir -p ${CDTMP}/usr
	${WORLDTMP_MTREE} -f ${.CURDIR}/etc/mtree/BSD.usr.dist \
	    -p ${CDTMP}/usr >/dev/null

_xb-bootstrap-tools: .PHONY
.for _tool in \
    ${_clang_tblgen} \
    ${_yacc}
	${_+_}@${ECHODIR} "===> ${_tool} (obj,all,install)"; \
	cd ${.CURDIR}/${_tool}; \
	if [ -z "${NO_OBJWALK}" ]; then ${CDMAKE} DIRPRFX=${_tool}/ obj; fi; \
	${CDMAKE} DIRPRFX=${_tool}/ all; \
	${CDMAKE} DIRPRFX=${_tool}/ DESTDIR=${CDTMP} install
.endfor

_xb-build-tools: .PHONY
	${_+_}@cd ${.CURDIR}; \
	${CDBENV} ${MAKE} ${CDMAKEARGS} -f Makefile.inc1 ${NOFUN} build-tools

XDEVDIRS= \
    ${_clang_libs} \
    ${_lld} \
    ${_elftctools} \
    usr.bin/ar \
    ${_clang}

_xb-cross-tools: .PHONY
.for _tool in ${XDEVDIRS}
	${_+_}@${ECHODIR} "===> xdev ${_tool} (obj,all)"; \
	cd ${.CURDIR}/${_tool}; \
	if [ -z "${NO_OBJWALK}" ]; then ${CDMAKE} DIRPRFX=${_tool}/ obj; fi; \
	${CDMAKE} DIRPRFX=${_tool}/ all
.endfor

_xi-mtree: .PHONY
	${_+_}@${ECHODIR} "mtree populating ${XDDESTDIR}"
	mkdir -p ${XDDESTDIR}
	${DESTDIR_MTREE} -f ${.CURDIR}/etc/mtree/BSD.root.dist \
	    -p ${XDDESTDIR} >/dev/null
	${DESTDIR_MTREE} -f ${.CURDIR}/etc/mtree/BSD.usr.dist \
	    -p ${XDDESTDIR}/usr >/dev/null
	${DESTDIR_MTREE} -f ${.CURDIR}/etc/mtree/BSD.include.dist \
	    -p ${XDDESTDIR}/usr/include >/dev/null
.for d in ${LIBCOMPAT_INCLUDE_DIRS}
	mkdir -p ${XDDESTDIR}/usr/include/${d}
.endfor
.for libcompat in ${libcompats}
	${DESTDIR_MTREE} -f ${.CURDIR}/etc/mtree/BSD.lib${libcompat}.dist \
	    -p ${XDDESTDIR}/usr >/dev/null
.endfor
.if ${MK_TESTS} != "no"
	mkdir -p ${XDDESTDIR}${TESTSBASE}
	${DESTDIR_MTREE} -f ${.CURDIR}/etc/mtree/BSD.tests.dist \
	    -p ${XDDESTDIR}${TESTSBASE} >/dev/null
.endif

.ORDER: xdev-build _xi-mtree _xi-cross-tools _xi-includes _xi-libraries
xdev-install: xdev-build _xi-mtree _xi-cross-tools _xi-includes _xi-libraries .PHONY

_xi-cross-tools: .PHONY
	@echo "_xi-cross-tools"
.for _tool in ${XDEVDIRS}
	${_+_}@${ECHODIR} "===> xdev ${_tool} (install)"; \
	cd ${.CURDIR}/${_tool}; \
	${CDMAKE} DIRPRFX=${_tool}/ install DESTDIR=${XDDESTDIR}
.endfor

_xi-includes: .PHONY
.if !defined(NO_OBJWALK)
	${_+_}cd ${.CURDIR}; ${CD2MAKE} -f Makefile.inc1 _obj \
		DESTDIR=${XDDESTDIR}
.endif
	${_+_}cd ${.CURDIR}; ${CD2MAKE} -f Makefile.inc1 includes \
		DESTDIR=${XDDESTDIR}

_xi-libraries: .PHONY
	${_+_}cd ${.CURDIR}; ${CD2MAKE} -f Makefile.inc1 libraries \
		DESTDIR=${XDDESTDIR}

xdev-links: .PHONY
	${_+_}cd ${XDDESTDIR}/usr/bin; \
	mkdir -p ../../../../usr/bin; \
		for i in *; do \
			ln -sf ../../${XDTP}/usr/bin/$$i \
			    ../../../../usr/bin/${XDDIR}-$$i; \
			ln -sf ../../${XDTP}/usr/bin/$$i \
			    ../../../../usr/bin/${XDDIR}${_REVISION}-$$i; \
		done<|MERGE_RESOLUTION|>--- conflicted
+++ resolved
@@ -3515,15 +3515,10 @@
 	@cd ${.CURDIR}; \
 	${MAKE} -f ${.CURDIR}/Makefile.inc1 ${.MAKEFLAGS} ${.TARGET} \
 	    -V "OLD_FILES:ts\n" -V "OLD_FILES:Musr/share/*.gz:R:ts\n" \
-<<<<<<< HEAD
-	    -V "OLD_FILES:Mlib/*.so.*:S,^lib,usr/lib32,:ts\n" \
-	    -V "OLD_FILES:Musr/lib/*:S,^usr/lib,usr/lib32,:ts\n" | sort
-=======
 	    -V "MOVED_LIBS:ts\n" \
 	    ${_ALL_libcompats:@v@-V "OLD_FILES:Mlib/*.so.*:S,^lib,usr/lib$v,:ts\n"@} \
 	    ${_ALL_libcompats:@v@-V "OLD_FILES:Musr/lib/*:S,^usr/lib,usr/lib$v,:ts\n"@} | \
 	sort
->>>>>>> 925e1016
 
 delete-old-files: .PHONY
 	@echo ">>> Removing old files (only deletes safe to delete libs)"

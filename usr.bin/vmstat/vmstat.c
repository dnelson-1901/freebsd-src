--- conflicted
+++ resolved
@@ -1432,35 +1432,21 @@
 		}
 	}
 	xo_open_container("memory-zone-statistics");
-<<<<<<< HEAD
 	xo_emit("{T:/%-20s} {T:/%6s} {T:/%6s} {T:/%8s} {T:/%8s} {T:/%10s} {T:/%11s} "
 	    "{T:/%7s} {T:/%4s} {T:/%4s}\n", "ITEM", "SIZE",
-	    "LIMIT", "USED", "FREE", "BYTES", "REQ", "FAIL", "SLEEP", "XDOMAIN");
-=======
-	xo_emit("{T:/%-19s} {T:/%7s} {T:/%7s} {T:/%8s} {T:/%8s} {T:/%8s} "
-	    "{T:/%4s} {T:/%4s} {T:/%4s}\n", "ITEM", "SIZE",
-	    "LIMIT", "USED", "FREE", "REQ", "FAIL", "SLEEP", "XDOM");
->>>>>>> 5ada29ab
+	    "LIMIT", "USED", "FREE", "BYTES", "REQ", "FAIL", "SLEEP", "XDOM");
 	xo_open_list("zone");
 	for (mtp = memstat_mtl_first(mtlp); mtp != NULL;
 	    mtp = memstat_mtl_next(mtp)) {
 		len = strlen(memstat_get_name(mtp));
 		xo_open_instance("zone");
-<<<<<<< HEAD
-		xo_emit("{d:name/%-20s}{ke:name/%s} {:size/%6ju},"
-		    "{:limit/%6ju},{:used/%8ju},"
+		xo_emit("{k:name/%s}:{d:size/%*ju}{e:size/%ju},"
+		    "{:limit/%7ju},{:used/%8ju},"
 		    "{:free/%8ju},{:bytes/%10ju},"
 		    "{:requests/%11ju},"
-		    "{:fail/%7ju},{:sleep/%4ju},{:xdomain/%4ju}\n", name,
-		    memstat_get_name(mtp),
-=======
-		xo_emit("{k:name/%s}:{d:size/%*ju}{e:size/%ju},"
-		    "{:limit/%7ju},{:used/%8ju},"
-		    "{:free/%8ju},{:requests/%8ju},"
 		    "{:fail/%4ju},{:sleep/%4ju},{:xdomain/%4ju}\n",
 		    memstat_get_name(mtp), MAX(1, 26 - len),
 		    (uintmax_t)memstat_get_size(mtp),
->>>>>>> 5ada29ab
 		    (uintmax_t)memstat_get_size(mtp),
 		    (uintmax_t)memstat_get_countlimit(mtp),
 		    (uintmax_t)memstat_get_count(mtp),

# $FreeBSD$

.include <src.opts.mk>

PROG_CXX=	llvm-objcopy

SRCDIR=		llvm/tools/llvm-objcopy
SRCS+=		COFF/COFFObjcopy.cpp
SRCS+=		COFF/Object.cpp
SRCS+=		COFF/Reader.cpp
SRCS+=		COFF/Writer.cpp
SRCS+=		ConfigManager.cpp
SRCS+=		ELF/ELFObjcopy.cpp
SRCS+=		ELF/Object.cpp
SRCS+=		MachO/MachOLayoutBuilder.cpp
SRCS+=		MachO/MachOObjcopy.cpp
SRCS+=		MachO/MachOReader.cpp
SRCS+=		MachO/MachOWriter.cpp
SRCS+=		MachO/Object.cpp
SRCS+=		llvm-objcopy.cpp
SRCS+=		wasm/Object.cpp
SRCS+=		wasm/Reader.cpp
SRCS+=		wasm/WasmObjcopy.cpp
SRCS+=		wasm/Writer.cpp

.include "${SRCTOP}/lib/clang/llvm.pre.mk"

CFLAGS+=	-I${.OBJDIR}
CFLAGS+=	-I${LLVM_BASE}/${SRCDIR}

.for hdr in BitcodeStripOpts InstallNameToolOpts ObjcopyOpts StripOpts
${hdr}.inc: ${LLVM_BASE}/${SRCDIR}/${hdr}.td
	${LLVM_TBLGEN} -gen-opt-parser-defs \
	    -I ${LLVM_SRCS}/tools/llvm-objcopy -I ${LLVM_SRCS}/include \
	    -d ${.TARGET}.d -o ${.TARGET} ${LLVM_BASE}/${SRCDIR}/${hdr}.td
TGHDRS+=	${hdr}.inc
.endfor

DEPENDFILES+=	${TGHDRS:C/$/.d/}
DPSRCS+=	${TGHDRS}
CLEANFILES+=	${TGHDRS} ${TGHDRS:C/$/.d/}

LIBADD+=	z

LINKS=		${BINDIR}/llvm-objcopy ${BINDIR}/llvm-strip

.if ${MK_LLVM_BINUTILS} != "no"
LINKS+=		${BINDIR}/llvm-objcopy ${BINDIR}/objcopy \
		${BINDIR}/llvm-strip ${BINDIR}/strip
MLINKS=		llvm-objcopy.1 objcopy.1
.endif

<<<<<<< HEAD
LINKS+=		${BINDIR}/llvm-objcopy ${BINDIR}/llvm-strip

.include <bsd.prog.mk>
=======
.include "../llvm.prog.mk"
>>>>>>> 7584921e
<|MERGE_RESOLUTION|>--- conflicted
+++ resolved
@@ -42,7 +42,7 @@
 
 LIBADD+=	z
 
-LINKS=		${BINDIR}/llvm-objcopy ${BINDIR}/llvm-strip
+LINKS+=		${BINDIR}/llvm-objcopy ${BINDIR}/llvm-strip
 
 .if ${MK_LLVM_BINUTILS} != "no"
 LINKS+=		${BINDIR}/llvm-objcopy ${BINDIR}/objcopy \
@@ -50,10 +50,4 @@
 MLINKS=		llvm-objcopy.1 objcopy.1
 .endif
 
-<<<<<<< HEAD
-LINKS+=		${BINDIR}/llvm-objcopy ${BINDIR}/llvm-strip
-
-.include <bsd.prog.mk>
-=======
-.include "../llvm.prog.mk"
->>>>>>> 7584921e
+.include "../llvm.prog.mk"
.include <src.opts.mk>

PROG_CXX=	llvm-objcopy

SRCDIR=		llvm/tools/llvm-objcopy
SRCS+=		ObjcopyOptions.cpp
SRCS+=		llvm-objcopy-driver.cpp
SRCS+=		llvm-objcopy.cpp

.include "${SRCTOP}/lib/clang/llvm.pre.mk"

CFLAGS+=	-I${.OBJDIR}
CFLAGS+=	-I${LLVM_BASE}/${SRCDIR}

.for hdr in BitcodeStripOpts InstallNameToolOpts ObjcopyOpts StripOpts
${hdr}.inc: ${LLVM_BASE}/${SRCDIR}/${hdr}.td
	${LLVM_TBLGEN} -gen-opt-parser-defs \
	    -I ${LLVM_SRCS}/tools/llvm-objcopy -I ${LLVM_SRCS}/include \
	    -d ${.TARGET}.d -o ${.TARGET} ${LLVM_BASE}/${SRCDIR}/${hdr}.td
TGHDRS+=	${hdr}.inc
.endfor

DEPENDFILES+=	${TGHDRS:C/$/.d/}
DPSRCS+=	${TGHDRS}
CLEANFILES+=	${TGHDRS} ${TGHDRS:C/$/.d/}

<<<<<<< HEAD
LIBADD+=	z

LINKS+=		${BINDIR}/llvm-objcopy ${BINDIR}/llvm-strip
=======
LINKS=		${BINDIR}/llvm-objcopy ${BINDIR}/llvm-strip
>>>>>>> 925e1016

.if ${MK_LLVM_BINUTILS} != "no"
LINKS+=		${BINDIR}/llvm-objcopy ${BINDIR}/objcopy \
		${BINDIR}/llvm-strip ${BINDIR}/strip
MLINKS=		llvm-objcopy.1 objcopy.1 \
		llvm-objcopy.1 strip.1
.endif

.include "../llvm.prog.mk"<|MERGE_RESOLUTION|>--- conflicted
+++ resolved
@@ -24,13 +24,7 @@
 DPSRCS+=	${TGHDRS}
 CLEANFILES+=	${TGHDRS} ${TGHDRS:C/$/.d/}
 
-<<<<<<< HEAD
-LIBADD+=	z
-
-LINKS+=		${BINDIR}/llvm-objcopy ${BINDIR}/llvm-strip
-=======
 LINKS=		${BINDIR}/llvm-objcopy ${BINDIR}/llvm-strip
->>>>>>> 925e1016
 
 .if ${MK_LLVM_BINUTILS} != "no"
 LINKS+=		${BINDIR}/llvm-objcopy ${BINDIR}/objcopy \

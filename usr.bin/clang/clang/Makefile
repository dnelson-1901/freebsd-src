
.include <src.opts.mk>

PROG_CXX=	clang

SRCDIR=		clang/tools/driver
SRCS+=		cc1_main.cpp
SRCS+=		cc1as_main.cpp
SRCS+=		cc1gen_reproducer_main.cpp
SRCS+=		clang-driver.cpp
SRCS+=		driver.cpp

<<<<<<< HEAD
CFLAGS.driver.cpp+=	-Dclang_main=main

NO_SHARED=	yes

=======
>>>>>>> 5ada29ab
LINKS=	${BINDIR}/clang ${BINDIR}/clang++ \
	${BINDIR}/clang ${BINDIR}/clang-cpp
MLINKS=	clang.1 clang++.1 \
	clang.1 clang-cpp.1

SCRIPTS=CC.sh
SCRIPTSNAME=CC

LINKS+=	${BINDIR}/clang ${BINDIR}/cc \
	${BINDIR}/clang ${BINDIR}/c++ \
	${BINDIR}/clang ${BINDIR}/cpp
MLINKS+= clang.1 cc.1 \
	clang.1 c++.1 \
	clang.1 CC.1 \
	clang.1 cpp.1

# Ensure we don't add CFLAGS.clang when using GCC
NO_TARGET_FLAGS=

.include "../clang.prog.mk"<|MERGE_RESOLUTION|>--- conflicted
+++ resolved
@@ -10,13 +10,8 @@
 SRCS+=		clang-driver.cpp
 SRCS+=		driver.cpp
 
-<<<<<<< HEAD
-CFLAGS.driver.cpp+=	-Dclang_main=main
-
 NO_SHARED=	yes
 
-=======
->>>>>>> 5ada29ab
 LINKS=	${BINDIR}/clang ${BINDIR}/clang++ \
 	${BINDIR}/clang ${BINDIR}/clang-cpp
 MLINKS=	clang.1 clang++.1 \

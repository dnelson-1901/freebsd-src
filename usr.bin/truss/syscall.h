/*
 * See i386-fbsd.c for copyright and license terms.
 *
 * System call arguments come in several flavours:
 * Hex -- values that should be printed in hex (addresses)
 * Octal -- Same as above, but octal
 * Int -- normal integer values (file descriptors, for example)
 * LongHex -- long value that should be printed in hex
 * Name -- pointer to a NULL-terminated string.
 * BinString -- pointer to an array of chars, printed via strvisx().
 * Ptr -- pointer to some unspecified structure.  Just print as hex for now.
 * Stat -- a pointer to a stat buffer.  Prints a couple fields.
 * StatFs -- a pointer to a statfs buffer.  Prints a few fields.
 * Ioctl -- an ioctl command.  Woefully limited.
 * Quad -- a double-word value.  e.g., lseek(int, offset_t, int)
 * Signal -- a signal number.  Prints the signal name (SIGxxx)
 * Sockaddr -- a pointer to a struct sockaddr.  Prints symbolic AF, and IP:Port
 * StringArray -- a pointer to an array of string pointers.
 * Timespec -- a pointer to a struct timespec.  Prints both elements.
 * Timeval -- a pointer to a struct timeval.  Prints both elements.
 * Timeval2 -- a pointer to two struct timevals.  Prints both elements of both.
 * Itimerval -- a pointer to a struct itimerval.  Prints all elements.
 * Pollfd -- a pointer to an array of struct pollfd.  Prints .fd and .events.
 * Fd_set -- a pointer to an array of fd_set.  Prints the fds that are set.
 * Sigaction -- a pointer to a struct sigaction.  Prints all elements.
 * Sigset -- a pointer to a sigset_t.  Prints the signals that are set.
 * Sigprocmask -- the first argument to sigprocmask().  Prints the name.
 * Kevent -- a pointer to an array of struct kevents.  Prints all elements.
 * Pathconf -- the 2nd argument of pathconf().
 * Utrace -- utrace(2) buffer.
 * CapRights -- a pointer to a cap_rights_t.  Prints all set capabilities.
 *
 * In addition, the pointer types (String, Ptr) may have OUT masked in --
 * this means that the data is set on *return* from the system call -- or
 * IN (meaning that the data is passed *into* the system call).
 */
/*
 * $FreeBSD$
 */

enum Argtype { None = 1, Hex, Octal, Int, UInt, LongHex, Name, Ptr, Stat, Ioctl,
	Quad, Signal, Sockaddr, StringArray, Timespec, Timeval, Itimerval,
	Pollfd, Fd_set, Sigaction, Fcntl, Mprot, Mmapflags, Whence, Readlinkres,
	Sigset, Sigprocmask, StatFs, Kevent, Sockdomain, Socktype, Open,
	Fcntlflag, Rusage, RusageWho, BinString, Shutdown, Resource, Rlimit,
	Timeval2, Pathconf, Rforkflags, ExitStatus, Waitoptions, Idtype, Procctl,
	LinuxSockArgs, Umtxop, Atfd, Atflags, Timespec2, Accessmode, Long,
	Sysarch, ExecArgs, ExecEnv, PipeFds, QuadHex, Utrace, IntArray, Pipe2,
	CapFcntlRights, Fadvice, FileFlags, Flockop, Getfsstatmode, Kldsymcmd,
	Kldunloadflags, Sizet, Madvice, Socklent, Sockprotocol, Sockoptlevel,
<<<<<<< HEAD
	Sockoptname, Msgflags, CapRights, PUInt,
=======
	Sockoptname, Msgflags, CapRights, PUInt, PQuadHex, Acltype,
	Extattrnamespace, Minherit, Mlockall, Mountflags, Msync, Priowhich,
	Ptraceop, Quotactlcmd, Reboothowto, Rtpriofunc,
>>>>>>> 5062b8b9

	CloudABIAdvice, CloudABIClockID, ClouduABIFDSFlags,
	CloudABIFDStat, CloudABIFileStat, CloudABIFileType,
	CloudABIFSFlags, CloudABILookup, CloudABIMFlags, CloudABIMProt,
	CloudABIMSFlags, CloudABIOFlags, CloudABISDFlags,
	CloudABISignal, CloudABISockStat, CloudABISSFlags,
	CloudABITimestamp, CloudABIULFlags, CloudABIWhence };

#define	ARG_MASK	0xff
#define	OUT	0x100
#define	IN	/*0x20*/0

struct syscall_args {
	enum Argtype type;
	int offset;
};

struct syscall {
	STAILQ_ENTRY(syscall) entries;
	const char *name;
	u_int ret_type;	/* 0, 1, or 2 return values */
	u_int nargs;	/* actual number of meaningful arguments */
			/* Hopefully, no syscalls with > 10 args */
	struct syscall_args args[10];
	struct timespec time; /* Time spent for this call */
	int ncalls;	/* Number of calls */
	int nerror;	/* Number of calls that returned with error */
	bool unknown;	/* Unknown system call */
};

struct syscall *get_syscall(struct threadinfo *, u_int, u_int);
char *print_arg(struct syscall_args *, unsigned long*, long *, struct trussinfo *);

/*
 * Linux Socket defines
 */
#define LINUX_SOCKET		1
#define LINUX_BIND		2
#define LINUX_CONNECT		3
#define LINUX_LISTEN		4
#define LINUX_ACCEPT		5
#define LINUX_GETSOCKNAME	6
#define LINUX_GETPEERNAME	7
#define LINUX_SOCKETPAIR	8
#define LINUX_SEND		9
#define LINUX_RECV		10
#define LINUX_SENDTO		11
#define LINUX_RECVFROM		12
#define LINUX_SHUTDOWN		13
#define LINUX_SETSOCKOPT	14
#define LINUX_GETSOCKOPT	15
#define LINUX_SENDMSG		16
#define LINUX_RECVMSG		17

#define PAD_(t) (sizeof(register_t) <= sizeof(t) ? \
    0 : sizeof(register_t) - sizeof(t))

#if BYTE_ORDER == LITTLE_ENDIAN
#define PADL_(t)	0
#define PADR_(t)	PAD_(t)
#else
#define PADL_(t)	PAD_(t)
#define PADR_(t)	0
#endif

typedef int     l_int;
typedef uint32_t    l_ulong;

struct linux_socketcall_args {
    char what_l_[PADL_(l_int)]; l_int what; char what_r_[PADR_(l_int)];
    char args_l_[PADL_(l_ulong)]; l_ulong args; char args_r_[PADR_(l_ulong)];
};

void init_syscalls(void);
void print_syscall(struct trussinfo *);
void print_syscall_ret(struct trussinfo *, int, long *);
void print_summary(struct trussinfo *trussinfo);<|MERGE_RESOLUTION|>--- conflicted
+++ resolved
@@ -48,13 +48,9 @@
 	Sysarch, ExecArgs, ExecEnv, PipeFds, QuadHex, Utrace, IntArray, Pipe2,
 	CapFcntlRights, Fadvice, FileFlags, Flockop, Getfsstatmode, Kldsymcmd,
 	Kldunloadflags, Sizet, Madvice, Socklent, Sockprotocol, Sockoptlevel,
-<<<<<<< HEAD
-	Sockoptname, Msgflags, CapRights, PUInt,
-=======
 	Sockoptname, Msgflags, CapRights, PUInt, PQuadHex, Acltype,
 	Extattrnamespace, Minherit, Mlockall, Mountflags, Msync, Priowhich,
 	Ptraceop, Quotactlcmd, Reboothowto, Rtpriofunc,
->>>>>>> 5062b8b9
 
 	CloudABIAdvice, CloudABIClockID, ClouduABIFDSFlags,
 	CloudABIFDStat, CloudABIFileStat, CloudABIFileType,

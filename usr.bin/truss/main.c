--- conflicted
+++ resolved
@@ -88,12 +88,7 @@
 	trussinfo->timeout = 2;
 	trussinfo->curthread = NULL;
 	LIST_INIT(&trussinfo->proclist);
-<<<<<<< HEAD
-	init_syscalls();
 	while ((c = getopt(ac, av, "p:o:facedDs:t:SH")) != -1) {
-=======
-	while ((c = getopt(ac, av, "p:o:facedDs:SH")) != -1) {
->>>>>>> bafaa70b
 		switch (c) {
 		case 'p':	/* specified pid */
 			pid = atoi(optarg);

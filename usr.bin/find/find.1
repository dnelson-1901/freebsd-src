.\" Copyright (c) 1990, 1993
.\"	The Regents of the University of California.  All rights reserved.
.\"
.\" This code is derived from software contributed to Berkeley by
.\" the Institute of Electrical and Electronics Engineers, Inc.
.\"
.\" Redistribution and use in source and binary forms, with or without
.\" modification, are permitted provided that the following conditions
.\" are met:
.\" 1. Redistributions of source code must retain the above copyright
.\"    notice, this list of conditions and the following disclaimer.
.\" 2. Redistributions in binary form must reproduce the above copyright
.\"    notice, this list of conditions and the following disclaimer in the
.\"    documentation and/or other materials provided with the distribution.
.\" 3. Neither the name of the University nor the names of its contributors
.\"    may be used to endorse or promote products derived from this software
.\"    without specific prior written permission.
.\"
.\" THIS SOFTWARE IS PROVIDED BY THE REGENTS AND CONTRIBUTORS ``AS IS'' AND
.\" ANY EXPRESS OR IMPLIED WARRANTIES, INCLUDING, BUT NOT LIMITED TO, THE
.\" IMPLIED WARRANTIES OF MERCHANTABILITY AND FITNESS FOR A PARTICULAR PURPOSE
.\" ARE DISCLAIMED.  IN NO EVENT SHALL THE REGENTS OR CONTRIBUTORS BE LIABLE
.\" FOR ANY DIRECT, INDIRECT, INCIDENTAL, SPECIAL, EXEMPLARY, OR CONSEQUENTIAL
.\" DAMAGES (INCLUDING, BUT NOT LIMITED TO, PROCUREMENT OF SUBSTITUTE GOODS
.\" OR SERVICES; LOSS OF USE, DATA, OR PROFITS; OR BUSINESS INTERRUPTION)
.\" HOWEVER CAUSED AND ON ANY THEORY OF LIABILITY, WHETHER IN CONTRACT, STRICT
.\" LIABILITY, OR TORT (INCLUDING NEGLIGENCE OR OTHERWISE) ARISING IN ANY WAY
.\" OUT OF THE USE OF THIS SOFTWARE, EVEN IF ADVISED OF THE POSSIBILITY OF
.\" SUCH DAMAGE.
.\"
.\"	@(#)find.1	8.7 (Berkeley) 5/9/95
.\"
.Dd November 23, 2024
.Dt FIND 1
.Os
.Sh NAME
.Nm find
.Nd walk a file hierarchy
.Sh SYNOPSIS
.Nm
.Op Fl H | Fl L | Fl P
.Op Fl EXdsx
.Op Fl f Ar path
.Ar path ...
.Op Ar expression
.Nm
.Op Fl H | Fl L | Fl P
.Op Fl EXdsx
.Fl f Ar path
.Op Ar path ...
.Op Ar expression
.Sh DESCRIPTION
The
.Nm
utility recursively descends the directory tree for each
.Ar path
listed, evaluating an
.Ar expression
(composed of the
.Dq primaries
and
.Dq operands
listed below) in terms
of each file in the tree.
.Pp
The options are as follows:
.Bl -tag -width indent
.It Fl E
Interpret regular expressions following the
.Ic -regex
and
.Ic -iregex
primaries as extended (modern) regular expressions rather than basic
regular expressions (BRE's).
The
.Xr re_format 7
manual page fully describes both formats.
.It Fl H
Cause the file information and file type (see
.Xr stat 2 )
returned for each symbolic link specified on the command line to be
those of the file referenced by the link, not the link itself.
If the referenced file does not exist, the file information and type will
be for the link itself.
File information of all symbolic links not on
the command line is that of the link itself.
.It Fl L
Cause the file information and file type (see
.Xr stat 2 )
returned for each symbolic link to be those of the file referenced by the
link, not the link itself.
If the referenced file does not exist, the file information and type will
be for the link itself.
.Pp
This option is equivalent to the deprecated
.Ic -follow
primary.
.It Fl P
Cause the file information and file type (see
.Xr stat 2 )
returned for each symbolic link to be those of the link itself.
This is the default.
.It Fl X
Permit
.Nm
to be safely used in conjunction with
.Xr xargs 1 .
If a file name contains any of the delimiting characters used by
.Xr xargs 1 ,
a diagnostic message is displayed on standard error, and the file
is skipped.
The delimiting characters include single
.Pq Dq Li " ' "
and double
.Pq Dq Li " \*q "
quotes, backslash
.Pq Dq Li \e ,
space, tab and newline characters.
.Pp
However, you may wish to consider the
.Fl print0
primary in conjunction with
.Dq Nm xargs Fl 0
as an effective alternative.
.It Fl d
Cause
.Nm
to perform a depth-first traversal.
.Pp
This option is a BSD-specific equivalent of the
.Ic -depth
primary specified by
.St -p1003.1-2001 .
Refer to its description under
.Sx PRIMARIES
for more information.
.It Fl f Ar path
Add
.Ar path
to the list of paths that will be recursed into.
This is useful when
.Ar path
begins with a character that would otherwise be interpreted as an
.Ar expression ,
namely
.Dq Li "!" ,
.Dq Li "("
and
.Dq Li - .
.It Fl s
Cause
.Nm
to traverse the file hierarchies in lexicographical order,
i.e., alphabetical order within each directory.
Note:
.Ql find -s
and
.Ql "find | sort"
may give different results.
.Pp
For example,
.Ql find -s
puts a directory
.Ql Ar foo
with all its contents before a directory
.Ql Ar foo .
but
.Ql "find | sort"
puts the directory name
.Ql Ar foo .
before any string like
.Ql Ar foo/bar
because
.Ql .\&
goes before
.Ql /
in ASCII.
In locales other than
.Ar C
results may vary more due to collation differences.
.It Fl x
Prevent
.Nm
from descending into directories that have a device number different
than that of the file from which the descent began.
.Pp
This option is equivalent to the deprecated
.Ic -xdev
primary.
.El
.Sh PRIMARIES
All primaries which take a numeric argument allow the number to be
preceded by a plus sign
.Pq Dq Li +
or a minus sign
.Pq Dq Li - .
A preceding plus sign means
.Dq more than n ,
a preceding minus sign means
.Dq less than n
and neither means
.Dq exactly n .
.Bl -tag -width indent
.It Ic -Bmin Ar n
True if the difference between the time of a file's inode creation
and the time
.Nm
was started, rounded up to the next full minute, is
.Ar n
minutes.
.It Ic -Bnewer Ar file
Same as
.Ic -newerBm .
.It Ic -Btime Ar n Ns Op Cm smhdw
If no units are specified, this primary evaluates to
true if the difference between the time of a file's inode creation
and the time
.Nm
was started, rounded up to the next full 24-hour period, is
.Ar n
24-hour periods.
.Pp
If units are specified, this primary evaluates to
true if the difference between the time of a file's inode creation
and the time
.Nm
was started is exactly
.Ar n
units.
Please refer to the
.Ic -atime
primary description for information on supported time units.
.It Ic -acl
May be used in conjunction with other primaries to locate
files with extended ACLs.
See
.Xr acl 3
for more information.
.It Ic -amin Oo Cm - Ns | Ns Cm + Oc Ns Ar n
True if the difference between the file last access time and the time
.Nm
was started, rounded up to the next full minute, is
more than
.Ar n
.Pq + Ns Ar n ,
less than
.Ar n
.Pq - Ns Ar n ,
or exactly
.Ar n
minutes ago.
.It Ic -anewer Ar file
Same as
.Ic -neweram .
.It Ic -atime Ar n Ns Op Cm smhdw
If no units are specified, this primary evaluates to
true if the difference between the file last access time and the time
.Nm
was started, rounded up to the next full 24-hour period, is
.Ar n
24-hour periods.
.Pp
If units are specified, this primary evaluates to
true if the difference between the file last access time and the time
.Nm
was started is exactly
.Ar n
units.
Possible time units are as follows:
.Pp
.Bl -tag -width indent -compact
.It Cm s
second
.It Cm m
minute (60 seconds)
.It Cm h
hour (60 minutes)
.It Cm d
day (24 hours)
.It Cm w
week (7 days)
.El
.Pp
Any number of units may be combined in one
.Ic -atime
argument, for example,
.Dq Li "-atime -1h30m" .
Units are probably only useful when used in conjunction with the
.Cm +
or
.Cm -
modifier.
.It Ic -cmin Oo Cm - Ns | Ns Cm + Oc Ns Ar n
True if the difference between the time of last change of file status
information and the time
.Nm
was started, rounded up to the next full minute, is
more than
.Ar n
.Pq + Ns Ar n ,
less than
.Ar n
.Pq - Ns Ar n ,
or exactly
.Ar n
minutes ago.
.It Ic -cnewer Ar file
Same as
.Ic -newercm .
.It Ic -ctime Ar n Ns Op Cm smhdw
If no units are specified, this primary evaluates to
true if the difference between the time of last change of file status
information and the time
.Nm
was started, rounded up to the next full 24-hour period, is
.Ar n
24-hour periods.
.Pp
If units are specified, this primary evaluates to
true if the difference between the time of last change of file status
information and the time
.Nm
was started is exactly
.Ar n
units.
Please refer to the
.Ic -atime
primary description for information on supported time units.
.It Ic -d
Non-portable, BSD-specific version of
.Ic depth .
GNU find implements this as a primary in mistaken emulation of
.Fx
.Nm .
.It Ic -delete
Delete found files and/or directories.
Always returns true.
This executes
from the current working directory as
.Nm
recurses down the tree.
It will not attempt to delete a filename with a
.Dq Pa /
character in its pathname relative to
.Dq Pa \&.
for security reasons.
Depth-first traversal processing is implied by this option.
The
.Ic -delete
primary will fail to delete a directory if it is not empty.
Following symlinks is incompatible with this option.
.Pp
.Em WARNING :
The
.Ic -delete
primary will immediately attempt to delete the current path when
evaluated.
Be mindful of its place in the expression; as a general rule, it
should almost always come last.
If in doubt, try running with
.Ic -print
in place of
.Ic -delete
first.
See
.Sx OPERATORS
below for additional information on the order of evaluation.
.It Ic -depth
Always true;
same as the non-portable
.Fl d
option.
Cause
.Nm
to perform a depth-first traversal, i.e., directories
are visited in post-order and all entries in a directory will be acted
on before the directory itself.
By default,
.Nm
visits directories in pre-order, i.e., before their contents.
Note, the default is
.Em not
a breadth-first traversal.
.Pp
The
.Ic -depth
primary
can be useful when
.Nm
is used with
.Xr cpio 1
to process files that are contained in directories with unusual permissions.
It ensures that you have write permission while you are placing files in a
directory, then sets the directory's permissions as the last thing.
.It Ic -depth Ar n
True if the depth of the file relative to the starting point of the traversal
is
.Ar n .
.It Ic -empty
True if the current file or directory is empty.
.It Ic -exec Ar utility Oo Ar argument ... Oc Li \&;
True if the program named
.Ar utility
returns a zero value as its exit status.
Optional
.Ar arguments
may be passed to the utility.
The expression must be terminated by a semicolon
.Pq Dq Li \&; .
If you invoke
.Nm
from a shell you may need to quote the semicolon if the shell would
otherwise treat it as a control operator.
If the string
.Dq Li {}
appears anywhere in the utility name or the
arguments it is replaced by the pathname of the current file.
.Ar Utility
will be executed from the directory from which
.Nm
was executed.
.Ar Utility
and
.Ar arguments
are not subject to the further expansion of shell patterns
and constructs.
.It Ic -exec Ar utility Oo Ar argument ... Oc Li {} +
Same as
.Ic -exec ,
except that
.Dq Li {}
is replaced with as many pathnames as possible for each invocation of
.Ar utility .
This behaviour is similar to that of
.Xr xargs 1 .
The primary always returns true;
if at least one invocation of
.Ar utility
returns a non-zero exit status,
.Nm
will return a non-zero exit status.
.It Ic -execdir Ar utility Oo Ar argument ... Oc Li \&;
The
.Ic -execdir
primary is identical to the
.Ic -exec
primary with the exception that
.Ar utility
will be executed from the directory that holds
the current file.
The filename substituted for
the string
.Dq Li {}
is not qualified.
.It Ic -execdir Ar utility Oo Ar argument ... Oc Li {} +
Same as
.Ic -execdir ,
except that
.Dq Li {}
is replaced with as many pathnames as possible for each invocation of
.Ar utility .
This behaviour is similar to that of
.Xr xargs 1 .
The primary always returns true;
if at least one invocation of
.Ar utility
returns a non-zero exit status,
.Nm
will return a non-zero exit status.
<<<<<<< HEAD
.It Ic -extattr
True if the file has an extended attribute.
See
.Xr extattr 2
for more information.
=======
.It Ic -executable
Matches files which are executable by the current user.
This test makes use of the
.Xr access 2
system call, and so can be fooled by NFS servers which do UID mapping (or root-squashing).
This is a GNU find extension.
>>>>>>> 5ada29ab
.It Ic -flags Oo Cm - Ns | Ns Cm + Oc Ns Ar flags , Ns Ar notflags
The flags are specified using symbolic names (see
.Xr chflags 1 ) .
Those with the
.Qq Li no
prefix (except
.Qq Li nodump )
are said to be
.Ar notflags .
Flags in
.Ar flags
are checked to be set, and flags in
.Ar notflags
are checked to be not set.
Note that this is different from
.Ic -perm ,
which only allows the user to specify mode bits that are set.
.Pp
If flags are preceded by a dash
.Pq Dq Li - ,
this primary evaluates to true
if at least all of the bits in
.Ar flags
and none of the bits in
.Ar notflags
are set in the file's flags bits.
If flags are preceded by a plus
.Pq Dq Li + ,
this primary evaluates to true
if any of the bits in
.Ar flags
is set in the file's flags bits,
or any of the bits in
.Ar notflags
is not set in the file's flags bits.
Otherwise,
this primary evaluates to true
if the bits in
.Ar flags
exactly match the file's flags bits,
and none of the
.Ar flags
bits match those of
.Ar notflags .
.It Ic -fstype Ar type
True if the file is contained in a file system of type
.Ar type .
The
.Xr lsvfs 1
command can be used to find out the types of file systems
that are available on the system.
In addition, there are two pseudo-types,
.Dq Li local
and
.Dq Li rdonly .
The former matches any file system physically mounted on the system where
the
.Nm
is being executed and the latter matches any file system which is
mounted read-only.
.It Ic -gid Ar gname
The same thing as
.Ic -group Ar gname
for compatibility with GNU find.
GNU find imposes a restriction that
.Ar gname
is numeric, while
.Nm
does not.
.It Ic -group Ar gname
True if the file belongs to the group
.Ar gname .
If
.Ar gname
is numeric and there is no such group name, then
.Ar gname
is treated as a group ID.
.It Ic -ignore_readdir_race
Ignore errors because a file or a directory is deleted
after reading the name from a directory.
This option does not affect errors occurring on starting points.
.It Ic -ilname Ar pattern
Like
.Ic -lname ,
but the match is case insensitive.
This is a GNU find extension.
.It Ic -iname Ar pattern
Like
.Ic -name ,
but the match is case insensitive.
.It Ic -inum Ar n
True if the file has inode number
.Ar n .
.It Ic -ipath Ar pattern
Like
.Ic -path ,
but the match is case insensitive.
.It Ic -iregex Ar pattern
Like
.Ic -regex ,
but the match is case insensitive.
.It Ic -iwholename Ar pattern
The same thing as
.Ic -ipath ,
for GNU find compatibility.
.It Ic -links Ar n
True if the file has
.Ar n
links.
.It Ic -lname Ar pattern
Like
.Ic -name ,
but the contents of the symbolic link are matched instead of the file
name.
Note that this only matches broken symbolic links
if symbolic links are being followed.
This is a GNU find extension.
.It Ic -ls
This primary always evaluates to true.
The following information for the current file is written to standard output:
its inode number, size in 512-byte blocks, file permissions, number of hard
links, owner, group, size in bytes, last modification time, and pathname.
If the file is a block or character special file, the device number
will be displayed instead of the size in bytes.
If the file is a symbolic link, the pathname of the linked-to file will be
displayed preceded by
.Dq Li -> .
The format is identical to that produced by
.Bk -words
.Dq Nm ls Fl dils .
.Ek
.It Ic -maxdepth Ar n
Always true; descend at most
.Ar n
directory levels below the command line arguments.
If any
.Ic -maxdepth
primary is specified, it applies to the entire expression even if it would
not normally be evaluated.
.Dq Ic -maxdepth Li 0
limits the whole search to the command line arguments.
.It Ic -mindepth Ar n
Always true; do not apply any tests or actions at levels less than
.Ar n .
If any
.Ic -mindepth
primary is specified, it applies to the entire expression even if it would
not normally be evaluated.
.Dq Ic -mindepth Li 1
processes all but the command line arguments.
.It Ic -mmin Oo Cm - Ns | Ns Cm + Oc Ns Ar n
True if the difference between the file last modification time and the time
.Nm
was started, rounded up to the next full minute, is
more than
.Ar n
.Pq + Ns Ar n ,
less than
.Ar n
.Pq - Ns Ar n ,
or exactly
.Ar n
minutes ago.
.It Ic -mnewer Ar file
Same as
.Ic -newer .
.It Ic -mount
The same thing as
.Ic -xdev ,
for GNU find compatibility.
.It Ic -mtime Ar n Ns Op Cm smhdw
If no units are specified, this primary evaluates to
true if the difference between the file last modification time and the time
.Nm
was started, rounded up to the next full 24-hour period, is
.Ar n
24-hour periods.
.Pp
If units are specified, this primary evaluates to
true if the difference between the file last modification time and the time
.Nm
was started is exactly
.Ar n
units.
Please refer to the
.Ic -atime
primary description for information on supported time units.
.It Ic -name Ar pattern
True if the last component of the pathname being examined matches
.Ar pattern .
Special shell pattern matching characters
.Dq ( Li \&[ ,
.Dq Li \&] ,
.Dq Li * ,
and
.Dq Li \&? )
may be used as part of
.Ar pattern .
These characters may be matched explicitly by escaping them with a
backslash
.Pq Dq Li \e .
.It Ic -newer Ar file
True if the current file has a more recent last modification time than
.Ar file .
.It Ic -newer Ns Ar X Ns Ar Y Ar file
True if the current file has a more recent last access time
.Pq Ar X Ns = Ns Cm a ,
inode creation time
.Pq Ar X Ns = Ns Cm B ,
change time
.Pq Ar X Ns = Ns Cm c ,
or modification time
.Pq Ar X Ns = Ns Cm m
than the last access time
.Pq Ar Y Ns = Ns Cm a ,
inode creation time
.Pq Ar Y Ns = Ns Cm B ,
change time
.Pq Ar Y Ns = Ns Cm c ,
or modification time
.Pq Ar Y Ns = Ns Cm m
of
.Ar file .
In addition, if
.Ar Y Ns = Ns Cm t ,
then
.Ar file
is instead interpreted as a direct date specification of the form
understood by ISO8601 or RFC822.
Note that
.Ic -newermm
is equivalent to
.Ic -newer .
.It Ic -nogroup
True if the file belongs to an unknown group.
.It Ic -noignore_readdir_race
Turn off the effect of
.Ic -ignore_readdir_race .
This is default behaviour.
.It Ic -noleaf
This option is for GNU find compatibility.
In GNU find it disables an optimization not relevant to
.Nm ,
so it is ignored.
.It Ic -nouser
True if the file belongs to an unknown user.
.It Ic -ok Ar utility Oo Ar argument ... Oc Li \&;
The
.Ic -ok
primary is identical to the
.Ic -exec
primary with the exception that
.Nm
requests user affirmation for the execution of the
.Ar utility
by printing
a message to the terminal and reading a response.
If the response is not affirmative
.Ql ( y
in the
.Dq Li POSIX
locale),
the command is not executed and the
value of the
.Ic -ok
expression is false.
.It Ic -okdir Ar utility Oo Ar argument ... Oc Li \&;
The
.Ic -okdir
primary is identical to the
.Ic -execdir
primary with the same exception as described for the
.Ic -ok
primary.
.It Ic -path Ar pattern
True if the pathname being examined matches
.Ar pattern .
Special shell pattern matching characters
.Dq ( Li \&[ ,
.Dq Li \&] ,
.Dq Li * ,
and
.Dq Li \&? )
may be used as part of
.Ar pattern .
These characters may be matched explicitly by escaping them with a
backslash
.Pq Dq Li \e .
Slashes
.Pq Dq Li /
are treated as normal characters and do not have to be
matched explicitly.
.It Ic -perm Oo Cm - Ns | Ns Cm + Ns | Ns Cm / Oc Ns Ar mode
The
.Ar mode
may be either symbolic (see
.Xr chmod 1 )
or an octal number.
If the
.Ar mode
is symbolic, a starting value of zero is assumed and the
.Ar mode
sets or clears permissions without regard to the process' file mode
creation mask.
If the
.Ar mode
is octal, only bits 07777
.Pq Dv S_ISUID | S_ISGID | S_ISTXT | S_IRWXU | S_IRWXG | S_IRWXO
of the file's mode bits participate
in the comparison.
If the
.Ar mode
is preceded by a dash
.Pq Dq Li - ,
this primary evaluates to true
if at least all of the bits in the
.Ar mode
are set in the file's mode bits.
If the
.Ar mode
is preceded by a plus
.Pq Dq Li +
this primary evaluates to true
if any of the bits in the
.Ar mode
are set in the file's mode bits.
A slash
.Pq Dq Li /
is also accepted with the same meaning as plus for compatibility with GNU find.
Otherwise, this primary evaluates to true if
the bits in the
.Ar mode
exactly match the file's mode bits.
Note, the first character of a symbolic mode may not be a dash
.Pq Dq Li - .
.It Ic -print
This primary always evaluates to true.
It prints the pathname of the current file to standard output.
If none of
.Ic -exec , -ls , -print0 ,
or
.Ic -ok
is specified, the given expression shall be effectively replaced by
.Cm \&( Ar "given expression" Cm \&) Ic -print .
.It Ic -print0
This primary always evaluates to true.
It prints the pathname of the current file to standard output, followed by an
ASCII
.Dv NUL
character (character code 0).
.It Ic -prune
This primary always evaluates to true.
It causes
.Nm
to not descend into the current file.
Note, the
.Ic -prune
primary has no effect if the
.Fl d
option was specified.
.It Ic -quit
Causes
.Nm
to terminate immediately.
.It Ic -readable
Matches files which are readable by the current user.
This test makes use of the
.Xr access 2
system call, and so can be fooled by NFS servers which do UID mapping (or root-squashing).
This is a GNU find extension.
.It Ic -regex Ar pattern
True if the whole path of the file matches
.Ar pattern
using regular expression.
To match a file named
.Dq Pa ./foo/xyzzy ,
you can use the regular expression
.Dq Li ".*/[xyz]*"
or
.Dq Li ".*/foo/.*" ,
but not
.Dq Li xyzzy
or
.Dq Li /foo/ .
.It Ic -samefile Ar name
True if the file is a hard link to
.Ar name .
If the command option
.Ic -L
is specified, it is also true if the file is a symbolic link and
points to
.Ar name .
.It Ic -size Ar n Ns Op Cm ckMGTP
True if the file's size, rounded up, in 512-byte blocks is
.Ar n .
If
.Ar n
is followed by a
.Cm c ,
then the primary is true if the
file's size is
.Ar n
bytes (characters).
Similarly if
.Ar n
is followed by a scale indicator then the file's size is compared to
.Ar n
scaled as:
.Pp
.Bl -tag -width indent -compact
.It Cm k
kilobytes (1024 bytes)
.It Cm M
megabytes (1024 kilobytes)
.It Cm G
gigabytes (1024 megabytes)
.It Cm T
terabytes (1024 gigabytes)
.It Cm P
petabytes (1024 terabytes)
.El
.It Ic -sparse
True if the current file is sparse,
i.e. has fewer blocks allocated than expected based on its size in bytes.
This might also match files that have been compressed by the filesystem.
.It Ic -type Ar t
True if the file is of the specified type.
Possible file types are as follows:
.Pp
.Bl -tag -width indent -compact
.It Cm b
block special
.It Cm c
character special
.It Cm d
directory
.It Cm f
regular file
.It Cm l
symbolic link
.It Cm p
FIFO
.It Cm s
socket
.El
.It Ic -uid Ar uname
The same thing as
.Ar -user Ar uname
for compatibility with GNU find.
GNU find imposes a restriction that
.Ar uname
is numeric, while
.Nm
does not.
.It Ic -user Ar uname
True if the file belongs to the user
.Ar uname .
If
.Ar uname
is numeric and there is no such user name, then
.Ar uname
is treated as a user ID.
.It Ic -wholename Ar pattern
The same thing as
.Ic -path ,
for GNU find compatibility.
.It Ic -writable
Matches files which are writable by the current user.
This test makes use of the
.Xr access 2
system call, and so can be fooled by NFS servers which do UID mapping (or root-squashing).
This is a GNU find extension.
.El
.Sh OPERATORS
The primaries may be combined using the following operators.
The operators are listed in order of decreasing precedence.
.Pp
.Bl -tag -width indent -compact
.It Cm \&( Ar expression Cm \&)
This evaluates to true if the parenthesized expression evaluates to
true.
.Pp
.It Cm \&! Ar expression
.It Cm -not Ar expression
This is the unary
.Tn NOT
operator.
It evaluates to true if the expression is false.
.Pp
.It Cm -false
Always false.
.It Cm -true
Always true.
.Pp
.It Ar expression Cm -and Ar expression
.It Ar expression expression
The
.Cm -and
operator is the logical
.Tn AND
operator.
As it is implied by the juxtaposition of two expressions it does not
have to be specified.
The expression evaluates to true if both expressions are true.
The second expression is not evaluated if the first expression is false.
.Pp
.It Ar expression Cm -or Ar expression
The
.Cm -or
operator is the logical
.Tn OR
operator.
The expression evaluates to true if either the first or the second expression
is true.
The second expression is not evaluated if the first expression is true.
.El
.Pp
All operands and primaries must be separate arguments to
.Nm .
Primaries which themselves take arguments expect each argument
to be a separate argument to
.Nm .
.Sh ENVIRONMENT
The
.Ev LANG , LC_ALL , LC_COLLATE , LC_CTYPE , LC_MESSAGES
and
.Ev LC_TIME
environment variables affect the execution of the
.Nm
utility as described in
.Xr environ 7 .
.Sh EXAMPLES
The following examples are shown as given to the shell:
.Bl -tag -width indent
.It Li "find / \e! -name \*q*.c\*q -print"
Print out a list of all the files whose names do not end in
.Pa .c .
.It Li "find / -newer ttt -user wnj -print"
Print out a list of all the files owned by user
.Dq wnj
that are newer
than the file
.Pa ttt .
.It Li "find / \e! \e( -newer ttt -user wnj \e) -print"
Print out a list of all the files which are not both newer than
.Pa ttt
and owned by
.Dq wnj .
.It Li "find / \e( -newer ttt -or -user wnj \e) -print"
Print out a list of all the files that are either owned by
.Dq wnj
or that are newer than
.Pa ttt .
.It Li "find / -newerct '1 minute ago' -print"
Print out a list of all the files whose inode change time is more
recent than the current time minus one minute.
.It Li "find / -type f -exec echo {} \e;"
Use the
.Xr echo 1
command to print out a list of all the files.
.It Li "find -L /usr/ports/packages -type l -exec rm -- {} +"
Delete all broken symbolic links in
.Pa /usr/ports/packages .
.It Li "find /usr/src -name CVS -prune -o -depth +6 -print"
Find files and directories that are at least seven levels deep
in the working directory
.Pa /usr/src .
.It Li "find /usr/src -name CVS -prune -o -mindepth 7 -print"
Is not equivalent to the previous example, since
.Ic -prune
is not evaluated below level seven.
.El
.Sh COMPATIBILITY
The
.Ic -follow
primary is deprecated; the
.Fl L
option should be used instead.
See the
.Sx STANDARDS
section below for details.
.Sh SEE ALSO
.Xr chflags 1 ,
.Xr chmod 1 ,
.Xr locate 1 ,
.Xr lsvfs 1 ,
.Xr whereis 1 ,
.Xr which 1 ,
.Xr xargs 1 ,
.Xr stat 2 ,
.Xr acl 3 ,
.Xr fts 3 ,
.Xr getgrent 3 ,
.Xr getpwent 3 ,
.Xr strmode 3 ,
.Xr ascii 7 ,
.Xr re_format 7 ,
.Xr symlink 7
.Sh STANDARDS
The
.Nm
utility syntax is a superset of the syntax specified by the
.St -p1003.1-2001
standard.
.Pp
All the single character options except
.Fl H
and
.Fl L
as well as
.Ic -amin , -anewer , -cmin , -cnewer , -delete , -empty , -fstype ,
.Ic -iname , -inum , -iregex , -ls , -maxdepth , -mindepth , -mmin ,
.Ic -not , -path , -print0 , -regex , -sparse
and all of the
.Fl B*
birthtime related primaries are extensions to
.St -p1003.1-2001 .
.Pp
Historically, the
.Fl d , L
and
.Fl x
options were implemented using the primaries
.Ic -depth , -follow ,
and
.Ic -xdev .
These primaries always evaluated to true.
As they were really global variables that took effect before the traversal
began, some legal expressions could have unexpected results.
An example is the expression
.Ic -print Cm -o Ic -depth .
As
.Ic -print
always evaluates to true, the standard order of evaluation
implies that
.Ic -depth
would never be evaluated.
This is not the case.
.Pp
The operator
.Cm -or
was implemented as
.Cm -o ,
and the operator
.Cm -and
was implemented as
.Cm -a .
.Pp
Historic implementations of the
.Ic -exec
and
.Ic -ok
primaries did not replace the string
.Dq Li {}
in the utility name or the
utility arguments if it had preceding or following non-whitespace characters.
This version replaces it no matter where in the utility name or arguments
it appears.
.Pp
The
.Fl E
option was inspired by the equivalent
.Xr grep 1
and
.Xr sed 1
options.
.Pp
The
.Ic -perm
primary accepts a leading slash
.Pq Dq Li /
as an alias for a leading plus
.Pq Dq Li +
for its argument as an extension of
.St -p1003.1-2001
to be compatible with GNU find.
.Sh HISTORY
A simple
.Nm
command appeared in
.At v1
and was removed in
.At v3 .
It was rewritten for
.At v5
and later be enhanced for the Programmer's Workbench (PWB).
These changes were later incorporated in
.At v7 .
.Sh BUGS
The special characters used by
.Nm
are also special characters to many shell programs.
In particular, the characters
.Dq Li * ,
.Dq Li \&[ ,
.Dq Li \&] ,
.Dq Li \&? ,
.Dq Li \&( ,
.Dq Li \&) ,
.Dq Li \&! ,
.Dq Li \e
and
.Dq Li \&;
may have to be escaped from the shell.
.Pp
As there is no delimiter separating options and file names or file
names and the
.Ar expression ,
it is difficult to specify files named
.Pa -xdev
or
.Pa \&! .
These problems are handled by the
.Fl f
option and the
.Xr getopt 3
.Dq Fl Fl
construct.
.Pp
The
.Ic -delete
primary does not interact well with other options that cause the file system
tree traversal options to be changed.
.Pp
The
.Ic -mindepth
and
.Ic -maxdepth
primaries are actually global options (as documented above).
They should
probably be replaced by options which look like options.<|MERGE_RESOLUTION|>--- conflicted
+++ resolved
@@ -467,20 +467,17 @@
 returns a non-zero exit status,
 .Nm
 will return a non-zero exit status.
-<<<<<<< HEAD
 .It Ic -extattr
 True if the file has an extended attribute.
 See
 .Xr extattr 2
 for more information.
-=======
 .It Ic -executable
 Matches files which are executable by the current user.
 This test makes use of the
 .Xr access 2
 system call, and so can be fooled by NFS servers which do UID mapping (or root-squashing).
 This is a GNU find extension.
->>>>>>> 5ada29ab
 .It Ic -flags Oo Cm - Ns | Ns Cm + Oc Ns Ar flags , Ns Ar notflags
 The flags are specified using symbolic names (see
 .Xr chflags 1 ) .

/*
 * Portions Copyright (C) 2004-2009  Internet Systems Consortium, Inc. ("ISC")
 * Portions Copyright (C) 1996-2003  Internet Software Consortium.
 *
 * Permission to use, copy, modify, and/or distribute this software for any
 * purpose with or without fee is hereby granted, provided that the above
 * copyright notice and this permission notice appear in all copies.
 *
 * THE SOFTWARE IS PROVIDED "AS IS" AND ISC DISCLAIMS ALL WARRANTIES WITH
 * REGARD TO THIS SOFTWARE INCLUDING ALL IMPLIED WARRANTIES OF MERCHANTABILITY
 * AND FITNESS.  IN NO EVENT SHALL ISC BE LIABLE FOR ANY SPECIAL, DIRECT,
 * INDIRECT, OR CONSEQUENTIAL DAMAGES OR ANY DAMAGES WHATSOEVER RESULTING FROM
 * LOSS OF USE, DATA OR PROFITS, WHETHER IN AN ACTION OF CONTRACT, NEGLIGENCE
 * OR OTHER TORTIOUS ACTION, ARISING OUT OF OR IN CONNECTION WITH THE USE OR
 * PERFORMANCE OF THIS SOFTWARE.
 */

/*
 * Copyright (c) 1985, 1989, 1993
 *    The Regents of the University of California.  All rights reserved.
 *
 * Redistribution and use in source and binary forms, with or without
 * modification, are permitted provided that the following conditions
 * are met:
 * 1. Redistributions of source code must retain the above copyright
 *    notice, this list of conditions and the following disclaimer.
 * 2. Redistributions in binary form must reproduce the above copyright
 *    notice, this list of conditions and the following disclaimer in the
 *    documentation and/or other materials provided with the distribution.
 * 4. Neither the name of the University nor the names of its contributors
 *    may be used to endorse or promote products derived from this software
 *    without specific prior written permission.
 *
 * THIS SOFTWARE IS PROVIDED BY THE REGENTS AND CONTRIBUTORS ``AS IS'' AND
 * ANY EXPRESS OR IMPLIED WARRANTIES, INCLUDING, BUT NOT LIMITED TO, THE
 * IMPLIED WARRANTIES OF MERCHANTABILITY AND FITNESS FOR A PARTICULAR PURPOSE
 * ARE DISCLAIMED.  IN NO EVENT SHALL THE REGENTS OR CONTRIBUTORS BE LIABLE
 * FOR ANY DIRECT, INDIRECT, INCIDENTAL, SPECIAL, EXEMPLARY, OR CONSEQUENTIAL
 * DAMAGES (INCLUDING, BUT NOT LIMITED TO, PROCUREMENT OF SUBSTITUTE GOODS
 * OR SERVICES; LOSS OF USE, DATA, OR PROFITS; OR BUSINESS INTERRUPTION)
 * HOWEVER CAUSED AND ON ANY THEORY OF LIABILITY, WHETHER IN CONTRACT, STRICT
 * LIABILITY, OR TORT (INCLUDING NEGLIGENCE OR OTHERWISE) ARISING IN ANY WAY
 * OUT OF THE USE OF THIS SOFTWARE, EVEN IF ADVISED OF THE POSSIBILITY OF
 * SUCH DAMAGE.
 */

/*
 * Portions Copyright (c) 1993 by Digital Equipment Corporation.
 *
 * Permission to use, copy, modify, and distribute this software for any
 * purpose with or without fee is hereby granted, provided that the above
 * copyright notice and this permission notice appear in all copies, and that
 * the name of Digital Equipment Corporation not be used in advertising or
 * publicity pertaining to distribution of the document or software without
 * specific, written prior permission.
 *
 * THE SOFTWARE IS PROVIDED "AS IS" AND DIGITAL EQUIPMENT CORP. DISCLAIMS ALL
 * WARRANTIES WITH REGARD TO THIS SOFTWARE, INCLUDING ALL IMPLIED WARRANTIES
 * OF MERCHANTABILITY AND FITNESS.   IN NO EVENT SHALL DIGITAL EQUIPMENT
 * CORPORATION BE LIABLE FOR ANY SPECIAL, DIRECT, INDIRECT, OR CONSEQUENTIAL
 * DAMAGES OR ANY DAMAGES WHATSOEVER RESULTING FROM LOSS OF USE, DATA OR
 * PROFITS, WHETHER IN AN ACTION OF CONTRACT, NEGLIGENCE OR OTHER TORTIOUS
 * ACTION, ARISING OUT OF OR IN CONNECTION WITH THE USE OR PERFORMANCE OF THIS
 * SOFTWARE.
 */

#if defined(LIBC_SCCS) && !defined(lint)
static const char sccsid[] = "@(#)res_send.c	8.1 (Berkeley) 6/4/93";
static const char rcsid[] = "$Id: res_send.c,v 1.22 2009/01/22 23:49:23 tbox Exp $";
#endif /* LIBC_SCCS and not lint */
#include <sys/cdefs.h>
__FBSDID("$FreeBSD$");

/*! \file
 * \brief
 * Send query to name server and wait for reply.
 */

#include "port_before.h"
#if !defined(USE_KQUEUE) && !defined(USE_POLL)
#include "fd_setsize.h"
#endif

#include "namespace.h"
#include <sys/types.h>
#include <sys/param.h>
#include <sys/time.h>
#include <sys/socket.h>
#include <sys/uio.h>

#include <netinet/in.h>
#include <arpa/nameser.h>
#include <arpa/inet.h>

#include <errno.h>
#include <netdb.h>
#include <resolv.h>
#include <signal.h>
#include <stdio.h>
#include <stdlib.h>
#include <string.h>
#include <unistd.h>

#include <isc/eventlib.h>

#include "port_after.h"

#ifdef USE_KQUEUE
#include <sys/event.h>
#else
#ifdef USE_POLL
#ifdef HAVE_STROPTS_H
#include <stropts.h>
#endif
#include <poll.h>
#endif /* USE_POLL */
#endif

#include "un-namespace.h"

/* Options.  Leave them on. */
#define DEBUG
#include "res_debug.h"
#include "res_private.h"

#define EXT(res) ((res)->_u._ext)

#if !defined(USE_POLL) && !defined(USE_KQUEUE)
static const int highestFD = FD_SETSIZE - 1;
#endif

/* Forward. */

static int		get_salen(const struct sockaddr *);
static struct sockaddr * get_nsaddr(res_state, size_t);
static int		send_vc(res_state, const u_char *, int,
				u_char *, int, int *, int);
static int		send_dg(res_state,
#ifdef USE_KQUEUE
				int kq,
#endif
				const u_char *, int,
				u_char *, int, int *, int, int,
				int *, int *);
static void		Aerror(const res_state, FILE *, const char *, int,
			       const struct sockaddr *, int);
static void		Perror(const res_state, FILE *, const char *, int);
static int		sock_eq(struct sockaddr *, struct sockaddr *);
#if defined(NEED_PSELECT) && !defined(USE_POLL) && !defined(USE_KQUEUE)
static int		pselect(int, void *, void *, void *,
				struct timespec *,
				const sigset_t *);
#endif
void res_pquery(const res_state, const u_char *, int, FILE *);

static const int niflags = NI_NUMERICHOST | NI_NUMERICSERV;

/* Public. */

/*%
 *	looks up "ina" in _res.ns_addr_list[]
 *
 * returns:
 *\li	0  : not found
 *\li	>0 : found
 *
 * author:
 *\li	paul vixie, 29may94
 */
int
res_ourserver_p(const res_state statp, const struct sockaddr *sa) {
	const struct sockaddr_in *inp, *srv;
	const struct sockaddr_in6 *in6p, *srv6;
	int ns;

	switch (sa->sa_family) {
	case AF_INET:
		inp = (const struct sockaddr_in *)sa;
		for (ns = 0;  ns < statp->nscount;  ns++) {
			srv = (struct sockaddr_in *)get_nsaddr(statp, ns);
			if (srv->sin_family == inp->sin_family &&
			    srv->sin_port == inp->sin_port &&
			    (srv->sin_addr.s_addr == INADDR_ANY ||
			     srv->sin_addr.s_addr == inp->sin_addr.s_addr))
				return (1);
		}
		break;
	case AF_INET6:
		if (EXT(statp).ext == NULL)
			break;
		in6p = (const struct sockaddr_in6 *)sa;
		for (ns = 0;  ns < statp->nscount;  ns++) {
			srv6 = (struct sockaddr_in6 *)get_nsaddr(statp, ns);
			if (srv6->sin6_family == in6p->sin6_family &&
			    srv6->sin6_port == in6p->sin6_port &&
#ifdef HAVE_SIN6_SCOPE_ID
			    (srv6->sin6_scope_id == 0 ||
			     srv6->sin6_scope_id == in6p->sin6_scope_id) &&
#endif
			    (IN6_IS_ADDR_UNSPECIFIED(&srv6->sin6_addr) ||
			     IN6_ARE_ADDR_EQUAL(&srv6->sin6_addr, &in6p->sin6_addr)))
				return (1);
		}
		break;
	default:
		break;
	}
	return (0);
}

/*%
 *	look for (name,type,class) in the query section of packet (buf,eom)
 *
 * requires:
 *\li	buf + HFIXEDSZ <= eom
 *
 * returns:
 *\li	-1 : format error
 *\li	0  : not found
 *\li	>0 : found
 *
 * author:
 *\li	paul vixie, 29may94
 */
int
res_nameinquery(const char *name, int type, int class,
		const u_char *buf, const u_char *eom)
{
	const u_char *cp = buf + HFIXEDSZ;
	int qdcount = ntohs(((const HEADER*)buf)->qdcount);

	while (qdcount-- > 0) {
		char tname[MAXDNAME+1];
		int n, ttype, tclass;

		n = dn_expand(buf, eom, cp, tname, sizeof tname);
		if (n < 0)
			return (-1);
		cp += n;
		if (cp + 2 * INT16SZ > eom)
			return (-1);
		ttype = ns_get16(cp); cp += INT16SZ;
		tclass = ns_get16(cp); cp += INT16SZ;
		if (ttype == type && tclass == class &&
		    ns_samename(tname, name) == 1)
			return (1);
	}
	return (0);
}

/*%
 *	is there a 1:1 mapping of (name,type,class)
 *	in (buf1,eom1) and (buf2,eom2)?
 *
 * returns:
 *\li	-1 : format error
 *\li	0  : not a 1:1 mapping
 *\li	>0 : is a 1:1 mapping
 *
 * author:
 *\li	paul vixie, 29may94
 */
int
res_queriesmatch(const u_char *buf1, const u_char *eom1,
		 const u_char *buf2, const u_char *eom2)
{
	const u_char *cp = buf1 + HFIXEDSZ;
	int qdcount = ntohs(((const HEADER*)buf1)->qdcount);

	if (buf1 + HFIXEDSZ > eom1 || buf2 + HFIXEDSZ > eom2)
		return (-1);

	/*
	 * Only header section present in replies to
	 * dynamic update packets.
	 */
	if ((((const HEADER *)buf1)->opcode == ns_o_update) &&
	    (((const HEADER *)buf2)->opcode == ns_o_update))
		return (1);

	if (qdcount != ntohs(((const HEADER*)buf2)->qdcount))
		return (0);
	while (qdcount-- > 0) {
		char tname[MAXDNAME+1];
		int n, ttype, tclass;

		n = dn_expand(buf1, eom1, cp, tname, sizeof tname);
		if (n < 0)
			return (-1);
		cp += n;
		if (cp + 2 * INT16SZ > eom1)
			return (-1);
		ttype = ns_get16(cp);	cp += INT16SZ;
		tclass = ns_get16(cp); cp += INT16SZ;
		if (!res_nameinquery(tname, ttype, tclass, buf2, eom2))
			return (0);
	}
	return (1);
}

int
res_nsend(res_state statp,
	  const u_char *buf, int buflen, u_char *ans, int anssiz)
{
	int gotsomewhere, terrno, tries, v_circuit, resplen, ns, n;
#ifdef USE_KQUEUE
	int kq;
#endif
	char abuf[NI_MAXHOST];

	/* No name servers or res_init() failure */
	if (statp->nscount == 0 || EXT(statp).ext == NULL) {
		errno = ESRCH;
		return (-1);
	}
	if (anssiz < HFIXEDSZ) {
		errno = EINVAL;
		return (-1);
	}
	DprintQ((statp->options & RES_DEBUG) || (statp->pfcode & RES_PRF_QUERY),
		(stdout, ";; res_send()\n"), buf, buflen);
	v_circuit = (statp->options & RES_USEVC) || buflen > PACKETSZ;
	gotsomewhere = 0;
	terrno = ETIMEDOUT;

#ifdef USE_KQUEUE
	if ((kq = kqueue()) < 0) {
		Perror(statp, stderr, "kqueue", errno);
		return (-1);
	}
#endif

	/*
	 * If the ns_addr_list in the resolver context has changed, then
	 * invalidate our cached copy and the associated timing data.
	 */
	if (EXT(statp).nscount != 0) {
		int needclose = 0;
		struct sockaddr_storage peer;
		ISC_SOCKLEN_T peerlen;

		if (EXT(statp).nscount != statp->nscount)
			needclose++;
		else
			for (ns = 0; ns < statp->nscount; ns++) {
				if (statp->nsaddr_list[ns].sin_family &&
				    !sock_eq((struct sockaddr *)&statp->nsaddr_list[ns],
					     (struct sockaddr *)&EXT(statp).ext->nsaddrs[ns])) {
					needclose++;
					break;
				}

				if (EXT(statp).nssocks[ns] == -1)
					continue;
				peerlen = sizeof(peer);
<<<<<<< HEAD
				if (_getsockname(EXT(statp).nssocks[ns],
=======
				if (getpeername(EXT(statp).nssocks[ns],
>>>>>>> 08d41c70
				    (struct sockaddr *)&peer, &peerlen) < 0) {
					needclose++;
					break;
				}
				if (!sock_eq((struct sockaddr *)&peer,
				    get_nsaddr(statp, ns))) {
					needclose++;
					break;
				}
			}
		if (needclose) {
			res_nclose(statp);
			EXT(statp).nscount = 0;
		}
	}

	/*
	 * Maybe initialize our private copy of the ns_addr_list.
	 */
	if (EXT(statp).nscount == 0) {
		for (ns = 0; ns < statp->nscount; ns++) {
			EXT(statp).nstimes[ns] = RES_MAXTIME;
			EXT(statp).nssocks[ns] = -1;
			if (!statp->nsaddr_list[ns].sin_family)
				continue;
			EXT(statp).ext->nsaddrs[ns].sin =
				 statp->nsaddr_list[ns];
		}
		EXT(statp).nscount = statp->nscount;
	}

	/*
	 * Some resolvers want to even out the load on their nameservers.
	 * Note that RES_BLAST overrides RES_ROTATE.
	 */
	if ((statp->options & RES_ROTATE) != 0U &&
	    (statp->options & RES_BLAST) == 0U) {
		union res_sockaddr_union inu;
		struct sockaddr_in ina;
		int lastns = statp->nscount - 1;
		int fd;
		u_int16_t nstime;

		if (EXT(statp).ext != NULL)
			inu = EXT(statp).ext->nsaddrs[0];
		ina = statp->nsaddr_list[0];
		fd = EXT(statp).nssocks[0];
		nstime = EXT(statp).nstimes[0];
		for (ns = 0; ns < lastns; ns++) {
			if (EXT(statp).ext != NULL)
				EXT(statp).ext->nsaddrs[ns] =
					EXT(statp).ext->nsaddrs[ns + 1];
			statp->nsaddr_list[ns] = statp->nsaddr_list[ns + 1];
			EXT(statp).nssocks[ns] = EXT(statp).nssocks[ns + 1];
			EXT(statp).nstimes[ns] = EXT(statp).nstimes[ns + 1];
		}
		if (EXT(statp).ext != NULL)
			EXT(statp).ext->nsaddrs[lastns] = inu;
		statp->nsaddr_list[lastns] = ina;
		EXT(statp).nssocks[lastns] = fd;
		EXT(statp).nstimes[lastns] = nstime;
	}

	/*
	 * Send request, RETRY times, or until successful.
	 */
	for (tries = 0; tries < statp->retry; tries++) {
	    for (ns = 0; ns < statp->nscount; ns++) {
		struct sockaddr *nsap;
		int nsaplen;
		nsap = get_nsaddr(statp, ns);
		nsaplen = get_salen(nsap);
		statp->_flags &= ~RES_F_LASTMASK;
		statp->_flags |= (ns << RES_F_LASTSHIFT);
 same_ns:
		if (statp->qhook) {
			int done = 0, loops = 0;

			do {
				res_sendhookact act;

				act = (*statp->qhook)(&nsap, &buf, &buflen,
						      ans, anssiz, &resplen);
				switch (act) {
				case res_goahead:
					done = 1;
					break;
				case res_nextns:
					res_nclose(statp);
					goto next_ns;
				case res_done:
#ifdef USE_KQUEUE
					_close(kq);
#endif
					return (resplen);
				case res_modified:
					/* give the hook another try */
					if (++loops < 42) /*doug adams*/
						break;
					/*FALLTHROUGH*/
				case res_error:
					/*FALLTHROUGH*/
				default:
					goto fail;
				}
			} while (!done);
		}

		Dprint(((statp->options & RES_DEBUG) &&
			getnameinfo(nsap, nsaplen, abuf, sizeof(abuf),
				    NULL, 0, niflags) == 0),
		       (stdout, ";; Querying server (# %d) address = %s\n",
			ns + 1, abuf));


		if (v_circuit) {
			/* Use VC; at most one attempt per server. */
			tries = statp->retry;
			n = send_vc(statp, buf, buflen, ans, anssiz, &terrno,
				    ns);
			if (n < 0)
				goto fail;
			if (n == 0)
				goto next_ns;
			resplen = n;
		} else {
			/* Use datagrams. */
			n = send_dg(statp,
#ifdef USE_KQUEUE
				    kq,
#endif
				    buf, buflen, ans, anssiz, &terrno,
				    ns, tries, &v_circuit, &gotsomewhere);
			if (n < 0)
				goto fail;
			if (n == 0)
				goto next_ns;
			if (v_circuit)
				goto same_ns;
			resplen = n;
		}

		Dprint((statp->options & RES_DEBUG) ||
		       ((statp->pfcode & RES_PRF_REPLY) &&
			(statp->pfcode & RES_PRF_HEAD1)),
		       (stdout, ";; got answer:\n"));

		DprintQ((statp->options & RES_DEBUG) ||
			(statp->pfcode & RES_PRF_REPLY),
			(stdout, "%s", ""),
			ans, (resplen > anssiz) ? anssiz : resplen);

		/*
		 * If we have temporarily opened a virtual circuit,
		 * or if we haven't been asked to keep a socket open,
		 * close the socket.
		 */
		if ((v_circuit && (statp->options & RES_USEVC) == 0U) ||
		    (statp->options & RES_STAYOPEN) == 0U) {
			res_nclose(statp);
		}
		if (statp->rhook) {
			int done = 0, loops = 0;

			do {
				res_sendhookact act;

				act = (*statp->rhook)(nsap, buf, buflen,
						      ans, anssiz, &resplen);
				switch (act) {
				case res_goahead:
				case res_done:
					done = 1;
					break;
				case res_nextns:
					res_nclose(statp);
					goto next_ns;
				case res_modified:
					/* give the hook another try */
					if (++loops < 42) /*doug adams*/
						break;
					/*FALLTHROUGH*/
				case res_error:
					/*FALLTHROUGH*/
				default:
					goto fail;
				}
			} while (!done);

		}
#ifdef USE_KQUEUE
		_close(kq);
#endif
		return (resplen);
 next_ns: ;
	   } /*foreach ns*/
	} /*foreach retry*/
	res_nclose(statp);
#ifdef USE_KQUEUE
	_close(kq);
#endif
	if (!v_circuit) {
		if (!gotsomewhere)
			errno = ECONNREFUSED;	/*%< no nameservers found */
		else
			errno = ETIMEDOUT;	/*%< no answer obtained */
	} else
		errno = terrno;
	return (-1);
 fail:
	res_nclose(statp);
#ifdef USE_KQUEUE
	_close(kq);
#endif
	return (-1);
}

/* Private */

static int
get_salen(sa)
	const struct sockaddr *sa;
{

#ifdef HAVE_SA_LEN
	/* There are people do not set sa_len.  Be forgiving to them. */
	if (sa->sa_len)
		return (sa->sa_len);
#endif

	if (sa->sa_family == AF_INET)
		return (sizeof(struct sockaddr_in));
	else if (sa->sa_family == AF_INET6)
		return (sizeof(struct sockaddr_in6));
	else
		return (0);	/*%< unknown, die on connect */
}

/*%
 * pick appropriate nsaddr_list for use.  see res_init() for initialization.
 */
static struct sockaddr *
get_nsaddr(statp, n)
	res_state statp;
	size_t n;
{

	if (!statp->nsaddr_list[n].sin_family && EXT(statp).ext) {
		/*
		 * - EXT(statp).ext->nsaddrs[n] holds an address that is larger
		 *   than struct sockaddr, and
		 * - user code did not update statp->nsaddr_list[n].
		 */
		return (struct sockaddr *)(void *)&EXT(statp).ext->nsaddrs[n];
	} else {
		/*
		 * - user code updated statp->nsaddr_list[n], or
		 * - statp->nsaddr_list[n] has the same content as
		 *   EXT(statp).ext->nsaddrs[n].
		 */
		return (struct sockaddr *)(void *)&statp->nsaddr_list[n];
	}
}

static int
send_vc(res_state statp,
	const u_char *buf, int buflen, u_char *ans, int anssiz,
	int *terrno, int ns)
{
	const HEADER *hp = (const HEADER *) buf;
	HEADER *anhp = (HEADER *) ans;
	struct sockaddr *nsap;
	int nsaplen;
	int truncating, connreset, resplen, n;
	struct iovec iov[2];
	u_short len;
	u_char *cp;
	void *tmp;
#ifdef SO_NOSIGPIPE
	int on = 1;
#endif

	nsap = get_nsaddr(statp, ns);
	nsaplen = get_salen(nsap);

	connreset = 0;
 same_ns:
	truncating = 0;

	/* Are we still talking to whom we want to talk to? */
	if (statp->_vcsock >= 0 && (statp->_flags & RES_F_VC) != 0) {
		struct sockaddr_storage peer;
		ISC_SOCKLEN_T size = sizeof peer;

		if (_getpeername(statp->_vcsock,
				(struct sockaddr *)&peer, &size) < 0 ||
		    !sock_eq((struct sockaddr *)&peer, nsap)) {
			res_nclose(statp);
			statp->_flags &= ~RES_F_VC;
		}
	}

	if (statp->_vcsock < 0 || (statp->_flags & RES_F_VC) == 0) {
		if (statp->_vcsock >= 0)
			res_nclose(statp);

		statp->_vcsock = _socket(nsap->sa_family, SOCK_STREAM |
		    SOCK_CLOEXEC, 0);
#if !defined(USE_POLL) && !defined(USE_KQUEUE)
		if (statp->_vcsock > highestFD) {
			res_nclose(statp);
			errno = ENOTSOCK;
		}
#endif
		if (statp->_vcsock < 0) {
			switch (errno) {
			case EPROTONOSUPPORT:
#ifdef EPFNOSUPPORT
			case EPFNOSUPPORT:
#endif
			case EAFNOSUPPORT:
				Perror(statp, stderr, "socket(vc)", errno);
				return (0);
			default:
				*terrno = errno;
				Perror(statp, stderr, "socket(vc)", errno);
				return (-1);
			}
		}
#ifdef SO_NOSIGPIPE
		/*
		 * Disable generation of SIGPIPE when writing to a closed
		 * socket.  Write should return -1 and set errno to EPIPE
		 * instead.
		 *
		 * Push on even if setsockopt(SO_NOSIGPIPE) fails.
		 */
<<<<<<< HEAD
		(void)_setsockopt(statp->_vcsock, SOL_SOCKET, SO_NOSIGPIPE, &on,
			         sizeof(on));
=======
		(void)setsockopt(statp->_vcsock, SOL_SOCKET, SO_NOSIGPIPE, &on,
				 sizeof(on));
>>>>>>> 08d41c70
#endif
		errno = 0;
		if (_connect(statp->_vcsock, nsap, nsaplen) < 0) {
			*terrno = errno;
			Aerror(statp, stderr, "connect/vc", errno, nsap,
			    nsaplen);
			res_nclose(statp);
			return (0);
		}
		statp->_flags |= RES_F_VC;
	}

	/*
	 * Send length & message
	 */
	ns_put16((u_short)buflen, (u_char*)&len);
	iov[0] = evConsIovec(&len, INT16SZ);
	DE_CONST(buf, tmp);
	iov[1] = evConsIovec(tmp, buflen);
	if (_writev(statp->_vcsock, iov, 2) != (INT16SZ + buflen)) {
		*terrno = errno;
		Perror(statp, stderr, "write failed", errno);
		res_nclose(statp);
		return (0);
	}
	/*
	 * Receive length & response
	 */
 read_len:
	cp = ans;
	len = INT16SZ;
	while ((n = _read(statp->_vcsock, (char *)cp, (int)len)) > 0) {
		cp += n;
		if ((len -= n) == 0)
			break;
	}
	if (n <= 0) {
		*terrno = errno;
		Perror(statp, stderr, "read failed", errno);
		res_nclose(statp);
		/*
		 * A long running process might get its TCP
		 * connection reset if the remote server was
		 * restarted.  Requery the server instead of
		 * trying a new one.  When there is only one
		 * server, this means that a query might work
		 * instead of failing.  We only allow one reset
		 * per query to prevent looping.
		 */
		if (*terrno == ECONNRESET && !connreset) {
			connreset = 1;
			res_nclose(statp);
			goto same_ns;
		}
		res_nclose(statp);
		return (0);
	}
	resplen = ns_get16(ans);
	if (resplen > anssiz) {
		Dprint(statp->options & RES_DEBUG,
		       (stdout, ";; response truncated\n")
		       );
		truncating = 1;
		len = anssiz;
	} else
		len = resplen;
	if (len < HFIXEDSZ) {
		/*
		 * Undersized message.
		 */
		Dprint(statp->options & RES_DEBUG,
		       (stdout, ";; undersized: %d\n", len));
		*terrno = EMSGSIZE;
		res_nclose(statp);
		return (0);
	}
	cp = ans;
	while (len != 0 &&
	    (n = _read(statp->_vcsock, (char *)cp, (int)len)) > 0) {
		cp += n;
		len -= n;
	}
	if (n <= 0) {
		*terrno = errno;
		Perror(statp, stderr, "read(vc)", errno);
		res_nclose(statp);
		return (0);
	}
	if (truncating) {
		/*
		 * Flush rest of answer so connection stays in synch.
		 */
		anhp->tc = 1;
		len = resplen - anssiz;
		while (len != 0) {
			char junk[PACKETSZ];

			n = _read(statp->_vcsock, junk,
			    (len > sizeof junk) ? sizeof junk : len);
			if (n > 0)
				len -= n;
			else
				break;
		}
	}
	/*
	 * If the calling applicating has bailed out of
	 * a previous call and failed to arrange to have
	 * the circuit closed or the server has got
	 * itself confused, then drop the packet and
	 * wait for the correct one.
	 */
	if (hp->id != anhp->id) {
		DprintQ((statp->options & RES_DEBUG) ||
			(statp->pfcode & RES_PRF_REPLY),
			(stdout, ";; old answer (unexpected):\n"),
			ans, (resplen > anssiz) ? anssiz: resplen);
		goto read_len;
	}

	/*
	 * All is well, or the error is fatal.  Signal that the
	 * next nameserver ought not be tried.
	 */
	return (resplen);
}

static int
send_dg(res_state statp,
#ifdef USE_KQUEUE
	int kq,
#endif
	const u_char *buf, int buflen, u_char *ans,
	int anssiz, int *terrno, int ns, int tries, int *v_circuit,
	int *gotsomewhere)
{
	const HEADER *hp = (const HEADER *) buf;
	HEADER *anhp = (HEADER *) ans;
	const struct sockaddr *nsap;
	int nsaplen;
	struct timespec now, timeout, finish;
	struct sockaddr_storage from;
	ISC_SOCKLEN_T fromlen;
	int resplen, seconds, n, s;
#ifdef USE_KQUEUE
	struct kevent kv;
#else
#ifdef USE_POLL
	int     polltimeout;
	struct pollfd   pollfd;
#else
	fd_set dsmask;
#endif
#endif

	nsap = get_nsaddr(statp, ns);
	nsaplen = get_salen(nsap);
	if (EXT(statp).nssocks[ns] == -1) {
		EXT(statp).nssocks[ns] = _socket(nsap->sa_family,
		    SOCK_DGRAM | SOCK_CLOEXEC, 0);
#if !defined(USE_POLL) && !defined(USE_KQUEUE)
		if (EXT(statp).nssocks[ns] > highestFD) {
			res_nclose(statp);
			errno = ENOTSOCK;
		}
#endif
		if (EXT(statp).nssocks[ns] < 0) {
			switch (errno) {
			case EPROTONOSUPPORT:
#ifdef EPFNOSUPPORT
			case EPFNOSUPPORT:
#endif
			case EAFNOSUPPORT:
				Perror(statp, stderr, "socket(dg)", errno);
				return (0);
			default:
				*terrno = errno;
				Perror(statp, stderr, "socket(dg)", errno);
				return (-1);
			}
		}
#ifndef CANNOT_CONNECT_DGRAM
		/*
		 * On a 4.3BSD+ machine (client and server,
		 * actually), sending to a nameserver datagram
		 * port with no nameserver will cause an
		 * ICMP port unreachable message to be returned.
		 * If our datagram socket is "connected" to the
		 * server, we get an ECONNREFUSED error on the next
		 * socket operation, and select returns if the
		 * error message is received.  We can thus detect
		 * the absence of a nameserver without timing out.
		 *
		 * When the option "insecure1" is specified, we'd
		 * rather expect to see responses from an "unknown"
		 * address.  In order to let the kernel accept such
		 * responses, do not connect the socket here.
		 * XXX: or do we need an explicit option to disable
		 * connecting?
		 */
		if (!(statp->options & RES_INSECURE1) &&
		    _connect(EXT(statp).nssocks[ns], nsap, nsaplen) < 0) {
			Aerror(statp, stderr, "connect(dg)", errno, nsap,
			    nsaplen);
			res_nclose(statp);
			return (0);
		}
#endif /* !CANNOT_CONNECT_DGRAM */
		Dprint(statp->options & RES_DEBUG,
		       (stdout, ";; new DG socket\n"))
	}
	s = EXT(statp).nssocks[ns];
#ifndef CANNOT_CONNECT_DGRAM
	if (statp->options & RES_INSECURE1) {
		if (_sendto(s,
		    (const char*)buf, buflen, 0, nsap, nsaplen) != buflen) {
			Aerror(statp, stderr, "sendto", errno, nsap, nsaplen);
			res_nclose(statp);
			return (0);
		}
	} else if (send(s, (const char*)buf, buflen, 0) != buflen) {
		Perror(statp, stderr, "send", errno);
		res_nclose(statp);
		return (0);
	}
#else /* !CANNOT_CONNECT_DGRAM */
	if (_sendto(s, (const char*)buf, buflen, 0, nsap, nsaplen) != buflen)
	{
		Aerror(statp, stderr, "sendto", errno, nsap, nsaplen);
		res_nclose(statp);
		return (0);
	}
#endif /* !CANNOT_CONNECT_DGRAM */

	/*
	 * Wait for reply.
	 */
	seconds = (statp->retrans << tries);
	if (ns > 0)
		seconds /= statp->nscount;
	if (seconds <= 0)
		seconds = 1;
	now = evNowTime();
	timeout = evConsTime(seconds, 0);
	finish = evAddTime(now, timeout);
	goto nonow;
 wait:
	now = evNowTime();
 nonow:
#ifndef USE_POLL
	if (evCmpTime(finish, now) > 0)
		timeout = evSubTime(finish, now);
	else
		timeout = evConsTime(0, 0);
#ifdef USE_KQUEUE
	EV_SET(&kv, s, EVFILT_READ, EV_ADD | EV_ONESHOT, 0, 0, 0);
	n = _kevent(kq, &kv, 1, &kv, 1, &timeout);
#else
	FD_ZERO(&dsmask);
	FD_SET(s, &dsmask);
	n = pselect(s + 1, &dsmask, NULL, NULL, &timeout, NULL);
#endif
#else
	timeout = evSubTime(finish, now);
	if (timeout.tv_sec < 0)
		timeout = evConsTime(0, 0);
	polltimeout = 1000*timeout.tv_sec +
		timeout.tv_nsec/1000000;
	pollfd.fd = s;
	pollfd.events = POLLRDNORM;
	n = _poll(&pollfd, 1, polltimeout);
#endif /* USE_POLL */

	if (n == 0) {
		Dprint(statp->options & RES_DEBUG, (stdout, ";; timeout\n"));
		*gotsomewhere = 1;
		return (0);
	}
	if (n < 0) {
		if (errno == EINTR)
			goto wait;
#ifdef USE_KQUEUE
		Perror(statp, stderr, "kevent", errno);
#else
#ifndef USE_POLL
		Perror(statp, stderr, "select", errno);
#else
		Perror(statp, stderr, "poll", errno);
#endif /* USE_POLL */
#endif
		res_nclose(statp);
		return (0);
	}
#ifdef USE_KQUEUE
	if (kv.ident != s)
		goto wait;
#endif
	errno = 0;
	fromlen = sizeof(from);
	resplen = _recvfrom(s, (char*)ans, anssiz,0,
			   (struct sockaddr *)&from, &fromlen);
	if (resplen <= 0) {
		Perror(statp, stderr, "recvfrom", errno);
		res_nclose(statp);
		return (0);
	}
	*gotsomewhere = 1;
	if (resplen < HFIXEDSZ) {
		/*
		 * Undersized message.
		 */
		Dprint(statp->options & RES_DEBUG,
		       (stdout, ";; undersized: %d\n",
			resplen));
		*terrno = EMSGSIZE;
		res_nclose(statp);
		return (0);
	}
	if (hp->id != anhp->id) {
		/*
		 * response from old query, ignore it.
		 * XXX - potential security hazard could
		 *	 be detected here.
		 */
		DprintQ((statp->options & RES_DEBUG) ||
			(statp->pfcode & RES_PRF_REPLY),
			(stdout, ";; old answer:\n"),
			ans, (resplen > anssiz) ? anssiz : resplen);
		goto wait;
	}
	if (!(statp->options & RES_INSECURE1) &&
	    !res_ourserver_p(statp, (struct sockaddr *)&from)) {
		/*
		 * response from wrong server? ignore it.
		 * XXX - potential security hazard could
		 *	 be detected here.
		 */
		DprintQ((statp->options & RES_DEBUG) ||
			(statp->pfcode & RES_PRF_REPLY),
			(stdout, ";; not our server:\n"),
			ans, (resplen > anssiz) ? anssiz : resplen);
		goto wait;
	}
#ifdef RES_USE_EDNS0
	if (anhp->rcode == FORMERR && (statp->options & RES_USE_EDNS0) != 0U) {
		/*
		 * Do not retry if the server do not understand EDNS0.
		 * The case has to be captured here, as FORMERR packet do not
		 * carry query section, hence res_queriesmatch() returns 0.
		 */
		DprintQ(statp->options & RES_DEBUG,
			(stdout, "server rejected query with EDNS0:\n"),
			ans, (resplen > anssiz) ? anssiz : resplen);
		/* record the error */
		statp->_flags |= RES_F_EDNS0ERR;
		res_nclose(statp);
		return (0);
	}
#endif
	if (!(statp->options & RES_INSECURE2) &&
	    !res_queriesmatch(buf, buf + buflen,
			      ans, ans + anssiz)) {
		/*
		 * response contains wrong query? ignore it.
		 * XXX - potential security hazard could
		 *	 be detected here.
		 */
		DprintQ((statp->options & RES_DEBUG) ||
			(statp->pfcode & RES_PRF_REPLY),
			(stdout, ";; wrong query name:\n"),
			ans, (resplen > anssiz) ? anssiz : resplen);
		goto wait;
	}
	if (anhp->rcode == SERVFAIL ||
	    anhp->rcode == NOTIMP ||
	    anhp->rcode == REFUSED) {
		DprintQ(statp->options & RES_DEBUG,
			(stdout, "server rejected query:\n"),
			ans, (resplen > anssiz) ? anssiz : resplen);
		res_nclose(statp);
		/* don't retry if called from dig */
		if (!statp->pfcode)
			return (0);
	}
	if (!(statp->options & RES_IGNTC) && anhp->tc) {
		/*
		 * To get the rest of answer,
		 * use TCP with same server.
		 */
		Dprint(statp->options & RES_DEBUG,
		       (stdout, ";; truncated answer\n"));
		*v_circuit = 1;
		res_nclose(statp);
		return (1);
	}
	/*
	 * All is well, or the error is fatal.  Signal that the
	 * next nameserver ought not be tried.
	 */
	return (resplen);
}

static void
Aerror(const res_state statp, FILE *file, const char *string, int error,
       const struct sockaddr *address, int alen)
{
	int save = errno;
	char hbuf[NI_MAXHOST];
	char sbuf[NI_MAXSERV];

	if ((statp->options & RES_DEBUG) != 0U) {
		if (getnameinfo(address, alen, hbuf, sizeof(hbuf),
		    sbuf, sizeof(sbuf), niflags)) {
			strncpy(hbuf, "?", sizeof(hbuf) - 1);
			hbuf[sizeof(hbuf) - 1] = '\0';
			strncpy(sbuf, "?", sizeof(sbuf) - 1);
			sbuf[sizeof(sbuf) - 1] = '\0';
		}
		fprintf(file, "res_send: %s ([%s].%s): %s\n",
			string, hbuf, sbuf, strerror(error));
	}
	errno = save;
}

static void
Perror(const res_state statp, FILE *file, const char *string, int error) {
	int save = errno;

	if ((statp->options & RES_DEBUG) != 0U)
		fprintf(file, "res_send: %s: %s\n",
			string, strerror(error));
	errno = save;
}

static int
sock_eq(struct sockaddr *a, struct sockaddr *b) {
	struct sockaddr_in *a4, *b4;
	struct sockaddr_in6 *a6, *b6;

	if (a->sa_family != b->sa_family)
		return 0;
	switch (a->sa_family) {
	case AF_INET:
		a4 = (struct sockaddr_in *)a;
		b4 = (struct sockaddr_in *)b;
		return a4->sin_port == b4->sin_port &&
		    a4->sin_addr.s_addr == b4->sin_addr.s_addr;
	case AF_INET6:
		a6 = (struct sockaddr_in6 *)a;
		b6 = (struct sockaddr_in6 *)b;
		return a6->sin6_port == b6->sin6_port &&
#ifdef HAVE_SIN6_SCOPE_ID
		    a6->sin6_scope_id == b6->sin6_scope_id &&
#endif
		    IN6_ARE_ADDR_EQUAL(&a6->sin6_addr, &b6->sin6_addr);
	default:
		return 0;
	}
}

#if defined(NEED_PSELECT) && !defined(USE_POLL) && !defined(USE_KQUEUE)
/* XXX needs to move to the porting library. */
static int
pselect(int nfds, void *rfds, void *wfds, void *efds,
	struct timespec *tsp, const sigset_t *sigmask)
{
	struct timeval tv, *tvp;
	sigset_t sigs;
	int n;

	if (tsp) {
		tvp = &tv;
		tv = evTimeVal(*tsp);
	} else
		tvp = NULL;
	if (sigmask)
		sigprocmask(SIG_SETMASK, sigmask, &sigs);
	n = select(nfds, rfds, wfds, efds, tvp);
	if (sigmask)
		sigprocmask(SIG_SETMASK, &sigs, NULL);
	if (tsp)
		*tsp = evTimeSpec(tv);
	return (n);
}
#endif<|MERGE_RESOLUTION|>--- conflicted
+++ resolved
@@ -353,11 +353,7 @@
 				if (EXT(statp).nssocks[ns] == -1)
 					continue;
 				peerlen = sizeof(peer);
-<<<<<<< HEAD
-				if (_getsockname(EXT(statp).nssocks[ns],
-=======
-				if (getpeername(EXT(statp).nssocks[ns],
->>>>>>> 08d41c70
+				if (_getpeername(EXT(statp).nssocks[ns],
 				    (struct sockaddr *)&peer, &peerlen) < 0) {
 					needclose++;
 					break;
@@ -695,13 +691,8 @@
 		 *
 		 * Push on even if setsockopt(SO_NOSIGPIPE) fails.
 		 */
-<<<<<<< HEAD
 		(void)_setsockopt(statp->_vcsock, SOL_SOCKET, SO_NOSIGPIPE, &on,
-			         sizeof(on));
-=======
-		(void)setsockopt(statp->_vcsock, SOL_SOCKET, SO_NOSIGPIPE, &on,
 				 sizeof(on));
->>>>>>> 08d41c70
 #endif
 		errno = 0;
 		if (_connect(statp->_vcsock, nsap, nsaplen) < 0) {

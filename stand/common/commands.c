--- conflicted
+++ resolved
@@ -260,19 +260,13 @@
 static int
 command_commandlist(int argc __unused, char *argv[] __unused)
 {
-<<<<<<< HEAD
 	static struct bootblk_command	**sorted_list;
-	struct bootblk_command		**cmdp;
+	struct bootblk_command	**cmdp;
 	int	i, res;
-	char	*line;
+	char	name[23];
 
 	if (sorted_list == NULL)
 		sorted_list = sort_commandset();
-=======
-	struct bootblk_command	**cmdp;
-	int	res;
-	char	name[23];
->>>>>>> 925e1016
 
 	res = 0;
 	pager_open();
@@ -282,19 +276,12 @@
 		if (res)
 			break;
 		if ((*cmdp)->c_name != NULL && (*cmdp)->c_desc != NULL) {
-<<<<<<< HEAD
-			asprintf(&line, "  %-15s  %s\n",
-			    (*cmdp)->c_name, (*cmdp)->c_desc);
-			res = pager_output(line);
-			free(line);
-=======
 			snprintf(name, sizeof(name), "  %-20s",
 			    (*cmdp)->c_name);
 			pager_output(name);
 			pager_output("  ");
 			pager_output((*cmdp)->c_desc);
 			res = pager_output("\n");
->>>>>>> 925e1016
 		}
 	}
 	pager_close();

/*-
 * Copyright (c) 2005-2010 Pawel Jakub Dawidek <pjd@FreeBSD.org>
 * Copyright (c) 2015 Allan Jude <allanjude@FreeBSD.org>
 * All rights reserved.
 *
 * Redistribution and use in source and binary forms, with or without
 * modification, are permitted provided that the following conditions
 * are met:
 * 1. Redistributions of source code must retain the above copyright
 *    notice, this list of conditions and the following disclaimer.
 * 2. Redistributions in binary form must reproduce the above copyright
 *    notice, this list of conditions and the following disclaimer in the
 *    documentation and/or other materials provided with the distribution.
 *
 * THIS SOFTWARE IS PROVIDED BY THE AUTHORS AND CONTRIBUTORS ``AS IS'' AND
 * ANY EXPRESS OR IMPLIED WARRANTIES, INCLUDING, BUT NOT LIMITED TO, THE
 * IMPLIED WARRANTIES OF MERCHANTABILITY AND FITNESS FOR A PARTICULAR PURPOSE
 * ARE DISCLAIMED.  IN NO EVENT SHALL THE AUTHORS OR CONTRIBUTORS BE LIABLE
 * FOR ANY DIRECT, INDIRECT, INCIDENTAL, SPECIAL, EXEMPLARY, OR CONSEQUENTIAL
 * DAMAGES (INCLUDING, BUT NOT LIMITED TO, PROCUREMENT OF SUBSTITUTE GOODS
 * OR SERVICES; LOSS OF USE, DATA, OR PROFITS; OR BUSINESS INTERRUPTION)
 * HOWEVER CAUSED AND ON ANY THEORY OF LIABILITY, WHETHER IN CONTRACT, STRICT
 * LIABILITY, OR TORT (INCLUDING NEGLIGENCE OR OTHERWISE) ARISING IN ANY WAY
 * OUT OF THE USE OF THIS SOFTWARE, EVEN IF ADVISED OF THE POSSIBILITY OF
 * SUCH DAMAGE.
 *
 * $FreeBSD$
 */

#include <stdio.h>
#include <string.h>
#include <strings.h>

#include "geliboot_internal.h"
#include "geliboot.h"

int
geliboot_crypt(u_int algo, geli_op_t enc, u_char *data, size_t datasize,
    const u_char *key, size_t keysize, u_char *iv)
{
	keyInstance aeskey;
	cipherInstance cipher;
	struct aes_xts_ctx xtsctx, *ctxp;
	size_t xts_len;
<<<<<<< HEAD
	int err, blks = 0, i;
=======
	int err, blks;
>>>>>>> bafaa70b

	switch (algo) {
	case CRYPTO_AES_CBC:
		err = rijndael_makeKey(&aeskey, !enc, keysize, 
		    (const char *)key);
		if (err < 0) {
			printf("Failed to setup crypo keys: %d\n", err);
			return (err);
		}

		err = rijndael_cipherInit(&cipher, MODE_CBC, iv);
		if (err < 0) {
			printf("Failed to setup IV: %d\n", err);
			return (err);
		}

		switch (enc) {
		case GELI_DECRYPT:
			blks = rijndael_blockDecrypt(&cipher, &aeskey, data, 
			    datasize * 8, data);
			break;
		case GELI_ENCRYPT:
			blks = rijndael_blockEncrypt(&cipher, &aeskey, data, 
			    datasize * 8, data);
			break;
		}
		if (datasize != (blks / 8)) {
			printf("Failed to %s the entire input: %u != %zu\n",
			    enc ? "decrypt" : "encrypt",
			    blks, datasize);
			return (1);
		}
		break;
	case CRYPTO_AES_XTS:
		xts_len = keysize << 1;
		ctxp = &xtsctx;

		enc_xform_aes_xts.setkey(ctxp, key, xts_len / 8);
		enc_xform_aes_xts.reinit(ctxp, iv, AES_XTS_IV_LEN);

		switch (enc) {
		case GELI_DECRYPT:
			enc_xform_aes_xts.decrypt_multi(ctxp, data, data,
			    datasize);
			break;
		case GELI_ENCRYPT:
			enc_xform_aes_xts.encrypt_multi(ctxp, data, data,
			    datasize);
			break;
		}
		break;
	default:
		printf("Unsupported crypto algorithm #%d\n", algo);
		return (1);
	}

	return (0);
}

static int
g_eli_crypto_cipher(u_int algo, geli_op_t enc, u_char *data, size_t datasize,
    const u_char *key, size_t keysize)
{
	u_char iv[G_ELI_IVKEYLEN];

	explicit_bzero(iv, sizeof(iv));
	return (geliboot_crypt(algo, enc, data, datasize, key, keysize, iv));
}

int
g_eli_crypto_encrypt(u_int algo, u_char *data, size_t datasize,
    const u_char *key, size_t keysize)
{

	/* We prefer AES-CBC for metadata protection. */
	if (algo == CRYPTO_AES_XTS)
		algo = CRYPTO_AES_CBC;

	return (g_eli_crypto_cipher(algo, GELI_ENCRYPT, data, datasize, key,
	    keysize));
}

int
g_eli_crypto_decrypt(u_int algo, u_char *data, size_t datasize,
    const u_char *key, size_t keysize)
{

	/* We prefer AES-CBC for metadata protection. */
	if (algo == CRYPTO_AES_XTS)
		algo = CRYPTO_AES_CBC;

	return (g_eli_crypto_cipher(algo, GELI_DECRYPT, data, datasize, key,
	    keysize));
}<|MERGE_RESOLUTION|>--- conflicted
+++ resolved
@@ -42,11 +42,7 @@
 	cipherInstance cipher;
 	struct aes_xts_ctx xtsctx, *ctxp;
 	size_t xts_len;
-<<<<<<< HEAD
-	int err, blks = 0, i;
-=======
 	int err, blks;
->>>>>>> bafaa70b
 
 	switch (algo) {
 	case CRYPTO_AES_CBC:

--- conflicted
+++ resolved
@@ -235,15 +235,9 @@
 			do {
 				if (use_copy_file_range) {
 					rcount = copy_file_range(from_fd, NULL,
-<<<<<<< HEAD
-			    		    to_fd, NULL, bufsize, 0);
+			    		    to_fd, NULL, SSIZE_MAX, 0);
 					if (rcount < 0 && (errno == EINVAL || errno == ENOSYS)) {
 						/* Non-seekable FD or old kernel */
-=======
-			    		    to_fd, NULL, SSIZE_MAX, 0);
-					if (rcount < 0 && errno == EINVAL) {
-						/* Prob a non-seekable FD */
->>>>>>> 40903394
 						use_copy_file_range = 0;
 					}
 				}

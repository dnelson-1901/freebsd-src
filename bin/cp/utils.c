--- conflicted
+++ resolved
@@ -180,42 +180,14 @@
 			if (use_copy_file_range) {
 				wcount = copy_file_range(from_fd, NULL,
 				    to_fd, NULL, SSIZE_MAX, 0);
-				if (wcount < 0 && errno == EINVAL) {
-					/* Prob a non-seekable FD */
+				if (wcount < 0 && (errno == EINVAL || errno == ENOSYS)) {
+					/* Prob a non-seekable FD or old kernel */
 					use_copy_file_range = 0;
 				}
 			}
 			if (!use_copy_file_range) {
 				wcount = copy_fallback(from_fd, to_fd);
 			}
-<<<<<<< HEAD
-			wtotal = 0;
-			do {
-				if (use_copy_file_range) {
-					wcount = copy_file_range(from_fd, NULL,
-					    to_fd, NULL, SSIZE_MAX, 0);
-					if (wcount < 0 && (errno == EINVAL || errno == ENOSYS)) {
-						/* Prob a non-seekable FD or old kernel */
-						use_copy_file_range = 0;
-					}
-				}
-				if (!use_copy_file_range) {
-					wcount = copy_fallback(from_fd, to_fd,
-					    buf, bufsize);
-				}
-				wtotal += wcount;
-				if (info) {
-					info = 0;
-					(void)fprintf(stderr,
-					    "%s -> %s %3d%%\n",
-					    entp->fts_path, to.p_path,
-					    cp_pct(wtotal, fs->st_size));
-				}
-			} while (wcount > 0);
-			if (wcount < 0) {
-				warn("%s", entp->fts_path);
-				rval = 1;
-=======
 			wtotal += wcount;
 			if (info) {
 				info = 0;
@@ -223,7 +195,6 @@
 				    "%s -> %s %3d%%\n",
 				    entp->fts_path, to.p_path,
 				    cp_pct(wtotal, fs->st_size));
->>>>>>> 13262b07
 			}
 		} while (wcount > 0);
 		if (wcount < 0) {

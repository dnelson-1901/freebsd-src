--- conflicted
+++ resolved
@@ -197,29 +197,14 @@
 		goto done;
 	}
 
-<<<<<<< HEAD
-	rval = 0;
-
-	if (!lflag && !sflag) {
-		wtotal = 0;
-		do {
-			if (use_copy_file_range) {
-				wcount = copy_file_range(from_fd, NULL,
-				    to_fd, NULL, SSIZE_MAX, 0);
-				if (wcount < 0 && (errno == EINVAL || errno == ENOSYS)) {
-					/* Prob a non-seekable FD or old kernel */
-					use_copy_file_range = 0;
-				}
-=======
 	wtotal = 0;
 	do {
 		if (use_copy_file_range) {
 			wcount = copy_file_range(from_fd, NULL,
 			    to_fd, NULL, SSIZE_MAX, 0);
-			if (wcount < 0 && errno == EINVAL) {
-				/* probably a non-seekable descriptor */
+			if (wcount < 0 && (errno == EINVAL || errno == ENOSYS)) {
+				/* probably a non-seekable descriptor or old kernel */
 				use_copy_file_range = 0;
->>>>>>> 925e1016
 			}
 		}
 		if (!use_copy_file_range) {

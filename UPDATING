--- conflicted
+++ resolved
@@ -51,17 +51,15 @@
 
 ****************************** SPECIAL WARNING: ******************************
 
-<<<<<<< HEAD
 2017mmdd:
 	Clang, llvm, lldb, compiler-rt and libc++ have been upgraded to 5.0.0.
 	Please see the 20141231 entry below for information about prerequisites
 	and upgrading, if you are not already using clang 3.5.0 or higher.
-=======
+
 20170424:
 	The NATM framework including the en(4), fatm(4), hatm(4), and
 	patm(4) devices has been removed.  Consumers should plan a
 	migration before the end-of-life date for FreeBSD 11.
->>>>>>> 9a7099f5
 
 20170420:
 	GNU diff has been replaced by a BSD licensed diff. Some features of GNU

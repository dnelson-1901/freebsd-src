--- conflicted
+++ resolved
@@ -380,8 +380,6 @@
         ..
         opencrypto
         ..
-        posixshm
-        ..
         pjdfstest
             chflags
             ..
@@ -414,11 +412,7 @@
             unlink
             ..
         ..
-<<<<<<< HEAD
         posixshm
-=======
-        socket
->>>>>>> 7f1b3a0b
         ..
         vfs
         ..

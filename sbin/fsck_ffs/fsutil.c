--- conflicted
+++ resolved
@@ -1211,13 +1211,8 @@
 prtbuf(const char *msg, struct bufarea *bp)
 {
 	
-<<<<<<< HEAD
-	printf("%s: bp %p, type %s, bno %lld, size %d, refcnt %d, flags %s, "
-	    "index %d\n", msg, bp, BT_BUFTYPE(bp->b_type), bp->b_bno,
-=======
 	printf("%s: bp %p, type %s, bno %jd, size %d, refcnt %d, flags %s, "
 	    "index %jd\n", msg, bp, BT_BUFTYPE(bp->b_type), (intmax_t) bp->b_bno,
->>>>>>> ef23df13
 	    bp->b_size, bp->b_refcnt, bp->b_flags & B_DIRTY ? "dirty" : "clean",
 	    (intmax_t) bp->b_index);
 }

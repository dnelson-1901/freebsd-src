--- conflicted
+++ resolved
@@ -8,14 +8,12 @@
 WARNS?=	3
 MAN=	sysctl.8
 
-<<<<<<< HEAD
 NO_SHARED?=	YES
-=======
+
 .if ${MK_JAIL} != "no" && !defined(RESCUE)
 CFLAGS+=	-DJAIL
 LIBADD+=	jail
 .endif
->>>>>>> b53120be
 
 HAS_TESTS=
 SUBDIR.${MK_TESTS}+=	tests

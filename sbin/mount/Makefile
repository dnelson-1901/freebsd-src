#	@(#)Makefile	8.6 (Berkeley) 5/8/95
# $FreeBSD$

PACKAGE=runtime
PROG=	mount
SRCS=	mount.c mount_fs.c getmntopts.c vfslist.c
MAN=	mount.8
# We do NOT install the getmntopts.3 man page.

<<<<<<< HEAD
NO_SHARED?=	YES

LIBADD=	util
=======
LIBADD=	util xo
>>>>>>> bafaa70b

.include <bsd.prog.mk><|MERGE_RESOLUTION|>--- conflicted
+++ resolved
@@ -7,12 +7,8 @@
 MAN=	mount.8
 # We do NOT install the getmntopts.3 man page.
 
-<<<<<<< HEAD
 NO_SHARED?=	YES
 
-LIBADD=	util
-=======
 LIBADD=	util xo
->>>>>>> bafaa70b
 
 .include <bsd.prog.mk>
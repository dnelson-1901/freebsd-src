#!/bin/sh
#
# Copyright (c) 2000-2004  The FreeBSD Project
# All rights reserved.
#
# Redistribution and use in source and binary forms, with or without
# modification, are permitted provided that the following conditions
# are met:
# 1. Redistributions of source code must retain the above copyright
#    notice, this list of conditions and the following disclaimer.
# 2. Redistributions in binary form must reproduce the above copyright
#    notice, this list of conditions and the following disclaimer in the
#    documentation and/or other materials provided with the distribution.
#
# THIS SOFTWARE IS PROVIDED BY THE AUTHOR AND CONTRIBUTORS ``AS IS'' AND
# ANY EXPRESS OR IMPLIED WARRANTIES, INCLUDING, BUT NOT LIMITED TO, THE
# IMPLIED WARRANTIES OF MERCHANTABILITY AND FITNESS FOR A PARTICULAR PURPOSE
# ARE DISCLAIMED.  IN NO EVENT SHALL THE AUTHOR OR CONTRIBUTORS BE LIABLE
# FOR ANY DIRECT, INDIRECT, INCIDENTAL, SPECIAL, EXEMPLARY, OR CONSEQUENTIAL
# DAMAGES (INCLUDING, BUT NOT LIMITED TO, PROCUREMENT OF SUBSTITUTE GOODS
# OR SERVICES; LOSS OF USE, DATA, OR PROFITS; OR BUSINESS INTERRUPTION)
# HOWEVER CAUSED AND ON ANY THEORY OF LIABILITY, WHETHER IN CONTRACT, STRICT
# LIABILITY, OR TORT (INCLUDING NEGLIGENCE OR OTHERWISE) ARISING IN ANY WAY
# OUT OF THE USE OF THIS SOFTWARE, EVEN IF ADVISED OF THE POSSIBILITY OF
# SUCH DAMAGE.

# System startup script run by init on autoboot
# or after single-user.
# Output and error are redirected to console by init,
# and the console is the controlling terminal.

# Note that almost all of the user-configurable behavior is no longer in
# this file, but rather in /etc/defaults/rc.conf.  Please check that file
# first before contemplating any changes here.  If you do need to change
# this file for some reason, we would like to know about it.

stty status '^T' 2> /dev/null

# Set shell to ignore SIGINT (2), but not children;
# shell catches SIGQUIT (3) and returns to single user.
#
trap : 2
trap "echo 'Boot interrupted'; exit 1" 3

HOME=/
PATH=/sbin:/bin:/usr/sbin:/usr/bin
export HOME PATH

getled()
{
 ledport=
 case $1 in
  0) led=SYSTEM ;; 1) led=WLAN2G ;; 2) led=ath1 ;;
  3) led=arswitch0port5led1 ledport=5 ;; 4) led=arswitch0port4led1 ledport=4 ;;
  5) led=arswitch0port3led1 ledport=3 ;; 6) led=arswitch0port2led1 ledport=2 ;;
  7) led=arswitch0port1led1 ledport=1 ;; 8) led=QSS ;;
 esac
 led=/dev/led/$led
}

leds()
{
 if [ ! -e /dev/led/SYSTEM ] ; then return 0 ; fi

 case $1 in
  on) _ledstate=1 ;; blink) _ledstate=f ;; *) _ledstate=0
 esac
 case $1 in
  on|off|blink|default)
   # use /dev/led for gpio leds, etherswitch for the switch leds
   for lednum in 0 1 2 8 ; do getled $lednum ; echo $_ledstate > $led ; done
   etherswitchcfg port1 led 1 $1 port2 led 1 $1 port3 led 1 $1 port4 led 1 $1 port5 led 1 $1 > /dev/null ;;
  cycle)
   # cycle the leds on and then back off in sequence
   getled $(( ledcounter%9 )) ; echo $(( (ledcounter<9)?1:0 )) > $led
   ledcounter=$(( (ledcounter+1) % 18 ))
   getled $(( ledcounter%9 ))
   # blink the "active" led
   case $(( ledcounter%9 )) in
    0|1|2|8) echo f > $led ;;
    *) etherswitchcfg port$ledport led 1 blink > /dev/null ;;
   esac
  ;;
esac
}

leds blink

if [ "$1" = autoboot ]; then
	autoboot=yes
	_boot="faststart"
	rc_fast=yes        # run_rc_command(): do fast booting
else
	autoboot=no
	_boot="quietstart"
fi

_localbase=`/sbin/sysctl -n user.localbase 2> /dev/null`

dlv=`/sbin/sysctl -n vfs.nfs.diskless_valid 2> /dev/null`
if [ ${dlv:=0} -ne 0 -o -f /etc/diskless ]; then
	sh /etc/rc.initdiskless
fi

# Run these after determining whether we are booting diskless in order
# to minimize the number of files that are needed on a diskless system,
# and to make the configuration file variables available to rc itself.
#
# -o verify has no effect if mac_veriexec is not active
set -o verify
. /etc/rc.subr
set +o verify
load_rc_config $rc_config_xtra

if have DebugOn; then
	# allow DEBUG_SH to be set from loader prompt
	export DEBUG_SH=${DEBUG_SH:-$(kenv -q DEBUG_SH)}
fi

# If we receive a SIGALRM, re-source /etc/rc.conf; this allows rc.d
# scripts to perform "boot-time configuration" including enabling and
# disabling rc.d scripts which appear later in the boot order.
trap "_rc_conf_loaded=false; load_rc_config" ALRM

skip="-s nostart"
if [ `/sbin/sysctl -n security.jail.jailed` -eq 1 ]; then
	skip="$skip -s nojail"
	if [ `/sbin/sysctl -n security.jail.vnet` -ne 1 ]; then
		skip="$skip -s nojailvnet"
	fi
fi

# If the firstboot sentinel doesn't exist, we want to skip firstboot scripts.
if ! [ -e ${firstboot_sentinel} ]; then
	skip_firstboot="-s firstboot"
fi

# Do a first pass to get everything up to $early_late_divider so that
# we can do a second pass that includes $local_startup directories
#
unset system_rc
find_system_scripts
files=`rcorder ${skip} ${skip_firstboot} ${system_rc} 2>/dev/null`
<<<<<<< HEAD

leds off

_rc_elem_done=' '
for _rc_elem in ${files}; do
	leds cycle
	run_rc_script ${_rc_elem} ${_boot}
	_rc_elem_done="${_rc_elem_done}${_rc_elem} "

	case "$_rc_elem" in
	*/${early_late_divider})	break ;;
	esac
done
=======
run_rc_scripts --break ${early_late_divider} ${rc_early_flags} $files
>>>>>>> 925e1016

unset files local_rc system_rc

# Now that disks are mounted, for each dir in $local_startup
# search for init scripts that use the new rc.d semantics.
#
case ${local_startup} in
[Nn][Oo] | '') ;;
*)	find_local_scripts_new ;;
esac

# The firstboot sentinel might be on a newly mounted filesystem; look for it
# again and unset skip_firstboot if we find it.
if [ -e ${firstboot_sentinel} ]; then
	skip_firstboot=""
fi

find_system_scripts
files=`rcorder ${skip} ${skip_firstboot} ${system_rc} ${local_rc} 2>/dev/null`
<<<<<<< HEAD
for _rc_elem in ${files}; do
	case "$_rc_elem_done" in
	*" $_rc_elem "*)	continue ;;
	esac
	leds cycle
	run_rc_script ${_rc_elem} ${_boot}
done
=======
run_rc_scripts ${rc_late_flags} $files
unset files local_rc system_rc

# allow for more complicated setups
if have run_rc_scripts_final; then
        run_rc_scripts_final
fi
>>>>>>> 925e1016

leds default

# Remove the firstboot sentinel, and reboot if it was requested.
# Be a bit paranoid about removing it to handle the common failure
# modes since the consequence of failure can be big.
# Note: this assumes firstboot_sentinel is on / when we have
# a read-only /, or that it is on media that's writable.
if [ -e ${firstboot_sentinel} ]; then
	checkyesno root_rw_mount || mount -uw /
	chflags -R 0 ${firstboot_sentinel}
	rm -rf ${firstboot_sentinel}
	if [ -e ${firstboot_sentinel}-reboot ]; then
		chflags -R 0 ${firstboot_sentinel}-reboot
		rm -rf ${firstboot_sentinel}-reboot
		checkyesno root_rw_mount || mount -ur /
		kill -INT 1
	fi
	checkyesno root_rw_mount || mount -ur /
fi

echo ''
date
exit 0<|MERGE_RESOLUTION|>--- conflicted
+++ resolved
@@ -141,23 +141,7 @@
 unset system_rc
 find_system_scripts
 files=`rcorder ${skip} ${skip_firstboot} ${system_rc} 2>/dev/null`
-<<<<<<< HEAD
-
-leds off
-
-_rc_elem_done=' '
-for _rc_elem in ${files}; do
-	leds cycle
-	run_rc_script ${_rc_elem} ${_boot}
-	_rc_elem_done="${_rc_elem_done}${_rc_elem} "
-
-	case "$_rc_elem" in
-	*/${early_late_divider})	break ;;
-	esac
-done
-=======
 run_rc_scripts --break ${early_late_divider} ${rc_early_flags} $files
->>>>>>> 925e1016
 
 unset files local_rc system_rc
 
@@ -177,15 +161,6 @@
 
 find_system_scripts
 files=`rcorder ${skip} ${skip_firstboot} ${system_rc} ${local_rc} 2>/dev/null`
-<<<<<<< HEAD
-for _rc_elem in ${files}; do
-	case "$_rc_elem_done" in
-	*" $_rc_elem "*)	continue ;;
-	esac
-	leds cycle
-	run_rc_script ${_rc_elem} ${_boot}
-done
-=======
 run_rc_scripts ${rc_late_flags} $files
 unset files local_rc system_rc
 
@@ -193,7 +168,6 @@
 if have run_rc_scripts_final; then
         run_rc_scripts_final
 fi
->>>>>>> 925e1016
 
 leds default
 

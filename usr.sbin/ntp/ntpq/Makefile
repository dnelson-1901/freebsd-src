--- conflicted
+++ resolved
@@ -19,11 +19,7 @@
 	-I${SRCTOP}/contrib/ntp/sntp/libopts \
 	-I${.CURDIR:H}
 
-<<<<<<< HEAD
-LIBADD+=	ntp edit opts m pthread
-=======
-LIBADD+=	edit ntp opts m md pthread
->>>>>>> 925e1016
+LIBADD+=	ntp edit opts m md pthread
 
 .if ${MK_OPENSSL} != "no"
 LIBADD+=	crypto

/* $OpenBSD: cipher.c,v 1.123 2024/08/23 04:51:00 deraadt Exp $ */
/*
 * Author: Tatu Ylonen <ylo@cs.hut.fi>
 * Copyright (c) 1995 Tatu Ylonen <ylo@cs.hut.fi>, Espoo, Finland
 *                    All rights reserved
 *
 * As far as I am concerned, the code I have written for this software
 * can be used freely for any purpose.  Any derived versions of this
 * software must be clearly marked as such, and if the derived work is
 * incompatible with the protocol description in the RFC file, it must be
 * called by a name other than "ssh" or "Secure Shell".
 *
 *
 * Copyright (c) 1999 Niels Provos.  All rights reserved.
 * Copyright (c) 1999, 2000 Markus Friedl.  All rights reserved.
 *
 * Redistribution and use in source and binary forms, with or without
 * modification, are permitted provided that the following conditions
 * are met:
 * 1. Redistributions of source code must retain the above copyright
 *    notice, this list of conditions and the following disclaimer.
 * 2. Redistributions in binary form must reproduce the above copyright
 *    notice, this list of conditions and the following disclaimer in the
 *    documentation and/or other materials provided with the distribution.
 *
 * THIS SOFTWARE IS PROVIDED BY THE AUTHOR ``AS IS'' AND ANY EXPRESS OR
 * IMPLIED WARRANTIES, INCLUDING, BUT NOT LIMITED TO, THE IMPLIED WARRANTIES
 * OF MERCHANTABILITY AND FITNESS FOR A PARTICULAR PURPOSE ARE DISCLAIMED.
 * IN NO EVENT SHALL THE AUTHOR BE LIABLE FOR ANY DIRECT, INDIRECT,
 * INCIDENTAL, SPECIAL, EXEMPLARY, OR CONSEQUENTIAL DAMAGES (INCLUDING, BUT
 * NOT LIMITED TO, PROCUREMENT OF SUBSTITUTE GOODS OR SERVICES; LOSS OF USE,
 * DATA, OR PROFITS; OR BUSINESS INTERRUPTION) HOWEVER CAUSED AND ON ANY
 * THEORY OF LIABILITY, WHETHER IN CONTRACT, STRICT LIABILITY, OR TORT
 * (INCLUDING NEGLIGENCE OR OTHERWISE) ARISING IN ANY WAY OUT OF THE USE OF
 * THIS SOFTWARE, EVEN IF ADVISED OF THE POSSIBILITY OF SUCH DAMAGE.
 */

#include "includes.h"

#include <sys/types.h>

#include <string.h>
#include <stdarg.h>
#include <stdio.h>

#include "cipher.h"
#include "misc.h"
#include "sshbuf.h"
#include "ssherr.h"
#include "digest.h"
#include "kex.h"

#include "openbsd-compat/openssl-compat.h"

#ifndef WITH_OPENSSL
#define EVP_CIPHER_CTX void
#endif

struct sshcipher_ctx {
	int	plaintext;
	int	encrypt;
	EVP_CIPHER_CTX *evp;
	struct chachapoly_ctx *cp_ctx;
	struct aesctr_ctx ac_ctx; /* XXX union with evp? */
	const struct sshcipher *cipher;
};

struct sshcipher {
	char	*name;
	u_int	block_size;
	u_int	key_len;
	u_int	iv_len;		/* defaults to block_size */
	u_int	auth_len;
	u_int	flags;
#define CFLAG_CBC		(1<<0)
#define CFLAG_CHACHAPOLY	(1<<1)
#define CFLAG_AESCTR		(1<<2)
#define CFLAG_NONE		(1<<3)
#define CFLAG_INTERNAL		CFLAG_NONE /* Don't use "none" for packets */
#ifdef WITH_OPENSSL
	const EVP_CIPHER	*(*evptype)(void);
#else
	void	*ignored;
#endif
};

static const struct sshcipher ciphers[] = {
#ifdef WITH_OPENSSL
#ifndef OPENSSL_NO_DES
	{ "3des-cbc",		8, 24, 0, 0, CFLAG_CBC, EVP_des_ede3_cbc },
#endif
	{ "aes128-cbc",		16, 16, 0, 0, CFLAG_CBC, EVP_aes_128_cbc },
	{ "aes192-cbc",		16, 24, 0, 0, CFLAG_CBC, EVP_aes_192_cbc },
	{ "aes256-cbc",		16, 32, 0, 0, CFLAG_CBC, EVP_aes_256_cbc },
	{ "aes128-ctr",		16, 16, 0, 0, 0, EVP_aes_128_ctr },
	{ "aes192-ctr",		16, 24, 0, 0, 0, EVP_aes_192_ctr },
	{ "aes256-ctr",		16, 32, 0, 0, 0, EVP_aes_256_ctr },
	{ "aes128-gcm@openssh.com",
				16, 16, 12, 16, 0, EVP_aes_128_gcm },
	{ "aes256-gcm@openssh.com",
				16, 32, 12, 16, 0, EVP_aes_256_gcm },
#else
	{ "aes128-ctr",		16, 16, 0, 0, CFLAG_AESCTR, NULL },
	{ "aes192-ctr",		16, 24, 0, 0, CFLAG_AESCTR, NULL },
	{ "aes256-ctr",		16, 32, 0, 0, CFLAG_AESCTR, NULL },
#endif
	{ "chacha20-poly1305@openssh.com",
				8, 64, 0, 16, CFLAG_CHACHAPOLY, NULL },
	{ "none",		8, 0, 0, 0, CFLAG_NONE, NULL },

	{ NULL,			0, 0, 0, 0, 0, NULL }
};

/*--*/

/* Returns a comma-separated list of supported ciphers. */
char *
cipher_alg_list(char sep, int auth_only)
{
	char *tmp, *ret = NULL;
	size_t nlen, rlen = 0;
	const struct sshcipher *c;

	for (c = ciphers; c->name != NULL; c++) {
		if ((c->flags & CFLAG_INTERNAL) != 0)
			continue;
		if (auth_only && c->auth_len == 0)
			continue;
		if (ret != NULL)
			ret[rlen++] = sep;
		nlen = strlen(c->name);
		if ((tmp = realloc(ret, rlen + nlen + 2)) == NULL) {
			free(ret);
			return NULL;
		}
		ret = tmp;
		memcpy(ret + rlen, c->name, nlen + 1);
		rlen += nlen;
	}
	return ret;
}

const char *
compression_alg_list(int compression)
{
#ifdef HAVE_LIBZSTD
#define COMP_ZSTD_WITH "zstd@openssh.com,"
#define COMP_ZSTD_NONE ",zstd@openssh.com"
#else
#define COMP_ZSTD_WITH ""
#define COMP_ZSTD_NONE ""
#endif

#ifdef WITH_ZLIB
<<<<<<< HEAD
#define COMP_ZLIB_C_WITH "zlib@openssh.com,zlib,"
#define COMP_ZLIB_S_WITH "zlib@openssh.com,"

#define COMP_ZLIB_C_NONE ",zlib@openssh.com,zlib"
=======
	return compression ? "zlib@openssh.com,none" :
	    "none,zlib@openssh.com";
>>>>>>> b53120be
#else
#define COMP_ZLIB_C_WITH ""
#define COMP_ZLIB_S_WITH ""
#define COMP_ZLIB_C_NONE ""
#endif
	switch (compression) {
	case COMP_ZLIB: return COMP_ZLIB_C_WITH "none";
	case COMP_DELAYED: return COMP_ZLIB_S_WITH "none";
	case COMP_ZSTD: return COMP_ZSTD_WITH "none";
	case COMP_ALL_C: return COMP_ZSTD_WITH COMP_ZLIB_C_WITH "none";
	case COMP_ALL_S: return COMP_ZSTD_WITH COMP_ZLIB_S_WITH "none";
	default:
	case 0: return "none" COMP_ZSTD_NONE COMP_ZLIB_C_NONE;
	}
}

u_int
cipher_blocksize(const struct sshcipher *c)
{
	return (c->block_size);
}

u_int
cipher_keylen(const struct sshcipher *c)
{
	return (c->key_len);
}

u_int
cipher_seclen(const struct sshcipher *c)
{
	if (strcmp("3des-cbc", c->name) == 0)
		return 14;
	return cipher_keylen(c);
}

u_int
cipher_authlen(const struct sshcipher *c)
{
	return (c->auth_len);
}

u_int
cipher_ivlen(const struct sshcipher *c)
{
	/*
	 * Default is cipher block size, except for chacha20+poly1305 that
	 * needs no IV. XXX make iv_len == -1 default?
	 */
	return (c->iv_len != 0 || (c->flags & CFLAG_CHACHAPOLY) != 0) ?
	    c->iv_len : c->block_size;
}

u_int
cipher_is_cbc(const struct sshcipher *c)
{
	return (c->flags & CFLAG_CBC) != 0;
}

u_int
cipher_ctx_is_plaintext(struct sshcipher_ctx *cc)
{
	return cc->plaintext;
}

const struct sshcipher *
cipher_by_name(const char *name)
{
	const struct sshcipher *c;
	for (c = ciphers; c->name != NULL; c++)
		if (strcmp(c->name, name) == 0)
			return c;
	return NULL;
}

#define	CIPHER_SEP	","
int
ciphers_valid(const char *names)
{
	const struct sshcipher *c;
	char *cipher_list, *cp;
	char *p;

	if (names == NULL || strcmp(names, "") == 0)
		return 0;
	if ((cipher_list = cp = strdup(names)) == NULL)
		return 0;
	for ((p = strsep(&cp, CIPHER_SEP)); p && *p != '\0';
	    (p = strsep(&cp, CIPHER_SEP))) {
		c = cipher_by_name(p);
		if (c == NULL || (c->flags & CFLAG_INTERNAL) != 0) {
			free(cipher_list);
			return 0;
		}
	}
	free(cipher_list);
	return 1;
}

const char *
cipher_warning_message(const struct sshcipher_ctx *cc)
{
	if (cc == NULL || cc->cipher == NULL)
		return NULL;
	/* XXX repurpose for CBC warning */
	return NULL;
}

int
cipher_init(struct sshcipher_ctx **ccp, const struct sshcipher *cipher,
    const u_char *key, u_int keylen, const u_char *iv, u_int ivlen,
    int do_encrypt)
{
	struct sshcipher_ctx *cc = NULL;
	int ret = SSH_ERR_INTERNAL_ERROR;
#ifdef WITH_OPENSSL
	const EVP_CIPHER *type;
	int klen;
#endif

	*ccp = NULL;
	if ((cc = calloc(1, sizeof(*cc))) == NULL)
		return SSH_ERR_ALLOC_FAIL;

	cc->plaintext = (cipher->flags & CFLAG_NONE) != 0;
	cc->encrypt = do_encrypt;

	if (keylen < cipher->key_len ||
	    (iv != NULL && ivlen < cipher_ivlen(cipher))) {
		ret = SSH_ERR_INVALID_ARGUMENT;
		goto out;
	}

	cc->cipher = cipher;
	if ((cc->cipher->flags & CFLAG_CHACHAPOLY) != 0) {
		cc->cp_ctx = chachapoly_new(key, keylen);
		ret = cc->cp_ctx != NULL ? 0 : SSH_ERR_INVALID_ARGUMENT;
		goto out;
	}
	if ((cc->cipher->flags & CFLAG_NONE) != 0) {
		ret = 0;
		goto out;
	}
#ifndef WITH_OPENSSL
	if ((cc->cipher->flags & CFLAG_AESCTR) != 0) {
		aesctr_keysetup(&cc->ac_ctx, key, 8 * keylen, 8 * ivlen);
		aesctr_ivsetup(&cc->ac_ctx, iv);
		ret = 0;
		goto out;
	}
	ret = SSH_ERR_INVALID_ARGUMENT;
	goto out;
#else /* WITH_OPENSSL */
	type = (*cipher->evptype)();
	if ((cc->evp = EVP_CIPHER_CTX_new()) == NULL) {
		ret = SSH_ERR_ALLOC_FAIL;
		goto out;
	}
	if (EVP_CipherInit(cc->evp, type, NULL, (u_char *)iv,
	    (do_encrypt == CIPHER_ENCRYPT)) == 0) {
		ret = SSH_ERR_LIBCRYPTO_ERROR;
		goto out;
	}
	if (cipher_authlen(cipher) &&
	    !EVP_CIPHER_CTX_ctrl(cc->evp, EVP_CTRL_GCM_SET_IV_FIXED,
	    -1, (u_char *)iv)) {
		ret = SSH_ERR_LIBCRYPTO_ERROR;
		goto out;
	}
	klen = EVP_CIPHER_CTX_key_length(cc->evp);
	if (klen > 0 && keylen != (u_int)klen) {
		if (EVP_CIPHER_CTX_set_key_length(cc->evp, keylen) == 0) {
			ret = SSH_ERR_LIBCRYPTO_ERROR;
			goto out;
		}
	}
	if (EVP_CipherInit(cc->evp, NULL, (u_char *)key, NULL, -1) == 0) {
		ret = SSH_ERR_LIBCRYPTO_ERROR;
		goto out;
	}
	ret = 0;
#endif /* WITH_OPENSSL */
 out:
	if (ret == 0) {
		/* success */
		*ccp = cc;
	} else {
		if (cc != NULL) {
#ifdef WITH_OPENSSL
			EVP_CIPHER_CTX_free(cc->evp);
#endif /* WITH_OPENSSL */
			freezero(cc, sizeof(*cc));
		}
	}
	return ret;
}

/*
 * cipher_crypt() operates as following:
 * Copy 'aadlen' bytes (without en/decryption) from 'src' to 'dest'.
 * These bytes are treated as additional authenticated data for
 * authenticated encryption modes.
 * En/Decrypt 'len' bytes at offset 'aadlen' from 'src' to 'dest'.
 * Use 'authlen' bytes at offset 'len'+'aadlen' as the authentication tag.
 * This tag is written on encryption and verified on decryption.
 * Both 'aadlen' and 'authlen' can be set to 0.
 */
int
cipher_crypt(struct sshcipher_ctx *cc, u_int seqnr, u_char *dest,
   const u_char *src, u_int len, u_int aadlen, u_int authlen)
{
	if ((cc->cipher->flags & CFLAG_CHACHAPOLY) != 0) {
		return chachapoly_crypt(cc->cp_ctx, seqnr, dest, src,
		    len, aadlen, authlen, cc->encrypt);
	}
	if ((cc->cipher->flags & CFLAG_NONE) != 0) {
		memcpy(dest, src, aadlen + len);
		return 0;
	}
#ifndef WITH_OPENSSL
	if ((cc->cipher->flags & CFLAG_AESCTR) != 0) {
		if (aadlen)
			memcpy(dest, src, aadlen);
		aesctr_encrypt_bytes(&cc->ac_ctx, src + aadlen,
		    dest + aadlen, len);
		return 0;
	}
	return SSH_ERR_INVALID_ARGUMENT;
#else
	if (authlen) {
		u_char lastiv[1];

		if (authlen != cipher_authlen(cc->cipher))
			return SSH_ERR_INVALID_ARGUMENT;
		/* increment IV */
		if (!EVP_CIPHER_CTX_ctrl(cc->evp, EVP_CTRL_GCM_IV_GEN,
		    1, lastiv))
			return SSH_ERR_LIBCRYPTO_ERROR;
		/* set tag on decryption */
		if (!cc->encrypt &&
		    !EVP_CIPHER_CTX_ctrl(cc->evp, EVP_CTRL_GCM_SET_TAG,
		    authlen, (u_char *)src + aadlen + len))
			return SSH_ERR_LIBCRYPTO_ERROR;
	}
	if (aadlen) {
		if (authlen &&
		    EVP_Cipher(cc->evp, NULL, (u_char *)src, aadlen) < 0)
			return SSH_ERR_LIBCRYPTO_ERROR;
		memcpy(dest, src, aadlen);
	}
	if (len % cc->cipher->block_size)
		return SSH_ERR_INVALID_ARGUMENT;
	if (EVP_Cipher(cc->evp, dest + aadlen, (u_char *)src + aadlen,
	    len) < 0)
		return SSH_ERR_LIBCRYPTO_ERROR;
	if (authlen) {
		/* compute tag (on encrypt) or verify tag (on decrypt) */
		if (EVP_Cipher(cc->evp, NULL, NULL, 0) < 0)
			return cc->encrypt ?
			    SSH_ERR_LIBCRYPTO_ERROR : SSH_ERR_MAC_INVALID;
		if (cc->encrypt &&
		    !EVP_CIPHER_CTX_ctrl(cc->evp, EVP_CTRL_GCM_GET_TAG,
		    authlen, dest + aadlen + len))
			return SSH_ERR_LIBCRYPTO_ERROR;
	}
	return 0;
#endif
}

/* Extract the packet length, including any decryption necessary beforehand */
int
cipher_get_length(struct sshcipher_ctx *cc, u_int *plenp, u_int seqnr,
    const u_char *cp, u_int len)
{
	if ((cc->cipher->flags & CFLAG_CHACHAPOLY) != 0)
		return chachapoly_get_length(cc->cp_ctx, plenp, seqnr,
		    cp, len);
	if (len < 4)
		return SSH_ERR_MESSAGE_INCOMPLETE;
	*plenp = PEEK_U32(cp);
	return 0;
}

void
cipher_free(struct sshcipher_ctx *cc)
{
	if (cc == NULL)
		return;
	if ((cc->cipher->flags & CFLAG_CHACHAPOLY) != 0) {
		chachapoly_free(cc->cp_ctx);
		cc->cp_ctx = NULL;
	} else if ((cc->cipher->flags & CFLAG_AESCTR) != 0)
		explicit_bzero(&cc->ac_ctx, sizeof(cc->ac_ctx));
#ifdef WITH_OPENSSL
	EVP_CIPHER_CTX_free(cc->evp);
	cc->evp = NULL;
#endif
	freezero(cc, sizeof(*cc));
}

int
cipher_get_keyiv(struct sshcipher_ctx *cc, u_char *iv, size_t len)
{
#ifdef WITH_OPENSSL
	const struct sshcipher *c = cc->cipher;
	int evplen;
#endif

	if ((cc->cipher->flags & CFLAG_CHACHAPOLY) != 0) {
		if (len != 0)
			return SSH_ERR_INVALID_ARGUMENT;
		return 0;
	}
	if ((cc->cipher->flags & CFLAG_AESCTR) != 0) {
		if (len != sizeof(cc->ac_ctx.ctr))
			return SSH_ERR_INVALID_ARGUMENT;
		memcpy(iv, cc->ac_ctx.ctr, len);
		return 0;
	}
	if ((cc->cipher->flags & CFLAG_NONE) != 0)
		return 0;

#ifdef WITH_OPENSSL
	evplen = EVP_CIPHER_CTX_iv_length(cc->evp);
	if (evplen == 0)
		return 0;
	else if (evplen < 0)
		return SSH_ERR_LIBCRYPTO_ERROR;
	if ((size_t)evplen != len)
		return SSH_ERR_INVALID_ARGUMENT;
	if (cipher_authlen(c)) {
		if (!EVP_CIPHER_CTX_ctrl(cc->evp, EVP_CTRL_GCM_IV_GEN,
		    len, iv))
			return SSH_ERR_LIBCRYPTO_ERROR;
	} else if (!EVP_CIPHER_CTX_get_iv(cc->evp, iv, len))
		return SSH_ERR_LIBCRYPTO_ERROR;
#endif
	return 0;
}

int
cipher_set_keyiv(struct sshcipher_ctx *cc, const u_char *iv, size_t len)
{
#ifdef WITH_OPENSSL
	const struct sshcipher *c = cc->cipher;
	int evplen = 0;
#endif

	if ((cc->cipher->flags & CFLAG_CHACHAPOLY) != 0)
		return 0;
	if ((cc->cipher->flags & CFLAG_NONE) != 0)
		return 0;

#ifdef WITH_OPENSSL
	evplen = EVP_CIPHER_CTX_iv_length(cc->evp);
	if (evplen <= 0)
		return SSH_ERR_LIBCRYPTO_ERROR;
	if ((size_t)evplen != len)
		return SSH_ERR_INVALID_ARGUMENT;
	if (cipher_authlen(c)) {
		/* XXX iv arg is const, but EVP_CIPHER_CTX_ctrl isn't */
		if (!EVP_CIPHER_CTX_ctrl(cc->evp,
		    EVP_CTRL_GCM_SET_IV_FIXED, -1, (void *)iv))
			return SSH_ERR_LIBCRYPTO_ERROR;
	} else if (!EVP_CIPHER_CTX_set_iv(cc->evp, iv, evplen))
		return SSH_ERR_LIBCRYPTO_ERROR;
#endif
	return 0;
}<|MERGE_RESOLUTION|>--- conflicted
+++ resolved
@@ -152,15 +152,10 @@
 #endif
 
 #ifdef WITH_ZLIB
-<<<<<<< HEAD
 #define COMP_ZLIB_C_WITH "zlib@openssh.com,zlib,"
 #define COMP_ZLIB_S_WITH "zlib@openssh.com,"
 
 #define COMP_ZLIB_C_NONE ",zlib@openssh.com,zlib"
-=======
-	return compression ? "zlib@openssh.com,none" :
-	    "none,zlib@openssh.com";
->>>>>>> b53120be
 #else
 #define COMP_ZLIB_C_WITH ""
 #define COMP_ZLIB_S_WITH ""

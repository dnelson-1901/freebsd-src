--- conflicted
+++ resolved
@@ -45,7 +45,6 @@
 #include <sys/mbuf.h>
 #include <sys/protosw.h>
 #include <sys/rwlock.h>
-#include <sys/sdt.h>
 #include <sys/sf_buf.h>
 #include <sys/socket.h>
 #include <sys/socketvar.h>
@@ -65,8 +64,6 @@
 #define	EXT_FLAG_SYNC		EXT_FLAG_VENDOR1
 #define	EXT_FLAG_NOCACHE	EXT_FLAG_VENDOR2
 #define	EXT_FLAG_CACHE_LAST	EXT_FLAG_VENDOR3
-
-SDT_PROVIDER_DECLARE(vfs);
 
 /*
  * Structure describing a single sendfile(2) I/O, which may consist of
@@ -346,7 +343,6 @@
 	free(sfio, M_TEMP);
 }
 
-SDT_PROBE_DEFINE1(vfs, sendfile, swapin, pager_error, "int");
 /*
  * Iterate through pages vector and request paging for non-valid pages.
  */
@@ -440,16 +436,6 @@
 		    i + count == npages ? &rhpages : NULL,
 		    &sendfile_iodone, sfio);
 		if (rv != VM_PAGER_OK) {
-<<<<<<< HEAD
-			SDT_PROBE1(vfs, sendfile, swapin, pager_error, rv);
-			for (j = 0; j < count; j++) {
-				vm_page_lock(*(pa + i + j));
-				vm_page_unwire(*(pa + i + j), PQ_INACTIVE);
-				vm_page_unlock(*(pa + i + j));
-			}
-			VM_OBJECT_WUNLOCK(obj);
-			return EIO;
-=======
 			for (j = i; j < i + count; j++) {
 				if (pa[j] != bogus_page) {
 					vm_page_lock(pa[j]);
@@ -459,7 +445,6 @@
 			}
 			VM_OBJECT_WUNLOCK(obj);
 			return (EIO);
->>>>>>> 0367bca4
 		}
 		KASSERT(rv == VM_PAGER_OK, ("%s: pager fail obj %p page %p",
 		    __func__, obj, pa[i]));
@@ -816,17 +801,10 @@
 
 		error = sendfile_swapin(obj, sfio, &nios, off, space, npages,
 		    rhpages, flags);
-<<<<<<< HEAD
-		if (error) {
-			free(sfio, M_TEMP);
-			if (vp != NULL)
-				VOP_UNLOCK(vp, 0);
-=======
 		if (error != 0) {
 			if (vp != NULL)
 				VOP_UNLOCK(vp, 0);
 			free(sfio, M_TEMP);
->>>>>>> 0367bca4
 			goto done;
 		}
 

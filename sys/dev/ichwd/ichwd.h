--- conflicted
+++ resolved
@@ -278,13 +278,9 @@
 #define	DEVICEID_WCPT_LP7	0x9cc7
 #define	DEVICEID_WCPT_LP9	0x9cc9
 #define	DEVICEID_LEWISBURG_SMB	0xa1a3
-<<<<<<< HEAD
-#define	DEVICEID_CANNONLAKE_SMB	0xa323
-=======
 #define	DEVICEID_LEWISBURG_SMB_SSKU	0xa223
 #define DEVICEID_CANNON_SMB	0xa323
 #define DEVICEID_COMET_SMB	0x06a3
->>>>>>> bafaa70b
 #define	DEVICEID_SRPTLP_SMB	0x9d23
 
 /* ICH LPC Interface Bridge Registers (ICH5 and older) */

/*-
 * Copyright (c) 2006 Stephane E. Potvin <sepotvin@videotron.ca>
 * Copyright (c) 2006 Ariff Abdullah <ariff@FreeBSD.org>
 * Copyright (c) 2008 Alexander Motin <mav@FreeBSD.org>
 * All rights reserved.
 *
 * Redistribution and use in source and binary forms, with or without
 * modification, are permitted provided that the following conditions
 * are met:
 * 1. Redistributions of source code must retain the above copyright
 *    notice, this list of conditions and the following disclaimer.
 * 2. Redistributions in binary form must reproduce the above copyright
 *    notice, this list of conditions and the following disclaimer in the
 *    documentation and/or other materials provided with the distribution.
 *
 * THIS SOFTWARE IS PROVIDED BY THE AUTHOR AND CONTRIBUTORS ``AS IS'' AND
 * ANY EXPRESS OR IMPLIED WARRANTIES, INCLUDING, BUT NOT LIMITED TO, THE
 * IMPLIED WARRANTIES OF MERCHANTABILITY AND FITNESS FOR A PARTICULAR PURPOSE
 * ARE DISCLAIMED.  IN NO EVENT SHALL THE AUTHOR OR CONTRIBUTORS BE LIABLE
 * FOR ANY DIRECT, INDIRECT, INCIDENTAL, SPECIAL, EXEMPLARY, OR CONSEQUENTIAL
 * DAMAGES (INCLUDING, BUT NOT LIMITED TO, PROCUREMENT OF SUBSTITUTE GOODS
 * OR SERVICES; LOSS OF USE, DATA, OR PROFITS; OR BUSINESS INTERRUPTION)
 * HOWEVER CAUSED AND ON ANY THEORY OF LIABILITY, WHETHER IN CONTRACT, STRICT
 * LIABILITY, OR TORT (INCLUDING NEGLIGENCE OR OTHERWISE) ARISING IN ANY WAY
 * OUT OF THE USE OF THIS SOFTWARE, EVEN IF ADVISED OF THE POSSIBILITY OF
 * SUCH DAMAGE.
 */

/*
 * Intel High Definition Audio (Controller) driver for FreeBSD. Be advised
 * that this driver still in its early stage, and possible of rewrite are
 * pretty much guaranteed. There are supposedly several distinct parent/child
 * busses to make this "perfect", but as for now and for the sake of
 * simplicity, everything is gobble up within single source.
 *
 * List of subsys:
 *     1) HDA Controller support
 *     2) HDA Codecs support, which may include
 *        - HDA
 *        - Modem
 *        - HDMI
 *     3) Widget parser - the real magic of why this driver works on so
 *        many hardwares with minimal vendor specific quirk. The original
 *        parser was written using Ruby and can be found at
 *        http://people.freebsd.org/~ariff/HDA/parser.rb . This crude
 *        ruby parser take the verbose dmesg dump as its input. Refer to
 *        http://www.microsoft.com/whdc/device/audio/default.mspx for various
 *        interesting documents, especially UAA (Universal Audio Architecture).
 *     4) Possible vendor specific support.
 *        (snd_hda_intel, snd_hda_ati, etc..)
 *
 * Thanks to Ahmad Ubaidah Omar @ Defenxis Sdn. Bhd. for the
 * Compaq V3000 with Conexant HDA.
 *
 *    * * * * * * * * * * * * * * * * * * * * * * * * * * * * * * * * * *
 *    *                                                                 *
 *    *        This driver is a collaborative effort made by:           *
 *    *                                                                 *
 *    *          Stephane E. Potvin <sepotvin@videotron.ca>             *
 *    *               Andrea Bittau <a.bittau@cs.ucl.ac.uk>             *
 *    *               Wesley Morgan <morganw@chemikals.org>             *
 *    *              Daniel Eischen <deischen@FreeBSD.org>              *
 *    *             Maxime Guillaud <bsd-ports@mguillaud.net>           *
 *    *              Ariff Abdullah <ariff@FreeBSD.org>                 *
 *    *             Alexander Motin <mav@FreeBSD.org>                   *
 *    *                                                                 *
 *    *   ....and various people from freebsd-multimedia@FreeBSD.org    *
 *    *                                                                 *
 *    * * * * * * * * * * * * * * * * * * * * * * * * * * * * * * * * * *
 */

#include <dev/sound/pcm/sound.h>
#include <dev/pci/pcireg.h>
#include <dev/pci/pcivar.h>

#include <sys/ctype.h>
#include <sys/taskqueue.h>

#include <dev/sound/pci/hda/hdac_private.h>
#include <dev/sound/pci/hda/hdac_reg.h>
#include <dev/sound/pci/hda/hda_reg.h>
#include <dev/sound/pci/hda/hdac.h>

#include "mixer_if.h"

<<<<<<< HEAD
#define HDA_DRV_TEST_REV	"20081013_0113"
=======
#define HDA_DRV_TEST_REV	"20081123_0118"
>>>>>>> 23dc5621

SND_DECLARE_FILE("$FreeBSD$");

#define HDA_BOOTVERBOSE(stmt)	do {			\
	if (bootverbose != 0 || snd_verbose > 3) {	\
		stmt					\
	}						\
} while(0)

#define HDA_BOOTHVERBOSE(stmt)	do {			\
	if (snd_verbose > 3) {				\
		stmt					\
	}						\
} while(0)

#if 1
#undef HDAC_INTR_EXTRA
#define HDAC_INTR_EXTRA		1
#endif

#define hdac_lock(sc)		snd_mtxlock((sc)->lock)
#define hdac_unlock(sc)		snd_mtxunlock((sc)->lock)
#define hdac_lockassert(sc)	snd_mtxassert((sc)->lock)
#define hdac_lockowned(sc)	mtx_owned((sc)->lock)

#undef HDAC_MSI_ENABLED
#if __FreeBSD_version >= 700026 ||					\
    (__FreeBSD_version < 700000 && __FreeBSD_version >= 602106)
#define HDAC_MSI_ENABLED	1
#endif

#define HDA_FLAG_MATCH(fl, v)	(((fl) & (v)) == (v))
#define HDA_DEV_MATCH(fl, v)	((fl) == (v) || \
				(fl) == 0xffffffff || \
				(((fl) & 0xffff0000) == 0xffff0000 && \
				((fl) & 0x0000ffff) == ((v) & 0x0000ffff)) || \
				(((fl) & 0x0000ffff) == 0x0000ffff && \
				((fl) & 0xffff0000) == ((v) & 0xffff0000)))
#define HDA_MATCH_ALL		0xffffffff
#define HDAC_INVALID		0xffffffff

/* Default controller / jack sense poll: 250ms */
#define HDAC_POLL_INTERVAL	max(hz >> 2, 1)

/*
 * Make room for possible 4096 playback/record channels, in 100 years to come.
 */
#define HDAC_TRIGGER_NONE	0x00000000
#define HDAC_TRIGGER_PLAY	0x00000fff
#define HDAC_TRIGGER_REC	0x00fff000
#define HDAC_TRIGGER_UNSOL	0x80000000

#define HDA_MODEL_CONSTRUCT(vendor, model)	\
		(((uint32_t)(model) << 16) | ((vendor##_VENDORID) & 0xffff))

/* Controller models */

/* Intel */
#define INTEL_VENDORID		0x8086
#define HDA_INTEL_82801F	HDA_MODEL_CONSTRUCT(INTEL, 0x2668)
#define HDA_INTEL_63XXESB	HDA_MODEL_CONSTRUCT(INTEL, 0x269a)
#define HDA_INTEL_82801G	HDA_MODEL_CONSTRUCT(INTEL, 0x27d8)
#define HDA_INTEL_82801H	HDA_MODEL_CONSTRUCT(INTEL, 0x284b)
#define HDA_INTEL_82801I	HDA_MODEL_CONSTRUCT(INTEL, 0x293e)
#define HDA_INTEL_ALL		HDA_MODEL_CONSTRUCT(INTEL, 0xffff)

/* Nvidia */
#define NVIDIA_VENDORID		0x10de
#define HDA_NVIDIA_MCP51	HDA_MODEL_CONSTRUCT(NVIDIA, 0x026c)
#define HDA_NVIDIA_MCP55	HDA_MODEL_CONSTRUCT(NVIDIA, 0x0371)
#define HDA_NVIDIA_MCP61_1	HDA_MODEL_CONSTRUCT(NVIDIA, 0x03e4)
#define HDA_NVIDIA_MCP61_2	HDA_MODEL_CONSTRUCT(NVIDIA, 0x03f0)
#define HDA_NVIDIA_MCP65_1	HDA_MODEL_CONSTRUCT(NVIDIA, 0x044a)
#define HDA_NVIDIA_MCP65_2	HDA_MODEL_CONSTRUCT(NVIDIA, 0x044b)
#define HDA_NVIDIA_MCP67_1	HDA_MODEL_CONSTRUCT(NVIDIA, 0x055c)
#define HDA_NVIDIA_MCP67_2	HDA_MODEL_CONSTRUCT(NVIDIA, 0x055d)
#define HDA_NVIDIA_ALL		HDA_MODEL_CONSTRUCT(NVIDIA, 0xffff)

/* ATI */
#define ATI_VENDORID		0x1002
#define HDA_ATI_SB450		HDA_MODEL_CONSTRUCT(ATI, 0x437b)
#define HDA_ATI_SB600		HDA_MODEL_CONSTRUCT(ATI, 0x4383)
#define HDA_ATI_ALL		HDA_MODEL_CONSTRUCT(ATI, 0xffff)

/* VIA */
#define VIA_VENDORID		0x1106
#define HDA_VIA_VT82XX		HDA_MODEL_CONSTRUCT(VIA, 0x3288)
#define HDA_VIA_ALL		HDA_MODEL_CONSTRUCT(VIA, 0xffff)

/* SiS */
#define SIS_VENDORID		0x1039
#define HDA_SIS_966		HDA_MODEL_CONSTRUCT(SIS, 0x7502)
#define HDA_SIS_ALL		HDA_MODEL_CONSTRUCT(SIS, 0xffff)

/* OEM/subvendors */

/* Intel */
#define INTEL_D101GGC_SUBVENDOR	HDA_MODEL_CONSTRUCT(INTEL, 0xd600)

/* HP/Compaq */
#define HP_VENDORID		0x103c
#define HP_V3000_SUBVENDOR	HDA_MODEL_CONSTRUCT(HP, 0x30b5)
#define HP_NX7400_SUBVENDOR	HDA_MODEL_CONSTRUCT(HP, 0x30a2)
#define HP_NX6310_SUBVENDOR	HDA_MODEL_CONSTRUCT(HP, 0x30aa)
#define HP_NX6325_SUBVENDOR	HDA_MODEL_CONSTRUCT(HP, 0x30b0)
#define HP_XW4300_SUBVENDOR	HDA_MODEL_CONSTRUCT(HP, 0x3013)
#define HP_3010_SUBVENDOR	HDA_MODEL_CONSTRUCT(HP, 0x3010)
#define HP_DV5000_SUBVENDOR	HDA_MODEL_CONSTRUCT(HP, 0x30a5)
#define HP_DC7700S_SUBVENDOR	HDA_MODEL_CONSTRUCT(HP, 0x2801)
#define HP_DC7700_SUBVENDOR	HDA_MODEL_CONSTRUCT(HP, 0x2802)
#define HP_ALL_SUBVENDOR	HDA_MODEL_CONSTRUCT(HP, 0xffff)
/* What is wrong with XN 2563 anyway? (Got the picture ?) */
#define HP_NX6325_SUBVENDORX	0x103c30b0

/* Dell */
#define DELL_VENDORID		0x1028
#define DELL_D630_SUBVENDOR	HDA_MODEL_CONSTRUCT(DELL, 0x01f9)
#define DELL_D820_SUBVENDOR	HDA_MODEL_CONSTRUCT(DELL, 0x01cc)
#define DELL_V1500_SUBVENDOR	HDA_MODEL_CONSTRUCT(DELL, 0x0228)
#define DELL_I1300_SUBVENDOR	HDA_MODEL_CONSTRUCT(DELL, 0x01c9)
#define DELL_XPSM1210_SUBVENDOR	HDA_MODEL_CONSTRUCT(DELL, 0x01d7)
#define DELL_OPLX745_SUBVENDOR	HDA_MODEL_CONSTRUCT(DELL, 0x01da)
#define DELL_ALL_SUBVENDOR	HDA_MODEL_CONSTRUCT(DELL, 0xffff)

/* Clevo */
#define CLEVO_VENDORID		0x1558
#define CLEVO_D900T_SUBVENDOR	HDA_MODEL_CONSTRUCT(CLEVO, 0x0900)
#define CLEVO_ALL_SUBVENDOR	HDA_MODEL_CONSTRUCT(CLEVO, 0xffff)

/* Acer */
#define ACER_VENDORID		0x1025
#define ACER_A5050_SUBVENDOR	HDA_MODEL_CONSTRUCT(ACER, 0x010f)
#define ACER_A4520_SUBVENDOR	HDA_MODEL_CONSTRUCT(ACER, 0x0127)
#define ACER_A4710_SUBVENDOR	HDA_MODEL_CONSTRUCT(ACER, 0x012f)
#define ACER_A4715_SUBVENDOR	HDA_MODEL_CONSTRUCT(ACER, 0x0133)
#define ACER_3681WXM_SUBVENDOR	HDA_MODEL_CONSTRUCT(ACER, 0x0110)
#define ACER_T6292_SUBVENDOR	HDA_MODEL_CONSTRUCT(ACER, 0x011b)
#define ACER_ALL_SUBVENDOR	HDA_MODEL_CONSTRUCT(ACER, 0xffff)

/* Asus */
#define ASUS_VENDORID		0x1043
#define ASUS_A8X_SUBVENDOR	HDA_MODEL_CONSTRUCT(ASUS, 0x1153)
#define ASUS_U5F_SUBVENDOR	HDA_MODEL_CONSTRUCT(ASUS, 0x1263)
#define ASUS_W6F_SUBVENDOR	HDA_MODEL_CONSTRUCT(ASUS, 0x1263)
#define ASUS_A7M_SUBVENDOR	HDA_MODEL_CONSTRUCT(ASUS, 0x1323)
#define ASUS_F3JC_SUBVENDOR	HDA_MODEL_CONSTRUCT(ASUS, 0x1338)
#define ASUS_G2K_SUBVENDOR	HDA_MODEL_CONSTRUCT(ASUS, 0x1339)
#define ASUS_A7T_SUBVENDOR	HDA_MODEL_CONSTRUCT(ASUS, 0x13c2)
#define ASUS_W2J_SUBVENDOR	HDA_MODEL_CONSTRUCT(ASUS, 0x1971)
#define ASUS_M5200_SUBVENDOR	HDA_MODEL_CONSTRUCT(ASUS, 0x1993)
#define ASUS_P1AH2_SUBVENDOR	HDA_MODEL_CONSTRUCT(ASUS, 0x81cb)
#define ASUS_M2NPVMX_SUBVENDOR	HDA_MODEL_CONSTRUCT(ASUS, 0x81cb)
#define ASUS_M2V_SUBVENDOR	HDA_MODEL_CONSTRUCT(ASUS, 0x81e7)
#define ASUS_P5BWD_SUBVENDOR	HDA_MODEL_CONSTRUCT(ASUS, 0x81ec)
#define ASUS_M2N_SUBVENDOR	HDA_MODEL_CONSTRUCT(ASUS, 0x8234)
#define ASUS_A8NVMCSM_SUBVENDOR	HDA_MODEL_CONSTRUCT(NVIDIA, 0xcb84)
#define ASUS_ALL_SUBVENDOR	HDA_MODEL_CONSTRUCT(ASUS, 0xffff)

/* IBM / Lenovo */
#define IBM_VENDORID		0x1014
#define IBM_M52_SUBVENDOR	HDA_MODEL_CONSTRUCT(IBM, 0x02f6)
#define IBM_ALL_SUBVENDOR	HDA_MODEL_CONSTRUCT(IBM, 0xffff)

/* Lenovo */
#define LENOVO_VENDORID		0x17aa
#define LENOVO_3KN100_SUBVENDOR	HDA_MODEL_CONSTRUCT(LENOVO, 0x2066)
#define LENOVO_3KN200_SUBVENDOR	HDA_MODEL_CONSTRUCT(LENOVO, 0x384e)
#define LENOVO_TCA55_SUBVENDOR	HDA_MODEL_CONSTRUCT(LENOVO, 0x1015)
#define LENOVO_ALL_SUBVENDOR	HDA_MODEL_CONSTRUCT(LENOVO, 0xffff)

/* Samsung */
#define SAMSUNG_VENDORID	0x144d
#define SAMSUNG_Q1_SUBVENDOR	HDA_MODEL_CONSTRUCT(SAMSUNG, 0xc027)
#define SAMSUNG_ALL_SUBVENDOR	HDA_MODEL_CONSTRUCT(SAMSUNG, 0xffff)

/* Medion ? */
#define MEDION_VENDORID			0x161f
#define MEDION_MD95257_SUBVENDOR	HDA_MODEL_CONSTRUCT(MEDION, 0x203d)
#define MEDION_ALL_SUBVENDOR		HDA_MODEL_CONSTRUCT(MEDION, 0xffff)

/* Apple Computer Inc. */
#define APPLE_VENDORID		0x106b
#define APPLE_MB3_SUBVENDOR	HDA_MODEL_CONSTRUCT(APPLE, 0x00a1)

/* Sony */
#define SONY_VENDORID		0x104d
#define SONY_S5_SUBVENDOR	HDA_MODEL_CONSTRUCT(SONY, 0x81cc)
#define SONY_ALL_SUBVENDOR	HDA_MODEL_CONSTRUCT(SONY, 0xffff)

/*
 * Apple Intel MacXXXX seems using Sigmatel codec/vendor id
 * instead of their own, which is beyond my comprehension
 * (see HDA_CODEC_STAC9221 below).
 */
#define APPLE_INTEL_MAC		0x76808384

/* LG Electronics */
#define LG_VENDORID		0x1854
#define LG_LW20_SUBVENDOR	HDA_MODEL_CONSTRUCT(LG, 0x0018)
#define LG_ALL_SUBVENDOR	HDA_MODEL_CONSTRUCT(LG, 0xffff)

/* Fujitsu Siemens */
#define FS_VENDORID		0x1734
#define FS_PA1510_SUBVENDOR	HDA_MODEL_CONSTRUCT(FS, 0x10b8)
#define FS_SI1848_SUBVENDOR	HDA_MODEL_CONSTRUCT(FS, 0x10cd)
#define FS_ALL_SUBVENDOR	HDA_MODEL_CONSTRUCT(FS, 0xffff)

/* Fujitsu Limited */
#define FL_VENDORID		0x10cf
#define FL_S7020D_SUBVENDOR	HDA_MODEL_CONSTRUCT(FL, 0x1326)
#define FL_U1010_SUBVENDOR	HDA_MODEL_CONSTRUCT(FL, 0x142d)
#define FL_ALL_SUBVENDOR	HDA_MODEL_CONSTRUCT(FL, 0xffff)

/* Toshiba */
#define TOSHIBA_VENDORID	0x1179
#define TOSHIBA_U200_SUBVENDOR	HDA_MODEL_CONSTRUCT(TOSHIBA, 0x0001)
#define TOSHIBA_A135_SUBVENDOR	HDA_MODEL_CONSTRUCT(TOSHIBA, 0xff01)
#define TOSHIBA_ALL_SUBVENDOR	HDA_MODEL_CONSTRUCT(TOSHIBA, 0xffff)

/* Micro-Star International (MSI) */
#define MSI_VENDORID		0x1462
#define MSI_MS1034_SUBVENDOR	HDA_MODEL_CONSTRUCT(MSI, 0x0349)
#define MSI_MS034A_SUBVENDOR	HDA_MODEL_CONSTRUCT(MSI, 0x034a)
#define MSI_ALL_SUBVENDOR	HDA_MODEL_CONSTRUCT(MSI, 0xffff)

/* Giga-Byte Technology */
#define GB_VENDORID		0x1458
#define GB_G33S2H_SUBVENDOR	HDA_MODEL_CONSTRUCT(GB, 0xa022)
#define GP_ALL_SUBVENDOR	HDA_MODEL_CONSTRUCT(GB, 0xffff)

/* Uniwill ? */
#define UNIWILL_VENDORID	0x1584
#define UNIWILL_9075_SUBVENDOR	HDA_MODEL_CONSTRUCT(UNIWILL, 0x9075)
#define UNIWILL_9080_SUBVENDOR	HDA_MODEL_CONSTRUCT(UNIWILL, 0x9080)


/* Misc constants.. */
#define HDA_AMP_VOL_DEFAULT	(-1)
#define HDA_AMP_MUTE_DEFAULT	(0xffffffff)
#define HDA_AMP_MUTE_NONE	(0)
#define HDA_AMP_MUTE_LEFT	(1 << 0)
#define HDA_AMP_MUTE_RIGHT	(1 << 1)
#define HDA_AMP_MUTE_ALL	(HDA_AMP_MUTE_LEFT | HDA_AMP_MUTE_RIGHT)

#define HDA_AMP_LEFT_MUTED(v)	((v) & (HDA_AMP_MUTE_LEFT))
#define HDA_AMP_RIGHT_MUTED(v)	(((v) & HDA_AMP_MUTE_RIGHT) >> 1)

#define HDA_ADC_MONITOR		(1 << 0)

#define HDA_CTL_OUT		1
#define HDA_CTL_IN		2

#define HDA_GPIO_MAX		8
/* 0 - 7 = GPIO , 8 = Flush */
#define HDA_QUIRK_GPIO0		(1 << 0)
#define HDA_QUIRK_GPIO1		(1 << 1)
#define HDA_QUIRK_GPIO2		(1 << 2)
#define HDA_QUIRK_GPIO3		(1 << 3)
#define HDA_QUIRK_GPIO4		(1 << 4)
#define HDA_QUIRK_GPIO5		(1 << 5)
#define HDA_QUIRK_GPIO6		(1 << 6)
#define HDA_QUIRK_GPIO7		(1 << 7)
#define HDA_QUIRK_GPIOFLUSH	(1 << 8)

/* 9 - 25 = anything else */
#define HDA_QUIRK_SOFTPCMVOL	(1 << 9)
#define HDA_QUIRK_FIXEDRATE	(1 << 10)
#define HDA_QUIRK_FORCESTEREO	(1 << 11)
#define HDA_QUIRK_EAPDINV	(1 << 12)
#define HDA_QUIRK_DMAPOS	(1 << 13)
#define HDA_QUIRK_SENSEINV	(1 << 14)

/* 26 - 31 = vrefs */
#define HDA_QUIRK_IVREF50	(1 << 26)
#define HDA_QUIRK_IVREF80	(1 << 27)
#define HDA_QUIRK_IVREF100	(1 << 28)
#define HDA_QUIRK_OVREF50	(1 << 29)
#define HDA_QUIRK_OVREF80	(1 << 30)
#define HDA_QUIRK_OVREF100	(1 << 31)

#define HDA_QUIRK_IVREF		(HDA_QUIRK_IVREF50 | HDA_QUIRK_IVREF80 | \
							HDA_QUIRK_IVREF100)
#define HDA_QUIRK_OVREF		(HDA_QUIRK_OVREF50 | HDA_QUIRK_OVREF80 | \
							HDA_QUIRK_OVREF100)
#define HDA_QUIRK_VREF		(HDA_QUIRK_IVREF | HDA_QUIRK_OVREF)

#if __FreeBSD_version < 600000
#define taskqueue_drain(...)
#endif

static const struct {
	char *key;
	uint32_t value;
} hdac_quirks_tab[] = {
	{ "gpio0", HDA_QUIRK_GPIO0 },
	{ "gpio1", HDA_QUIRK_GPIO1 },
	{ "gpio2", HDA_QUIRK_GPIO2 },
	{ "gpio3", HDA_QUIRK_GPIO3 },
	{ "gpio4", HDA_QUIRK_GPIO4 },
	{ "gpio5", HDA_QUIRK_GPIO5 },
	{ "gpio6", HDA_QUIRK_GPIO6 },
	{ "gpio7", HDA_QUIRK_GPIO7 },
	{ "gpioflush", HDA_QUIRK_GPIOFLUSH },
	{ "softpcmvol", HDA_QUIRK_SOFTPCMVOL },
	{ "fixedrate", HDA_QUIRK_FIXEDRATE },
	{ "forcestereo", HDA_QUIRK_FORCESTEREO },
	{ "eapdinv", HDA_QUIRK_EAPDINV },
	{ "dmapos", HDA_QUIRK_DMAPOS },
	{ "senseinv", HDA_QUIRK_SENSEINV },
	{ "ivref50", HDA_QUIRK_IVREF50 },
	{ "ivref80", HDA_QUIRK_IVREF80 },
	{ "ivref100", HDA_QUIRK_IVREF100 },
	{ "ovref50", HDA_QUIRK_OVREF50 },
	{ "ovref80", HDA_QUIRK_OVREF80 },
	{ "ovref100", HDA_QUIRK_OVREF100 },
	{ "ivref", HDA_QUIRK_IVREF },
	{ "ovref", HDA_QUIRK_OVREF },
	{ "vref", HDA_QUIRK_VREF },
};
#define HDAC_QUIRKS_TAB_LEN	\
		(sizeof(hdac_quirks_tab) / sizeof(hdac_quirks_tab[0]))

#define HDA_BDL_MIN	2
#define HDA_BDL_MAX	256
#define HDA_BDL_DEFAULT	HDA_BDL_MIN

#define HDA_BLK_MIN	HDAC_DMA_ALIGNMENT
#define HDA_BLK_ALIGN	(~(HDA_BLK_MIN - 1))

#define HDA_BUFSZ_MIN		4096
#define HDA_BUFSZ_MAX		65536
#define HDA_BUFSZ_DEFAULT	16384

#define HDA_PARSE_MAXDEPTH	10

#define HDAC_UNSOLTAG_EVENT_HP		0x00

MALLOC_DEFINE(M_HDAC, "hdac", "High Definition Audio Controller");

const char *HDA_COLORS[16] = {"Unknown", "Black", "Grey", "Blue", "Green", "Red",
    "Orange", "Yellow", "Purple", "Pink", "Res.A", "Res.B", "Res.C", "Res.D",
    "White", "Other"};

const char *HDA_DEVS[16] = {"Line-out", "Speaker", "Headphones", "CD",
    "SPDIF-out", "Digital-out", "Modem-line", "Modem-handset", "Line-in",
    "AUX", "Mic", "Telephony", "SPDIF-in", "Digital-in", "Res.E", "Other"};

const char *HDA_CONNS[4] = {"Jack", "None", "Fixed", "Both"};

/* Default */
static uint32_t hdac_fmt[] = {
	AFMT_STEREO | AFMT_S16_LE,
	0
};

static struct pcmchan_caps hdac_caps = {48000, 48000, hdac_fmt, 0};

static const struct {
	uint32_t	model;
	char		*desc;
} hdac_devices[] = {
	{ HDA_INTEL_82801F,  "Intel 82801F" },
	{ HDA_INTEL_63XXESB, "Intel 631x/632xESB" },
	{ HDA_INTEL_82801G,  "Intel 82801G" },
	{ HDA_INTEL_82801H,  "Intel 82801H" },
	{ HDA_INTEL_82801I,  "Intel 82801I" },
	{ HDA_NVIDIA_MCP51,  "NVidia MCP51" },
	{ HDA_NVIDIA_MCP55,  "NVidia MCP55" },
	{ HDA_NVIDIA_MCP61_1, "NVidia MCP61" },
	{ HDA_NVIDIA_MCP61_2, "NVidia MCP61" },
	{ HDA_NVIDIA_MCP65_1, "NVidia MCP65" },
	{ HDA_NVIDIA_MCP65_2, "NVidia MCP65" },
	{ HDA_NVIDIA_MCP67_1, "NVidia MCP67" },
	{ HDA_NVIDIA_MCP67_2, "NVidia MCP67" },
	{ HDA_ATI_SB450,     "ATI SB450"    },
	{ HDA_ATI_SB600,     "ATI SB600"    },
	{ HDA_VIA_VT82XX,    "VIA VT8251/8237A" },
	{ HDA_SIS_966,       "SiS 966" },
	/* Unknown */
	{ HDA_INTEL_ALL,  "Intel (Unknown)"  },
	{ HDA_NVIDIA_ALL, "NVidia (Unknown)" },
	{ HDA_ATI_ALL,    "ATI (Unknown)"    },
	{ HDA_VIA_ALL,    "VIA (Unknown)"    },
	{ HDA_SIS_ALL,    "SiS (Unknown)"    },
};
#define HDAC_DEVICES_LEN (sizeof(hdac_devices) / sizeof(hdac_devices[0]))

static const struct {
	uint16_t vendor;
	uint8_t reg;
	uint8_t mask;
	uint8_t enable;
} hdac_pcie_snoop[] = {
	{  INTEL_VENDORID, 0x00, 0x00, 0x00 },
	{    ATI_VENDORID, 0x42, 0xf8, 0x02 },
	{ NVIDIA_VENDORID, 0x4e, 0xf0, 0x0f },
};
#define HDAC_PCIESNOOP_LEN	\
			(sizeof(hdac_pcie_snoop) / sizeof(hdac_pcie_snoop[0]))

static const struct {
	uint32_t	rate;
	int		valid;
	uint16_t	base;
	uint16_t	mul;
	uint16_t	div;
} hda_rate_tab[] = {
	{   8000, 1, 0x0000, 0x0000, 0x0500 },	/* (48000 * 1) / 6 */
	{   9600, 0, 0x0000, 0x0000, 0x0400 },	/* (48000 * 1) / 5 */
	{  12000, 0, 0x0000, 0x0000, 0x0300 },	/* (48000 * 1) / 4 */
	{  16000, 1, 0x0000, 0x0000, 0x0200 },	/* (48000 * 1) / 3 */
	{  18000, 0, 0x0000, 0x1000, 0x0700 },	/* (48000 * 3) / 8 */
	{  19200, 0, 0x0000, 0x0800, 0x0400 },	/* (48000 * 2) / 5 */
	{  24000, 0, 0x0000, 0x0000, 0x0100 },	/* (48000 * 1) / 2 */
	{  28800, 0, 0x0000, 0x1000, 0x0400 },	/* (48000 * 3) / 5 */
	{  32000, 1, 0x0000, 0x0800, 0x0200 },	/* (48000 * 2) / 3 */
	{  36000, 0, 0x0000, 0x1000, 0x0300 },	/* (48000 * 3) / 4 */
	{  38400, 0, 0x0000, 0x1800, 0x0400 },	/* (48000 * 4) / 5 */
	{  48000, 1, 0x0000, 0x0000, 0x0000 },	/* (48000 * 1) / 1 */
	{  64000, 0, 0x0000, 0x1800, 0x0200 },	/* (48000 * 4) / 3 */
	{  72000, 0, 0x0000, 0x1000, 0x0100 },	/* (48000 * 3) / 2 */
	{  96000, 1, 0x0000, 0x0800, 0x0000 },	/* (48000 * 2) / 1 */
	{ 144000, 0, 0x0000, 0x1000, 0x0000 },	/* (48000 * 3) / 1 */
	{ 192000, 1, 0x0000, 0x1800, 0x0000 },	/* (48000 * 4) / 1 */
	{   8820, 0, 0x4000, 0x0000, 0x0400 },	/* (44100 * 1) / 5 */
	{  11025, 1, 0x4000, 0x0000, 0x0300 },	/* (44100 * 1) / 4 */
	{  12600, 0, 0x4000, 0x0800, 0x0600 },	/* (44100 * 2) / 7 */
	{  14700, 0, 0x4000, 0x0000, 0x0200 },	/* (44100 * 1) / 3 */
	{  17640, 0, 0x4000, 0x0800, 0x0400 },	/* (44100 * 2) / 5 */
	{  18900, 0, 0x4000, 0x1000, 0x0600 },	/* (44100 * 3) / 7 */
	{  22050, 1, 0x4000, 0x0000, 0x0100 },	/* (44100 * 1) / 2 */
	{  25200, 0, 0x4000, 0x1800, 0x0600 },	/* (44100 * 4) / 7 */
	{  26460, 0, 0x4000, 0x1000, 0x0400 },	/* (44100 * 3) / 5 */
	{  29400, 0, 0x4000, 0x0800, 0x0200 },	/* (44100 * 2) / 3 */
	{  33075, 0, 0x4000, 0x1000, 0x0300 },	/* (44100 * 3) / 4 */
	{  35280, 0, 0x4000, 0x1800, 0x0400 },	/* (44100 * 4) / 5 */
	{  44100, 1, 0x4000, 0x0000, 0x0000 },	/* (44100 * 1) / 1 */
	{  58800, 0, 0x4000, 0x1800, 0x0200 },	/* (44100 * 4) / 3 */
	{  66150, 0, 0x4000, 0x1000, 0x0100 },	/* (44100 * 3) / 2 */
	{  88200, 1, 0x4000, 0x0800, 0x0000 },	/* (44100 * 2) / 1 */
	{ 132300, 0, 0x4000, 0x1000, 0x0000 },	/* (44100 * 3) / 1 */
	{ 176400, 1, 0x4000, 0x1800, 0x0000 },	/* (44100 * 4) / 1 */
};
#define HDA_RATE_TAB_LEN (sizeof(hda_rate_tab) / sizeof(hda_rate_tab[0]))

/* All codecs you can eat... */
#define HDA_CODEC_CONSTRUCT(vendor, id) \
		(((uint32_t)(vendor##_VENDORID) << 16) | ((id) & 0xffff))

/* Realtek */
#define REALTEK_VENDORID	0x10ec
#define HDA_CODEC_ALC260	HDA_CODEC_CONSTRUCT(REALTEK, 0x0260)
#define HDA_CODEC_ALC262	HDA_CODEC_CONSTRUCT(REALTEK, 0x0262)
#define HDA_CODEC_ALC267	HDA_CODEC_CONSTRUCT(REALTEK, 0x0267)
#define HDA_CODEC_ALC268	HDA_CODEC_CONSTRUCT(REALTEK, 0x0268)
#define HDA_CODEC_ALC269	HDA_CODEC_CONSTRUCT(REALTEK, 0x0269)
#define HDA_CODEC_ALC272	HDA_CODEC_CONSTRUCT(REALTEK, 0x0272)
#define HDA_CODEC_ALC660	HDA_CODEC_CONSTRUCT(REALTEK, 0x0660)
#define HDA_CODEC_ALC662	HDA_CODEC_CONSTRUCT(REALTEK, 0x0662)
#define HDA_CODEC_ALC663	HDA_CODEC_CONSTRUCT(REALTEK, 0x0663)
#define HDA_CODEC_ALC861	HDA_CODEC_CONSTRUCT(REALTEK, 0x0861)
#define HDA_CODEC_ALC861VD	HDA_CODEC_CONSTRUCT(REALTEK, 0x0862)
#define HDA_CODEC_ALC880	HDA_CODEC_CONSTRUCT(REALTEK, 0x0880)
#define HDA_CODEC_ALC882	HDA_CODEC_CONSTRUCT(REALTEK, 0x0882)
#define HDA_CODEC_ALC883	HDA_CODEC_CONSTRUCT(REALTEK, 0x0883)
#define HDA_CODEC_ALC885	HDA_CODEC_CONSTRUCT(REALTEK, 0x0885)
#define HDA_CODEC_ALC888	HDA_CODEC_CONSTRUCT(REALTEK, 0x0888)
#define HDA_CODEC_ALC889	HDA_CODEC_CONSTRUCT(REALTEK, 0x0889)
#define HDA_CODEC_ALCXXXX	HDA_CODEC_CONSTRUCT(REALTEK, 0xffff)

/* Analog Devices */
#define ANALOGDEVICES_VENDORID	0x11d4
#define HDA_CODEC_AD1981HD	HDA_CODEC_CONSTRUCT(ANALOGDEVICES, 0x1981)
#define HDA_CODEC_AD1983	HDA_CODEC_CONSTRUCT(ANALOGDEVICES, 0x1983)
#define HDA_CODEC_AD1984	HDA_CODEC_CONSTRUCT(ANALOGDEVICES, 0x1984)
#define HDA_CODEC_AD1986A	HDA_CODEC_CONSTRUCT(ANALOGDEVICES, 0x1986)
#define HDA_CODEC_AD1988	HDA_CODEC_CONSTRUCT(ANALOGDEVICES, 0x1988)
#define HDA_CODEC_AD1988B	HDA_CODEC_CONSTRUCT(ANALOGDEVICES, 0x198b)
#define HDA_CODEC_ADXXXX	HDA_CODEC_CONSTRUCT(ANALOGDEVICES, 0xffff)

/* CMedia */
#define CMEDIA_VENDORID		0x434d
#define HDA_CODEC_CMI9880	HDA_CODEC_CONSTRUCT(CMEDIA, 0x4980)
#define HDA_CODEC_CMIXXXX	HDA_CODEC_CONSTRUCT(CMEDIA, 0xffff)

/* Sigmatel */
#define SIGMATEL_VENDORID	0x8384
#define HDA_CODEC_STAC9230X	HDA_CODEC_CONSTRUCT(SIGMATEL, 0x7612)
#define HDA_CODEC_STAC9230D	HDA_CODEC_CONSTRUCT(SIGMATEL, 0x7613)
#define HDA_CODEC_STAC9229X	HDA_CODEC_CONSTRUCT(SIGMATEL, 0x7614)
#define HDA_CODEC_STAC9229D	HDA_CODEC_CONSTRUCT(SIGMATEL, 0x7615)
#define HDA_CODEC_STAC9228X	HDA_CODEC_CONSTRUCT(SIGMATEL, 0x7616)
#define HDA_CODEC_STAC9228D	HDA_CODEC_CONSTRUCT(SIGMATEL, 0x7617)
#define HDA_CODEC_STAC9227X	HDA_CODEC_CONSTRUCT(SIGMATEL, 0x7618)
#define HDA_CODEC_STAC9227D	HDA_CODEC_CONSTRUCT(SIGMATEL, 0x7619)
#define HDA_CODEC_STAC9274	HDA_CODEC_CONSTRUCT(SIGMATEL, 0x7620)
#define HDA_CODEC_STAC9274D	HDA_CODEC_CONSTRUCT(SIGMATEL, 0x7621)
#define HDA_CODEC_STAC9273X	HDA_CODEC_CONSTRUCT(SIGMATEL, 0x7622)
#define HDA_CODEC_STAC9273D	HDA_CODEC_CONSTRUCT(SIGMATEL, 0x7623)
#define HDA_CODEC_STAC9272X	HDA_CODEC_CONSTRUCT(SIGMATEL, 0x7624)
#define HDA_CODEC_STAC9272D	HDA_CODEC_CONSTRUCT(SIGMATEL, 0x7625)
#define HDA_CODEC_STAC9271X	HDA_CODEC_CONSTRUCT(SIGMATEL, 0x7626)
#define HDA_CODEC_STAC9271D	HDA_CODEC_CONSTRUCT(SIGMATEL, 0x7627)
#define HDA_CODEC_STAC9274X5NH	HDA_CODEC_CONSTRUCT(SIGMATEL, 0x7628)
#define HDA_CODEC_STAC9274D5NH	HDA_CODEC_CONSTRUCT(SIGMATEL, 0x7629)
#define HDA_CODEC_STAC9250	HDA_CODEC_CONSTRUCT(SIGMATEL, 0x7634)
#define HDA_CODEC_STAC9251	HDA_CODEC_CONSTRUCT(SIGMATEL, 0x7636)
#define HDA_CODEC_IDT92HD700X	HDA_CODEC_CONSTRUCT(SIGMATEL, 0x7638)
#define HDA_CODEC_IDT92HD700D	HDA_CODEC_CONSTRUCT(SIGMATEL, 0x7639)
#define HDA_CODEC_IDT92HD206X	HDA_CODEC_CONSTRUCT(SIGMATEL, 0x7645)
#define HDA_CODEC_IDT92HD206D	HDA_CODEC_CONSTRUCT(SIGMATEL, 0x7646)
#define HDA_CODEC_STAC9872AK	HDA_CODEC_CONSTRUCT(SIGMATEL, 0x7662)
#define HDA_CODEC_STAC9221	HDA_CODEC_CONSTRUCT(SIGMATEL, 0x7680)
#define HDA_CODEC_STAC922XD	HDA_CODEC_CONSTRUCT(SIGMATEL, 0x7681)
#define HDA_CODEC_STAC9221_A2	HDA_CODEC_CONSTRUCT(SIGMATEL, 0x7682)
#define HDA_CODEC_STAC9221D	HDA_CODEC_CONSTRUCT(SIGMATEL, 0x7683)
#define HDA_CODEC_STAC9220	HDA_CODEC_CONSTRUCT(SIGMATEL, 0x7690)
#define HDA_CODEC_STAC9200D	HDA_CODEC_CONSTRUCT(SIGMATEL, 0x7691)
#define HDA_CODEC_IDT92HD005	HDA_CODEC_CONSTRUCT(SIGMATEL, 0x7698)
#define HDA_CODEC_IDT92HD005D	HDA_CODEC_CONSTRUCT(SIGMATEL, 0x7699)
#define HDA_CODEC_STAC9205X	HDA_CODEC_CONSTRUCT(SIGMATEL, 0x76a0)
#define HDA_CODEC_STAC9205D	HDA_CODEC_CONSTRUCT(SIGMATEL, 0x76a1)
#define HDA_CODEC_STAC9204X	HDA_CODEC_CONSTRUCT(SIGMATEL, 0x76a2)
#define HDA_CODEC_STAC9204D	HDA_CODEC_CONSTRUCT(SIGMATEL, 0x76a3)
#define HDA_CODEC_STAC9220_A2	HDA_CODEC_CONSTRUCT(SIGMATEL, 0x7880)
#define HDA_CODEC_STAC9220_A1	HDA_CODEC_CONSTRUCT(SIGMATEL, 0x7882)
#define HDA_CODEC_STACXXXX	HDA_CODEC_CONSTRUCT(SIGMATEL, 0xffff)

/* IDT */
#define IDT_VENDORID		0x111d
#define HDA_CODEC_IDT92HD75BX	HDA_CODEC_CONSTRUCT(IDT, 0x7603)
#define HDA_CODEC_IDT92HD83C1X	HDA_CODEC_CONSTRUCT(IDT, 0x7604)
#define HDA_CODEC_IDT92HD81B1X	HDA_CODEC_CONSTRUCT(IDT, 0x7605)
#define HDA_CODEC_IDT92HD75B3	HDA_CODEC_CONSTRUCT(IDT, 0x7608)
#define HDA_CODEC_IDT92HD73D1	HDA_CODEC_CONSTRUCT(IDT, 0x7674)
#define HDA_CODEC_IDT92HD73C1	HDA_CODEC_CONSTRUCT(IDT, 0x7675)
#define HDA_CODEC_IDT92HD73E1	HDA_CODEC_CONSTRUCT(IDT, 0x7676)
#define HDA_CODEC_IDT92HD71B8	HDA_CODEC_CONSTRUCT(IDT, 0x76b0)
#define HDA_CODEC_IDT92HD71B7	HDA_CODEC_CONSTRUCT(IDT, 0x76b2)
#define HDA_CODEC_IDT92HD71B5	HDA_CODEC_CONSTRUCT(IDT, 0x76b6)
#define HDA_CODEC_IDT92HD83C1C	HDA_CODEC_CONSTRUCT(IDT, 0x76d4)
#define HDA_CODEC_IDT92HD81B1C	HDA_CODEC_CONSTRUCT(IDT, 0x76d5)
#define HDA_CODEC_IDTXXXX	HDA_CODEC_CONSTRUCT(IDT, 0xffff)

/* Silicon Image */
#define SII_VENDORID	0x1095
#define HDA_CODEC_SIIXXXX	HDA_CODEC_CONSTRUCT(SII, 0xffff)

/* Lucent/Agere */
#define AGERE_VENDORID	0x11c1
#define HDA_CODEC_AGEREXXXX	HDA_CODEC_CONSTRUCT(AGERE, 0xffff)

/*
 * Conexant
 *
 * Ok, the truth is, I don't have any idea at all whether
 * it is "Venice" or "Waikiki" or other unnamed CXyadayada. The only
 * place that tell me it is "Venice" is from its Windows driver INF.
 *
 *  Venice - CX?????
 * Waikiki - CX20551-22
 */
#define CONEXANT_VENDORID	0x14f1
#define HDA_CODEC_CXVENICE	HDA_CODEC_CONSTRUCT(CONEXANT, 0x5045)
#define HDA_CODEC_CXWAIKIKI	HDA_CODEC_CONSTRUCT(CONEXANT, 0x5047)
#define HDA_CODEC_CXXXXX	HDA_CODEC_CONSTRUCT(CONEXANT, 0xffff)

/* VIA */
#define HDA_CODEC_VT1708_8	HDA_CODEC_CONSTRUCT(VIA, 0x1708)
#define HDA_CODEC_VT1708_9	HDA_CODEC_CONSTRUCT(VIA, 0x1709)
#define HDA_CODEC_VT1708_A	HDA_CODEC_CONSTRUCT(VIA, 0x170a)
#define HDA_CODEC_VT1708_B	HDA_CODEC_CONSTRUCT(VIA, 0x170b)
#define HDA_CODEC_VT1709_0	HDA_CODEC_CONSTRUCT(VIA, 0xe710)
#define HDA_CODEC_VT1709_1	HDA_CODEC_CONSTRUCT(VIA, 0xe711)
#define HDA_CODEC_VT1709_2	HDA_CODEC_CONSTRUCT(VIA, 0xe712)
#define HDA_CODEC_VT1709_3	HDA_CODEC_CONSTRUCT(VIA, 0xe713)
#define HDA_CODEC_VT1709_4	HDA_CODEC_CONSTRUCT(VIA, 0xe714)
#define HDA_CODEC_VT1709_5	HDA_CODEC_CONSTRUCT(VIA, 0xe715)
#define HDA_CODEC_VT1709_6	HDA_CODEC_CONSTRUCT(VIA, 0xe716)
#define HDA_CODEC_VT1709_7	HDA_CODEC_CONSTRUCT(VIA, 0xe717)
#define HDA_CODEC_VTXXXX	HDA_CODEC_CONSTRUCT(VIA, 0xffff)

/* ATI */
#define HDA_CODEC_ATIXXXX	HDA_CODEC_CONSTRUCT(ATI, 0xffff)

/* NVIDIA */
#define HDA_CODEC_NVIDIAXXXX	HDA_CODEC_CONSTRUCT(NVIDIA, 0xffff)

/* INTEL */
#define HDA_CODEC_INTELXXXX	HDA_CODEC_CONSTRUCT(INTEL, 0xffff)

/* Codecs */
static const struct {
	uint32_t id;
	char *name;
} hdac_codecs[] = {
	{ HDA_CODEC_ALC260,    "Realtek ALC260" },
	{ HDA_CODEC_ALC262,    "Realtek ALC262" },
	{ HDA_CODEC_ALC267,    "Realtek ALC267" },
	{ HDA_CODEC_ALC268,    "Realtek ALC268" },
	{ HDA_CODEC_ALC269,    "Realtek ALC269" },
	{ HDA_CODEC_ALC272,    "Realtek ALC272" },
	{ HDA_CODEC_ALC660,    "Realtek ALC660" },
	{ HDA_CODEC_ALC662,    "Realtek ALC662" },
	{ HDA_CODEC_ALC663,    "Realtek ALC663" },
	{ HDA_CODEC_ALC861,    "Realtek ALC861" },
	{ HDA_CODEC_ALC861VD,  "Realtek ALC861-VD" },
	{ HDA_CODEC_ALC880,    "Realtek ALC880" },
	{ HDA_CODEC_ALC882,    "Realtek ALC882" },
	{ HDA_CODEC_ALC883,    "Realtek ALC883" },
	{ HDA_CODEC_ALC885,    "Realtek ALC885" },
	{ HDA_CODEC_ALC888,    "Realtek ALC888" },
	{ HDA_CODEC_ALC889,    "Realtek ALC889" },
	{ HDA_CODEC_AD1981HD,  "Analog Devices AD1981HD" },
	{ HDA_CODEC_AD1983,    "Analog Devices AD1983" },
	{ HDA_CODEC_AD1984,    "Analog Devices AD1984" },
	{ HDA_CODEC_AD1986A,   "Analog Devices AD1986A" },
	{ HDA_CODEC_AD1988,    "Analog Devices AD1988" },
	{ HDA_CODEC_AD1988B,   "Analog Devices AD1988B" },
	{ HDA_CODEC_CMI9880,   "CMedia CMI9880" },
	{ HDA_CODEC_STAC9200D, "Sigmatel STAC9200D" },
	{ HDA_CODEC_STAC9204X, "Sigmatel STAC9204X" },
	{ HDA_CODEC_STAC9204D, "Sigmatel STAC9204D" },
	{ HDA_CODEC_STAC9205X, "Sigmatel STAC9205X" },
	{ HDA_CODEC_STAC9205D, "Sigmatel STAC9205D" },
	{ HDA_CODEC_STAC9220,  "Sigmatel STAC9220" },
	{ HDA_CODEC_STAC9220_A1, "Sigmatel STAC9220_A1" },
	{ HDA_CODEC_STAC9220_A2, "Sigmatel STAC9220_A2" },
	{ HDA_CODEC_STAC9221,  "Sigmatel STAC9221" },
	{ HDA_CODEC_STAC9221_A2, "Sigmatel STAC9221_A2" },
	{ HDA_CODEC_STAC9221D, "Sigmatel STAC9221D" },
	{ HDA_CODEC_STAC922XD, "Sigmatel STAC9220D/9223D" },
	{ HDA_CODEC_STAC9227X, "Sigmatel STAC9227X" },
	{ HDA_CODEC_STAC9227D, "Sigmatel STAC9227D" },
	{ HDA_CODEC_STAC9228X, "Sigmatel STAC9228X" },
	{ HDA_CODEC_STAC9228D, "Sigmatel STAC9228D" },
	{ HDA_CODEC_STAC9229X, "Sigmatel STAC9229X" },
	{ HDA_CODEC_STAC9229D, "Sigmatel STAC9229D" },
	{ HDA_CODEC_STAC9230X, "Sigmatel STAC9230X" },
	{ HDA_CODEC_STAC9230D, "Sigmatel STAC9230D" },
	{ HDA_CODEC_STAC9250,  "Sigmatel STAC9250" },
	{ HDA_CODEC_STAC9251,  "Sigmatel STAC9251" },
	{ HDA_CODEC_STAC9271X, "Sigmatel STAC9271X" },
	{ HDA_CODEC_STAC9271D, "Sigmatel STAC9271D" },
	{ HDA_CODEC_STAC9272X, "Sigmatel STAC9272X" },
	{ HDA_CODEC_STAC9272D, "Sigmatel STAC9272D" },
	{ HDA_CODEC_STAC9273X, "Sigmatel STAC9273X" },
	{ HDA_CODEC_STAC9273D, "Sigmatel STAC9273D" },
	{ HDA_CODEC_STAC9274,  "Sigmatel STAC9274" },
	{ HDA_CODEC_STAC9274D, "Sigmatel STAC9274D" },
	{ HDA_CODEC_STAC9274X5NH, "Sigmatel STAC9274X5NH" },
	{ HDA_CODEC_STAC9274D5NH, "Sigmatel STAC9274D5NH" },
	{ HDA_CODEC_STAC9872AK, "Sigmatel STAC9872AK" },
	{ HDA_CODEC_IDT92HD005, "IDT 92HD005" },
	{ HDA_CODEC_IDT92HD005D, "IDT 92HD005D" },
	{ HDA_CODEC_IDT92HD206X, "IDT 92HD206X" },
	{ HDA_CODEC_IDT92HD206D, "IDT 92HD206D" },
	{ HDA_CODEC_IDT92HD700X, "IDT 92HD700X" },
	{ HDA_CODEC_IDT92HD700D, "IDT 92HD700D" },
	{ HDA_CODEC_IDT92HD71B5, "IDT 92HD71B5" },
	{ HDA_CODEC_IDT92HD71B7, "IDT 92HD71B7" },
	{ HDA_CODEC_IDT92HD71B8, "IDT 92HD71B8" },
	{ HDA_CODEC_IDT92HD73C1, "IDT 92HD73C1" },
	{ HDA_CODEC_IDT92HD73D1, "IDT 92HD73D1" },
	{ HDA_CODEC_IDT92HD73E1, "IDT 92HD73E1" },
	{ HDA_CODEC_IDT92HD75B3, "IDT 92HD75B3" },
	{ HDA_CODEC_IDT92HD75BX, "IDT 92HD75BX" },
	{ HDA_CODEC_IDT92HD81B1C, "IDT 92HD81B1C" },
	{ HDA_CODEC_IDT92HD81B1X, "IDT 92HD81B1X" },
	{ HDA_CODEC_IDT92HD83C1C, "IDT 92HD83C1C" },
	{ HDA_CODEC_IDT92HD83C1X, "IDT 92HD83C1X" },
	{ HDA_CODEC_CXVENICE,  "Conexant Venice" },
	{ HDA_CODEC_CXWAIKIKI, "Conexant Waikiki" },
	{ HDA_CODEC_VT1708_8,  "VIA VT1708_8" },
	{ HDA_CODEC_VT1708_9,  "VIA VT1708_9" },
	{ HDA_CODEC_VT1708_A,  "VIA VT1708_A" },
	{ HDA_CODEC_VT1708_B,  "VIA VT1708_B" },
	{ HDA_CODEC_VT1709_0,  "VIA VT1709_0" },
	{ HDA_CODEC_VT1709_1,  "VIA VT1709_1" },
	{ HDA_CODEC_VT1709_2,  "VIA VT1709_2" },
	{ HDA_CODEC_VT1709_3,  "VIA VT1709_3" },
	{ HDA_CODEC_VT1709_4,  "VIA VT1709_4" },
	{ HDA_CODEC_VT1709_5,  "VIA VT1709_5" },
	{ HDA_CODEC_VT1709_6,  "VIA VT1709_6" },
	{ HDA_CODEC_VT1709_7,  "VIA VT1709_7" },
	/* Unknown codec */
	{ HDA_CODEC_ALCXXXX,   "Realtek (Unknown)" },
	{ HDA_CODEC_ADXXXX,    "Analog Devices (Unknown)" },
	{ HDA_CODEC_CMIXXXX,   "CMedia (Unknown)" },
	{ HDA_CODEC_STACXXXX,  "Sigmatel (Unknown)" },
	{ HDA_CODEC_SIIXXXX,   "Silicon Image (Unknown)" },
	{ HDA_CODEC_AGEREXXXX, "Lucent/Agere Systems (Unknown)" },
	{ HDA_CODEC_CXXXXX,    "Conexant (Unknown)" },
	{ HDA_CODEC_VTXXXX,    "VIA (Unknown)" },
	{ HDA_CODEC_ATIXXXX,   "ATI (Unknown)" },
	{ HDA_CODEC_NVIDIAXXXX,"NVidia (Unknown)" },
	{ HDA_CODEC_INTELXXXX, "Intel (Unknown)" },
	{ HDA_CODEC_IDTXXXX,   "IDT (Unknown)" },
};
#define HDAC_CODECS_LEN	(sizeof(hdac_codecs) / sizeof(hdac_codecs[0]))


/****************************************************************************
 * Function prototypes
 ****************************************************************************/
static void	hdac_intr_handler(void *);
static int	hdac_reset(struct hdac_softc *, int);
static int	hdac_get_capabilities(struct hdac_softc *);
static void	hdac_dma_cb(void *, bus_dma_segment_t *, int, int);
static int	hdac_dma_alloc(struct hdac_softc *,
					struct hdac_dma *, bus_size_t);
static void	hdac_dma_free(struct hdac_softc *, struct hdac_dma *);
static int	hdac_mem_alloc(struct hdac_softc *);
static void	hdac_mem_free(struct hdac_softc *);
static int	hdac_irq_alloc(struct hdac_softc *);
static void	hdac_irq_free(struct hdac_softc *);
static void	hdac_corb_init(struct hdac_softc *);
static void	hdac_rirb_init(struct hdac_softc *);
static void	hdac_corb_start(struct hdac_softc *);
static void	hdac_rirb_start(struct hdac_softc *);
static void	hdac_scan_codecs(struct hdac_softc *);
static void	hdac_probe_codec(struct hdac_codec *);
static void	hdac_probe_function(struct hdac_codec *, nid_t);
static int	hdac_pcmchannel_setup(struct hdac_chan *);

static void	hdac_attach2(void *);

static uint32_t	hdac_command_sendone_internal(struct hdac_softc *,
							uint32_t, int);
static void	hdac_command_send_internal(struct hdac_softc *,
					struct hdac_command_list *, int);

static int	hdac_probe(device_t);
static int	hdac_attach(device_t);
static int	hdac_detach(device_t);
static int	hdac_suspend(device_t);
static int	hdac_resume(device_t);
static void	hdac_widget_connection_select(struct hdac_widget *, uint8_t);
static void	hdac_audio_ctl_amp_set(struct hdac_audio_ctl *,
						uint32_t, int, int);
static struct	hdac_audio_ctl *hdac_audio_ctl_amp_get(struct hdac_devinfo *,
							nid_t, int, int, int);
static void	hdac_audio_ctl_amp_set_internal(struct hdac_softc *,
				nid_t, nid_t, int, int, int, int, int, int);
static struct	hdac_widget *hdac_widget_get(struct hdac_devinfo *, nid_t);

static int	hdac_rirb_flush(struct hdac_softc *sc);
static int	hdac_unsolq_flush(struct hdac_softc *sc);

static void	hdac_dump_pin_config(struct hdac_widget *w, uint32_t conf);

#define hdac_command(a1, a2, a3)	\
		hdac_command_sendone_internal(a1, a2, a3)

#define hdac_codec_id(c)							\
		((uint32_t)((c == NULL) ? 0x00000000 :	\
		((((uint32_t)(c)->vendor_id & 0x0000ffff) << 16) |	\
		((uint32_t)(c)->device_id & 0x0000ffff))))

static char *
hdac_codec_name(struct hdac_codec *codec)
{
	uint32_t id;
	int i;

	id = hdac_codec_id(codec);

	for (i = 0; i < HDAC_CODECS_LEN; i++) {
		if (HDA_DEV_MATCH(hdac_codecs[i].id, id))
			return (hdac_codecs[i].name);
	}

	return ((id == 0x00000000) ? "NULL Codec" : "Unknown Codec");
}

static char *
hdac_audio_ctl_ossmixer_mask2allname(uint32_t mask, char *buf, size_t len)
{
	static char *ossname[] = SOUND_DEVICE_NAMES;
	int i, first = 1;

	bzero(buf, len);
	for (i = 0; i < SOUND_MIXER_NRDEVICES; i++) {
		if (mask & (1 << i)) {
			if (first == 0)
				strlcat(buf, ", ", len);
			strlcat(buf, ossname[i], len);
			first = 0;
		}
	}
	return (buf);
}

static struct hdac_audio_ctl *
hdac_audio_ctl_each(struct hdac_devinfo *devinfo, int *index)
{
	if (devinfo == NULL ||
	    devinfo->node_type != HDA_PARAM_FCT_GRP_TYPE_NODE_TYPE_AUDIO ||
	    index == NULL || devinfo->function.audio.ctl == NULL ||
	    devinfo->function.audio.ctlcnt < 1 ||
	    *index < 0 || *index >= devinfo->function.audio.ctlcnt)
		return (NULL);
	return (&devinfo->function.audio.ctl[(*index)++]);
}

static struct hdac_audio_ctl *
hdac_audio_ctl_amp_get(struct hdac_devinfo *devinfo, nid_t nid, int dir,
						int index, int cnt)
{
	struct hdac_audio_ctl *ctl;
	int i, found = 0;

	if (devinfo == NULL || devinfo->function.audio.ctl == NULL)
		return (NULL);

	i = 0;
	while ((ctl = hdac_audio_ctl_each(devinfo, &i)) != NULL) {
		if (ctl->enable == 0)
			continue;
		if (ctl->widget->nid != nid)
			continue;
		if (dir && ctl->ndir != dir)
			continue;
		if (index >= 0 && ctl->ndir == HDA_CTL_IN &&
		    ctl->dir == ctl->ndir && ctl->index != index)
			continue;
		found++;
		if (found == cnt || cnt <= 0)
			return (ctl);
	}

	return (NULL);
}

/*
 * Jack detection (Speaker/HP redirection) event handler.
 */
static void
hdac_hp_switch_handler(struct hdac_devinfo *devinfo)
{
	struct hdac_audio_as *as;
	struct hdac_softc *sc;
	struct hdac_widget *w;
	struct hdac_audio_ctl *ctl;
	uint32_t val, res;
	int i, j;
	nid_t cad;

	if (devinfo == NULL || devinfo->codec == NULL ||
	    devinfo->codec->sc == NULL)
		return;

	sc = devinfo->codec->sc;
	cad = devinfo->codec->cad;
	as = devinfo->function.audio.as;
	for (i = 0; i < devinfo->function.audio.ascnt; i++) {
		if (as[i].hpredir < 0)
			continue;
	
		w = hdac_widget_get(devinfo, as[i].pins[15]);
		if (w == NULL || w->enable == 0 || w->type !=
		    HDA_PARAM_AUDIO_WIDGET_CAP_TYPE_PIN_COMPLEX)
			continue;

		res = hdac_command(sc,
		    HDA_CMD_GET_PIN_SENSE(cad, as[i].pins[15]), cad);

		HDA_BOOTVERBOSE(
			device_printf(sc->dev,
			    "Pin sense: nid=%d res=0x%08x\n",
			    as[i].pins[15], res);
		);

		res = HDA_CMD_GET_PIN_SENSE_PRESENCE_DETECT(res);
		if (devinfo->function.audio.quirks & HDA_QUIRK_SENSEINV)
			res ^= 1;

		/* (Un)Mute headphone pin. */
		ctl = hdac_audio_ctl_amp_get(devinfo,
		    as[i].pins[15], HDA_CTL_IN, -1, 1);
		if (ctl != NULL && ctl->mute) {
			/* If pin has muter - use it. */
			val = (res != 0) ? 0 : 1;
			if (val != ctl->forcemute) {
				ctl->forcemute = val;
				hdac_audio_ctl_amp_set(ctl,
				    HDA_AMP_MUTE_DEFAULT,
				    HDA_AMP_VOL_DEFAULT, HDA_AMP_VOL_DEFAULT);
			}
		} else {
			/* If there is no muter - disable pin output. */
			w = hdac_widget_get(devinfo, as[i].pins[15]);
			if (w != NULL && w->type ==
			    HDA_PARAM_AUDIO_WIDGET_CAP_TYPE_PIN_COMPLEX) {
				if (res != 0)
					val = w->wclass.pin.ctrl |
					    HDA_CMD_SET_PIN_WIDGET_CTRL_OUT_ENABLE;
				else
					val = w->wclass.pin.ctrl &
					    ~HDA_CMD_SET_PIN_WIDGET_CTRL_OUT_ENABLE;
				if (val != w->wclass.pin.ctrl) {
					w->wclass.pin.ctrl = val;
					hdac_command(sc,
					    HDA_CMD_SET_PIN_WIDGET_CTRL(cad,
					    w->nid, w->wclass.pin.ctrl), cad);
				}
			}
		}
		/* (Un)Mute other pins. */
		for (j = 0; j < 15; j++) {
			if (as[i].pins[j] <= 0)
				continue;
			ctl = hdac_audio_ctl_amp_get(devinfo,
			    as[i].pins[j], HDA_CTL_IN, -1, 1);
			if (ctl != NULL && ctl->mute) {
				/* If pin has muter - use it. */
				val = (res != 0) ? 1 : 0;
				if (val == ctl->forcemute)
					continue;
				ctl->forcemute = val;
				hdac_audio_ctl_amp_set(ctl,
				    HDA_AMP_MUTE_DEFAULT,
				    HDA_AMP_VOL_DEFAULT, HDA_AMP_VOL_DEFAULT);
				continue;
			}
			/* If there is no muter - disable pin output. */
			w = hdac_widget_get(devinfo, as[i].pins[j]);
			if (w != NULL && w->type ==
			    HDA_PARAM_AUDIO_WIDGET_CAP_TYPE_PIN_COMPLEX) {
				if (res != 0)
					val = w->wclass.pin.ctrl &
					    ~HDA_CMD_SET_PIN_WIDGET_CTRL_OUT_ENABLE;
				else
					val = w->wclass.pin.ctrl |
					    HDA_CMD_SET_PIN_WIDGET_CTRL_OUT_ENABLE;
				if (val != w->wclass.pin.ctrl) {
					w->wclass.pin.ctrl = val;
					hdac_command(sc,
					    HDA_CMD_SET_PIN_WIDGET_CTRL(cad,
					    w->nid, w->wclass.pin.ctrl), cad);
				}
			}
		}
	}
}

/*
 * Callback for poll based jack detection.
 */
static void
hdac_jack_poll_callback(void *arg)
{
	struct hdac_devinfo *devinfo = arg;
	struct hdac_softc *sc;

	if (devinfo == NULL || devinfo->codec == NULL ||
	    devinfo->codec->sc == NULL)
		return;
	sc = devinfo->codec->sc;
	hdac_lock(sc);
	if (sc->poll_ival == 0) {
		hdac_unlock(sc);
		return;
	}
	hdac_hp_switch_handler(devinfo);
	callout_reset(&sc->poll_jack, sc->poll_ival,
	    hdac_jack_poll_callback, devinfo);
	hdac_unlock(sc);
}

/*
 * Jack detection initializer.
 */
static void
hdac_hp_switch_init(struct hdac_devinfo *devinfo)
{
        struct hdac_softc *sc = devinfo->codec->sc;
	struct hdac_audio_as *as = devinfo->function.audio.as;
        struct hdac_widget *w;
        uint32_t id;
        int i, enable = 0, poll = 0;
        nid_t cad;
							
	id = hdac_codec_id(devinfo->codec);
	cad = devinfo->codec->cad;
	for (i = 0; i < devinfo->function.audio.ascnt; i++) {
		if (as[i].hpredir < 0)
			continue;
	
		w = hdac_widget_get(devinfo, as[i].pins[15]);
		if (w == NULL || w->enable == 0 || w->type !=
		    HDA_PARAM_AUDIO_WIDGET_CAP_TYPE_PIN_COMPLEX)
			continue;
		if (HDA_PARAM_PIN_CAP_PRESENCE_DETECT_CAP(w->wclass.pin.cap) == 0 ||
		    (HDA_CONFIG_DEFAULTCONF_MISC(w->wclass.pin.config) & 1) != 0) {
			device_printf(sc->dev,
			    "No jack detection support at pin %d\n",
			    as[i].pins[15]);
			continue;
		}
		enable = 1;
		if (HDA_PARAM_AUDIO_WIDGET_CAP_UNSOL_CAP(w->param.widget_cap)) {
			hdac_command(sc,
			    HDA_CMD_SET_UNSOLICITED_RESPONSE(cad, w->nid,
			    HDA_CMD_SET_UNSOLICITED_RESPONSE_ENABLE |
			    HDAC_UNSOLTAG_EVENT_HP), cad);
		} else
			poll = 1;
		HDA_BOOTVERBOSE(
			device_printf(sc->dev,
			    "Enabling headphone/speaker "
			    "audio routing switching:\n");
			device_printf(sc->dev, "\tas=%d sense nid=%d [%s]\n",
			    i, w->nid, (poll != 0) ? "POLL" : "UNSOL");
		);
	}
	if (enable) {
		hdac_hp_switch_handler(devinfo);
		if (poll) {
			callout_reset(&sc->poll_jack, 1,
			    hdac_jack_poll_callback, devinfo);
		}
	}
}

/*
 * Unsolicited messages handler.
 */
static void
hdac_unsolicited_handler(struct hdac_codec *codec, uint32_t tag)
{
	struct hdac_softc *sc;
	struct hdac_devinfo *devinfo = NULL;
	int i;

	if (codec == NULL || codec->sc == NULL)
		return;

	sc = codec->sc;

	HDA_BOOTVERBOSE(
		device_printf(sc->dev, "Unsol Tag: 0x%08x\n", tag);
	);

	for (i = 0; i < codec->num_fgs; i++) {
		if (codec->fgs[i].node_type ==
		    HDA_PARAM_FCT_GRP_TYPE_NODE_TYPE_AUDIO) {
			devinfo = &codec->fgs[i];
			break;
		}
	}

	if (devinfo == NULL)
		return;

	switch (tag) {
	case HDAC_UNSOLTAG_EVENT_HP:
		hdac_hp_switch_handler(devinfo);
		break;
	default:
		device_printf(sc->dev, "Unknown unsol tag: 0x%08x!\n", tag);
		break;
	}
}

static int
hdac_stream_intr(struct hdac_softc *sc, struct hdac_chan *ch)
{
	/* XXX to be removed */
#ifdef HDAC_INTR_EXTRA
	uint32_t res;
#endif

	if (!(ch->flags & HDAC_CHN_RUNNING))
		return (0);

	/* XXX to be removed */
#ifdef HDAC_INTR_EXTRA
	res = HDAC_READ_1(&sc->mem, ch->off + HDAC_SDSTS);
#endif

	/* XXX to be removed */
#ifdef HDAC_INTR_EXTRA
	HDA_BOOTVERBOSE(
		if (res & (HDAC_SDSTS_DESE | HDAC_SDSTS_FIFOE))
			device_printf(ch->pdevinfo->dev,
			    "PCMDIR_%s intr triggered beyond stream boundary:"
			    "%08x\n",
			    (ch->dir == PCMDIR_PLAY) ? "PLAY" : "REC", res);
	);
#endif

	HDAC_WRITE_1(&sc->mem, ch->off + HDAC_SDSTS,
	    HDAC_SDSTS_DESE | HDAC_SDSTS_FIFOE | HDAC_SDSTS_BCIS );

	/* XXX to be removed */
#ifdef HDAC_INTR_EXTRA
	if (res & HDAC_SDSTS_BCIS) {
#endif
		return (1);
	/* XXX to be removed */
#ifdef HDAC_INTR_EXTRA
	}
#endif

	return (0);
}

/****************************************************************************
 * void hdac_intr_handler(void *)
 *
 * Interrupt handler. Processes interrupts received from the hdac.
 ****************************************************************************/
static void
hdac_intr_handler(void *context)
{
	struct hdac_softc *sc;
	uint32_t intsts;
	uint8_t rirbsts;
	struct hdac_rirb *rirb_base;
	uint32_t trigger;
	int i;

	sc = (struct hdac_softc *)context;

	hdac_lock(sc);
	if (sc->polling != 0) {
		hdac_unlock(sc);
		return;
	}

	/* Do we have anything to do? */
	intsts = HDAC_READ_4(&sc->mem, HDAC_INTSTS);
	if (!HDA_FLAG_MATCH(intsts, HDAC_INTSTS_GIS)) {
		hdac_unlock(sc);
		return;
	}

	trigger = 0;

	/* Was this a controller interrupt? */
	if (HDA_FLAG_MATCH(intsts, HDAC_INTSTS_CIS)) {
		rirb_base = (struct hdac_rirb *)sc->rirb_dma.dma_vaddr;
		rirbsts = HDAC_READ_1(&sc->mem, HDAC_RIRBSTS);
		/* Get as many responses that we can */
		while (HDA_FLAG_MATCH(rirbsts, HDAC_RIRBSTS_RINTFL)) {
			HDAC_WRITE_1(&sc->mem,
			    HDAC_RIRBSTS, HDAC_RIRBSTS_RINTFL);
			if (hdac_rirb_flush(sc) != 0)
				trigger |= HDAC_TRIGGER_UNSOL;
			rirbsts = HDAC_READ_1(&sc->mem, HDAC_RIRBSTS);
		}
		/* XXX to be removed */
		/* Clear interrupt and exit */
#ifdef HDAC_INTR_EXTRA
		HDAC_WRITE_4(&sc->mem, HDAC_INTSTS, HDAC_INTSTS_CIS);
#endif
	}

	if (intsts & HDAC_INTSTS_SIS_MASK) {
		for (i = 0; i < sc->num_chans; i++) {
			if ((intsts & (1 << (sc->chans[i].off >> 5))) &&
			    hdac_stream_intr(sc, &sc->chans[i]) != 0)
				trigger |= (1 << i);
		}
		/* XXX to be removed */
#ifdef HDAC_INTR_EXTRA
		HDAC_WRITE_4(&sc->mem, HDAC_INTSTS, intsts &
		    HDAC_INTSTS_SIS_MASK);
#endif
	}

	hdac_unlock(sc);

	for (i = 0; i < sc->num_chans; i++) {
		if (trigger & (1 << i))
			chn_intr(sc->chans[i].c);
	}
	if (trigger & HDAC_TRIGGER_UNSOL)
		taskqueue_enqueue(taskqueue_thread, &sc->unsolq_task);
}

/****************************************************************************
 * int hdac_reset(hdac_softc *, int)
 *
 * Reset the hdac to a quiescent and known state.
 ****************************************************************************/
static int
hdac_reset(struct hdac_softc *sc, int wakeup)
{
	uint32_t gctl;
	int count, i;

	/*
	 * Stop all Streams DMA engine
	 */
	for (i = 0; i < sc->num_iss; i++)
		HDAC_WRITE_4(&sc->mem, HDAC_ISDCTL(sc, i), 0x0);
	for (i = 0; i < sc->num_oss; i++)
		HDAC_WRITE_4(&sc->mem, HDAC_OSDCTL(sc, i), 0x0);
	for (i = 0; i < sc->num_bss; i++)
		HDAC_WRITE_4(&sc->mem, HDAC_BSDCTL(sc, i), 0x0);

	/*
	 * Stop Control DMA engines.
	 */
	HDAC_WRITE_1(&sc->mem, HDAC_CORBCTL, 0x0);
	HDAC_WRITE_1(&sc->mem, HDAC_RIRBCTL, 0x0);

	/*
	 * Reset DMA position buffer.
	 */
	HDAC_WRITE_4(&sc->mem, HDAC_DPIBLBASE, 0x0);
	HDAC_WRITE_4(&sc->mem, HDAC_DPIBUBASE, 0x0);

	/*
	 * Reset the controller. The reset must remain asserted for
	 * a minimum of 100us.
	 */
	gctl = HDAC_READ_4(&sc->mem, HDAC_GCTL);
	HDAC_WRITE_4(&sc->mem, HDAC_GCTL, gctl & ~HDAC_GCTL_CRST);
	count = 10000;
	do {
		gctl = HDAC_READ_4(&sc->mem, HDAC_GCTL);
		if (!(gctl & HDAC_GCTL_CRST))
			break;
		DELAY(10);
	} while	(--count);
	if (gctl & HDAC_GCTL_CRST) {
		device_printf(sc->dev, "Unable to put hdac in reset\n");
		return (ENXIO);
	}
	
	/* If wakeup is not requested - leave the controller in reset state. */
	if (!wakeup)
		return (0);
	
	DELAY(100);
	gctl = HDAC_READ_4(&sc->mem, HDAC_GCTL);
	HDAC_WRITE_4(&sc->mem, HDAC_GCTL, gctl | HDAC_GCTL_CRST);
	count = 10000;
	do {
		gctl = HDAC_READ_4(&sc->mem, HDAC_GCTL);
		if (gctl & HDAC_GCTL_CRST)
			break;
		DELAY(10);
	} while (--count);
	if (!(gctl & HDAC_GCTL_CRST)) {
		device_printf(sc->dev, "Device stuck in reset\n");
		return (ENXIO);
	}

	/*
	 * Wait for codecs to finish their own reset sequence. The delay here
	 * should be of 250us but for some reasons, on it's not enough on my
	 * computer. Let's use twice as much as necessary to make sure that
	 * it's reset properly.
	 */
	DELAY(1000);

	return (0);
}


/****************************************************************************
 * int hdac_get_capabilities(struct hdac_softc *);
 *
 * Retreive the general capabilities of the hdac;
 *	Number of Input Streams
 *	Number of Output Streams
 *	Number of bidirectional Streams
 *	64bit ready
 *	CORB and RIRB sizes
 ****************************************************************************/
static int
hdac_get_capabilities(struct hdac_softc *sc)
{
	uint16_t gcap;
	uint8_t corbsize, rirbsize;

	gcap = HDAC_READ_2(&sc->mem, HDAC_GCAP);
	sc->num_iss = HDAC_GCAP_ISS(gcap);
	sc->num_oss = HDAC_GCAP_OSS(gcap);
	sc->num_bss = HDAC_GCAP_BSS(gcap);

	sc->support_64bit = HDA_FLAG_MATCH(gcap, HDAC_GCAP_64OK);

	corbsize = HDAC_READ_1(&sc->mem, HDAC_CORBSIZE);
	if ((corbsize & HDAC_CORBSIZE_CORBSZCAP_256) ==
	    HDAC_CORBSIZE_CORBSZCAP_256)
		sc->corb_size = 256;
	else if ((corbsize & HDAC_CORBSIZE_CORBSZCAP_16) ==
	    HDAC_CORBSIZE_CORBSZCAP_16)
		sc->corb_size = 16;
	else if ((corbsize & HDAC_CORBSIZE_CORBSZCAP_2) ==
	    HDAC_CORBSIZE_CORBSZCAP_2)
		sc->corb_size = 2;
	else {
		device_printf(sc->dev, "%s: Invalid corb size (%x)\n",
		    __func__, corbsize);
		return (ENXIO);
	}

	rirbsize = HDAC_READ_1(&sc->mem, HDAC_RIRBSIZE);
	if ((rirbsize & HDAC_RIRBSIZE_RIRBSZCAP_256) ==
	    HDAC_RIRBSIZE_RIRBSZCAP_256)
		sc->rirb_size = 256;
	else if ((rirbsize & HDAC_RIRBSIZE_RIRBSZCAP_16) ==
	    HDAC_RIRBSIZE_RIRBSZCAP_16)
		sc->rirb_size = 16;
	else if ((rirbsize & HDAC_RIRBSIZE_RIRBSZCAP_2) ==
	    HDAC_RIRBSIZE_RIRBSZCAP_2)
		sc->rirb_size = 2;
	else {
		device_printf(sc->dev, "%s: Invalid rirb size (%x)\n",
		    __func__, rirbsize);
		return (ENXIO);
	}

	HDA_BOOTHVERBOSE(
		device_printf(sc->dev, "    CORB size: %d\n", sc->corb_size);
		device_printf(sc->dev, "    RIRB size: %d\n", sc->rirb_size);
		device_printf(sc->dev, "      Streams: ISS=%d OSS=%d BSS=%d\n",
		    sc->num_iss, sc->num_oss, sc->num_bss);
	);

	return (0);
}


/****************************************************************************
 * void hdac_dma_cb
 *
 * This function is called by bus_dmamap_load when the mapping has been
 * established. We just record the physical address of the mapping into
 * the struct hdac_dma passed in.
 ****************************************************************************/
static void
hdac_dma_cb(void *callback_arg, bus_dma_segment_t *segs, int nseg, int error)
{
	struct hdac_dma *dma;

	if (error == 0) {
		dma = (struct hdac_dma *)callback_arg;
		dma->dma_paddr = segs[0].ds_addr;
	}
}


/****************************************************************************
 * int hdac_dma_alloc
 *
 * This function allocate and setup a dma region (struct hdac_dma).
 * It must be freed by a corresponding hdac_dma_free.
 ****************************************************************************/
static int
hdac_dma_alloc(struct hdac_softc *sc, struct hdac_dma *dma, bus_size_t size)
{
	bus_size_t roundsz;
	int result;
	int lowaddr;

	roundsz = roundup2(size, HDAC_DMA_ALIGNMENT);
	lowaddr = (sc->support_64bit) ? BUS_SPACE_MAXADDR :
	    BUS_SPACE_MAXADDR_32BIT;
	bzero(dma, sizeof(*dma));

	/*
	 * Create a DMA tag
	 */
	result = bus_dma_tag_create(NULL,	/* parent */
	    HDAC_DMA_ALIGNMENT,			/* alignment */
	    0,					/* boundary */
	    lowaddr,				/* lowaddr */
	    BUS_SPACE_MAXADDR,			/* highaddr */
	    NULL,				/* filtfunc */
	    NULL,				/* fistfuncarg */
	    roundsz, 				/* maxsize */
	    1,					/* nsegments */
	    roundsz, 				/* maxsegsz */
	    0,					/* flags */
	    NULL,				/* lockfunc */
	    NULL,				/* lockfuncarg */
	    &dma->dma_tag);			/* dmat */
	if (result != 0) {
		device_printf(sc->dev, "%s: bus_dma_tag_create failed (%x)\n",
		    __func__, result);
		goto hdac_dma_alloc_fail;
	}

	/*
	 * Allocate DMA memory
	 */
	result = bus_dmamem_alloc(dma->dma_tag, (void **)&dma->dma_vaddr,
	    BUS_DMA_NOWAIT | BUS_DMA_ZERO |
	    ((sc->flags & HDAC_F_DMA_NOCACHE) ? BUS_DMA_NOCACHE : 0),
	    &dma->dma_map);
	if (result != 0) {
		device_printf(sc->dev, "%s: bus_dmamem_alloc failed (%x)\n",
		    __func__, result);
		goto hdac_dma_alloc_fail;
	}

	dma->dma_size = roundsz;

	/*
	 * Map the memory
	 */
	result = bus_dmamap_load(dma->dma_tag, dma->dma_map,
	    (void *)dma->dma_vaddr, roundsz, hdac_dma_cb, (void *)dma, 0);
	if (result != 0 || dma->dma_paddr == 0) {
		if (result == 0)
			result = ENOMEM;
		device_printf(sc->dev, "%s: bus_dmamem_load failed (%x)\n",
		    __func__, result);
		goto hdac_dma_alloc_fail;
	}

	HDA_BOOTHVERBOSE(
		device_printf(sc->dev, "%s: size=%ju -> roundsz=%ju\n",
		    __func__, (uintmax_t)size, (uintmax_t)roundsz);
	);

	return (0);

hdac_dma_alloc_fail:
	hdac_dma_free(sc, dma);

	return (result);
}


/****************************************************************************
 * void hdac_dma_free(struct hdac_softc *, struct hdac_dma *)
 *
 * Free a struct dhac_dma that has been previously allocated via the
 * hdac_dma_alloc function.
 ****************************************************************************/
static void
hdac_dma_free(struct hdac_softc *sc, struct hdac_dma *dma)
{
	if (dma->dma_map != NULL) {
#if 0
		/* Flush caches */
		bus_dmamap_sync(dma->dma_tag, dma->dma_map,
		    BUS_DMASYNC_POSTREAD | BUS_DMASYNC_POSTWRITE);
#endif
		bus_dmamap_unload(dma->dma_tag, dma->dma_map);
	}
	if (dma->dma_vaddr != NULL) {
		bus_dmamem_free(dma->dma_tag, dma->dma_vaddr, dma->dma_map);
		dma->dma_vaddr = NULL;
	}
	dma->dma_map = NULL;
	if (dma->dma_tag != NULL) {
		bus_dma_tag_destroy(dma->dma_tag);
		dma->dma_tag = NULL;
	}
	dma->dma_size = 0;
}

/****************************************************************************
 * int hdac_mem_alloc(struct hdac_softc *)
 *
 * Allocate all the bus resources necessary to speak with the physical
 * controller.
 ****************************************************************************/
static int
hdac_mem_alloc(struct hdac_softc *sc)
{
	struct hdac_mem *mem;

	mem = &sc->mem;
	mem->mem_rid = PCIR_BAR(0);
	mem->mem_res = bus_alloc_resource_any(sc->dev, SYS_RES_MEMORY,
	    &mem->mem_rid, RF_ACTIVE);
	if (mem->mem_res == NULL) {
		device_printf(sc->dev,
		    "%s: Unable to allocate memory resource\n", __func__);
		return (ENOMEM);
	}
	mem->mem_tag = rman_get_bustag(mem->mem_res);
	mem->mem_handle = rman_get_bushandle(mem->mem_res);

	return (0);
}

/****************************************************************************
 * void hdac_mem_free(struct hdac_softc *)
 *
 * Free up resources previously allocated by hdac_mem_alloc.
 ****************************************************************************/
static void
hdac_mem_free(struct hdac_softc *sc)
{
	struct hdac_mem *mem;

	mem = &sc->mem;
	if (mem->mem_res != NULL)
		bus_release_resource(sc->dev, SYS_RES_MEMORY, mem->mem_rid,
		    mem->mem_res);
	mem->mem_res = NULL;
}

/****************************************************************************
 * int hdac_irq_alloc(struct hdac_softc *)
 *
 * Allocate and setup the resources necessary for interrupt handling.
 ****************************************************************************/
static int
hdac_irq_alloc(struct hdac_softc *sc)
{
	struct hdac_irq *irq;
	int result;

	irq = &sc->irq;
	irq->irq_rid = 0x0;

#ifdef HDAC_MSI_ENABLED
	if ((sc->flags & HDAC_F_MSI) &&
	    (result = pci_msi_count(sc->dev)) == 1 &&
	    pci_alloc_msi(sc->dev, &result) == 0)
		irq->irq_rid = 0x1;
	else
#endif
		sc->flags &= ~HDAC_F_MSI;

	irq->irq_res = bus_alloc_resource_any(sc->dev, SYS_RES_IRQ,
	    &irq->irq_rid, RF_SHAREABLE | RF_ACTIVE);
	if (irq->irq_res == NULL) {
		device_printf(sc->dev, "%s: Unable to allocate irq\n",
		    __func__);
		goto hdac_irq_alloc_fail;
	}
	result = bus_setup_intr(sc->dev, irq->irq_res, INTR_MPSAFE | INTR_TYPE_AV,
	    NULL, hdac_intr_handler, sc, &irq->irq_handle);
	if (result != 0) {
		device_printf(sc->dev,
		    "%s: Unable to setup interrupt handler (%x)\n",
		    __func__, result);
		goto hdac_irq_alloc_fail;
	}

	return (0);

hdac_irq_alloc_fail:
	hdac_irq_free(sc);

	return (ENXIO);
}

/****************************************************************************
 * void hdac_irq_free(struct hdac_softc *)
 *
 * Free up resources previously allocated by hdac_irq_alloc.
 ****************************************************************************/
static void
hdac_irq_free(struct hdac_softc *sc)
{
	struct hdac_irq *irq;

	irq = &sc->irq;
	if (irq->irq_res != NULL && irq->irq_handle != NULL)
		bus_teardown_intr(sc->dev, irq->irq_res, irq->irq_handle);
	if (irq->irq_res != NULL)
		bus_release_resource(sc->dev, SYS_RES_IRQ, irq->irq_rid,
		    irq->irq_res);
#ifdef HDAC_MSI_ENABLED
	if ((sc->flags & HDAC_F_MSI) && irq->irq_rid == 0x1)
		pci_release_msi(sc->dev);
#endif
	irq->irq_handle = NULL;
	irq->irq_res = NULL;
	irq->irq_rid = 0x0;
}

/****************************************************************************
 * void hdac_corb_init(struct hdac_softc *)
 *
 * Initialize the corb registers for operations but do not start it up yet.
 * The CORB engine must not be running when this function is called.
 ****************************************************************************/
static void
hdac_corb_init(struct hdac_softc *sc)
{
	uint8_t corbsize;
	uint64_t corbpaddr;

	/* Setup the CORB size. */
	switch (sc->corb_size) {
	case 256:
		corbsize = HDAC_CORBSIZE_CORBSIZE(HDAC_CORBSIZE_CORBSIZE_256);
		break;
	case 16:
		corbsize = HDAC_CORBSIZE_CORBSIZE(HDAC_CORBSIZE_CORBSIZE_16);
		break;
	case 2:
		corbsize = HDAC_CORBSIZE_CORBSIZE(HDAC_CORBSIZE_CORBSIZE_2);
		break;
	default:
		panic("%s: Invalid CORB size (%x)\n", __func__, sc->corb_size);
	}
	HDAC_WRITE_1(&sc->mem, HDAC_CORBSIZE, corbsize);

	/* Setup the CORB Address in the hdac */
	corbpaddr = (uint64_t)sc->corb_dma.dma_paddr;
	HDAC_WRITE_4(&sc->mem, HDAC_CORBLBASE, (uint32_t)corbpaddr);
	HDAC_WRITE_4(&sc->mem, HDAC_CORBUBASE, (uint32_t)(corbpaddr >> 32));

	/* Set the WP and RP */
	sc->corb_wp = 0;
	HDAC_WRITE_2(&sc->mem, HDAC_CORBWP, sc->corb_wp);
	HDAC_WRITE_2(&sc->mem, HDAC_CORBRP, HDAC_CORBRP_CORBRPRST);
	/*
	 * The HDA specification indicates that the CORBRPRST bit will always
	 * read as zero. Unfortunately, it seems that at least the 82801G
	 * doesn't reset the bit to zero, which stalls the corb engine.
	 * manually reset the bit to zero before continuing.
	 */
	HDAC_WRITE_2(&sc->mem, HDAC_CORBRP, 0x0);

	/* Enable CORB error reporting */
#if 0
	HDAC_WRITE_1(&sc->mem, HDAC_CORBCTL, HDAC_CORBCTL_CMEIE);
#endif
}

/****************************************************************************
 * void hdac_rirb_init(struct hdac_softc *)
 *
 * Initialize the rirb registers for operations but do not start it up yet.
 * The RIRB engine must not be running when this function is called.
 ****************************************************************************/
static void
hdac_rirb_init(struct hdac_softc *sc)
{
	uint8_t rirbsize;
	uint64_t rirbpaddr;

	/* Setup the RIRB size. */
	switch (sc->rirb_size) {
	case 256:
		rirbsize = HDAC_RIRBSIZE_RIRBSIZE(HDAC_RIRBSIZE_RIRBSIZE_256);
		break;
	case 16:
		rirbsize = HDAC_RIRBSIZE_RIRBSIZE(HDAC_RIRBSIZE_RIRBSIZE_16);
		break;
	case 2:
		rirbsize = HDAC_RIRBSIZE_RIRBSIZE(HDAC_RIRBSIZE_RIRBSIZE_2);
		break;
	default:
		panic("%s: Invalid RIRB size (%x)\n", __func__, sc->rirb_size);
	}
	HDAC_WRITE_1(&sc->mem, HDAC_RIRBSIZE, rirbsize);

	/* Setup the RIRB Address in the hdac */
	rirbpaddr = (uint64_t)sc->rirb_dma.dma_paddr;
	HDAC_WRITE_4(&sc->mem, HDAC_RIRBLBASE, (uint32_t)rirbpaddr);
	HDAC_WRITE_4(&sc->mem, HDAC_RIRBUBASE, (uint32_t)(rirbpaddr >> 32));

	/* Setup the WP and RP */
	sc->rirb_rp = 0;
	HDAC_WRITE_2(&sc->mem, HDAC_RIRBWP, HDAC_RIRBWP_RIRBWPRST);

	/* Setup the interrupt threshold */
	HDAC_WRITE_2(&sc->mem, HDAC_RINTCNT, sc->rirb_size / 2);

	/* Enable Overrun and response received reporting */
#if 0
	HDAC_WRITE_1(&sc->mem, HDAC_RIRBCTL,
	    HDAC_RIRBCTL_RIRBOIC | HDAC_RIRBCTL_RINTCTL);
#else
	HDAC_WRITE_1(&sc->mem, HDAC_RIRBCTL, HDAC_RIRBCTL_RINTCTL);
#endif

#if 0
	/*
	 * Make sure that the Host CPU cache doesn't contain any dirty
	 * cache lines that falls in the rirb. If I understood correctly, it
	 * should be sufficient to do this only once as the rirb is purely
	 * read-only from now on.
	 */
	bus_dmamap_sync(sc->rirb_dma.dma_tag, sc->rirb_dma.dma_map,
	    BUS_DMASYNC_PREREAD);
#endif
}

/****************************************************************************
 * void hdac_corb_start(hdac_softc *)
 *
 * Startup the corb DMA engine
 ****************************************************************************/
static void
hdac_corb_start(struct hdac_softc *sc)
{
	uint32_t corbctl;

	corbctl = HDAC_READ_1(&sc->mem, HDAC_CORBCTL);
	corbctl |= HDAC_CORBCTL_CORBRUN;
	HDAC_WRITE_1(&sc->mem, HDAC_CORBCTL, corbctl);
}

/****************************************************************************
 * void hdac_rirb_start(hdac_softc *)
 *
 * Startup the rirb DMA engine
 ****************************************************************************/
static void
hdac_rirb_start(struct hdac_softc *sc)
{
	uint32_t rirbctl;

	rirbctl = HDAC_READ_1(&sc->mem, HDAC_RIRBCTL);
	rirbctl |= HDAC_RIRBCTL_RIRBDMAEN;
	HDAC_WRITE_1(&sc->mem, HDAC_RIRBCTL, rirbctl);
}


/****************************************************************************
 * void hdac_scan_codecs(struct hdac_softc *, int)
 *
 * Scan the bus for available codecs, starting with num.
 ****************************************************************************/
static void
hdac_scan_codecs(struct hdac_softc *sc)
{
	struct hdac_codec *codec;
	int i;
	uint16_t statests;

	statests = HDAC_READ_2(&sc->mem, HDAC_STATESTS);
	for (i = 0; i < HDAC_CODEC_MAX; i++) {
		if (HDAC_STATESTS_SDIWAKE(statests, i)) {
			/* We have found a codec. */
			codec = (struct hdac_codec *)malloc(sizeof(*codec),
			    M_HDAC, M_ZERO | M_NOWAIT);
			if (codec == NULL) {
				device_printf(sc->dev,
				    "Unable to allocate memory for codec\n");
				continue;
			}
			codec->commands = NULL;
			codec->responses_received = 0;
			codec->verbs_sent = 0;
			codec->sc = sc;
			codec->cad = i;
			sc->codecs[i] = codec;
			hdac_probe_codec(codec);
		}
	}
	/* All codecs have been probed, now try to attach drivers to them */
	/* bus_generic_attach(sc->dev); */
}

/****************************************************************************
 * void hdac_probe_codec(struct hdac_softc *, int)
 *
 * Probe a the given codec_id for available function groups.
 ****************************************************************************/
static void
hdac_probe_codec(struct hdac_codec *codec)
{
	struct hdac_softc *sc = codec->sc;
	uint32_t vendorid, revisionid, subnode;
	int startnode;
	int endnode;
	int i;
	nid_t cad = codec->cad;

	HDA_BOOTVERBOSE(
		device_printf(sc->dev, "Probing codec #%d...\n", cad);
	);
	vendorid = hdac_command(sc,
	    HDA_CMD_GET_PARAMETER(cad, 0x0, HDA_PARAM_VENDOR_ID),
	    cad);
	revisionid = hdac_command(sc,
	    HDA_CMD_GET_PARAMETER(cad, 0x0, HDA_PARAM_REVISION_ID),
	    cad);
	codec->vendor_id = HDA_PARAM_VENDOR_ID_VENDOR_ID(vendorid);
	codec->device_id = HDA_PARAM_VENDOR_ID_DEVICE_ID(vendorid);
	codec->revision_id = HDA_PARAM_REVISION_ID_REVISION_ID(revisionid);
	codec->stepping_id = HDA_PARAM_REVISION_ID_STEPPING_ID(revisionid);

	if (vendorid == HDAC_INVALID && revisionid == HDAC_INVALID) {
		device_printf(sc->dev, "Codec #%d is not responding!"
		    " Probing aborted.\n", cad);
		return;
	}

	device_printf(sc->dev, "HDA Codec #%d: %s\n",
	    cad, hdac_codec_name(codec));
	HDA_BOOTVERBOSE(
		device_printf(sc->dev, " HDA Codec ID: 0x%08x\n",
		    hdac_codec_id(codec));
		device_printf(sc->dev, "       Vendor: 0x%04x\n",
		    codec->vendor_id);
		device_printf(sc->dev, "       Device: 0x%04x\n",
		    codec->device_id);
		device_printf(sc->dev, "     Revision: 0x%02x\n",
		    codec->revision_id);
		device_printf(sc->dev, "     Stepping: 0x%02x\n",
		    codec->stepping_id);
		device_printf(sc->dev, "PCI Subvendor: 0x%08x\n",
		    sc->pci_subvendor);
	);
	subnode = hdac_command(sc,
	    HDA_CMD_GET_PARAMETER(cad, 0x0, HDA_PARAM_SUB_NODE_COUNT),
	    cad);
	startnode = HDA_PARAM_SUB_NODE_COUNT_START(subnode);
	endnode = startnode + HDA_PARAM_SUB_NODE_COUNT_TOTAL(subnode);

	HDA_BOOTHVERBOSE(
		device_printf(sc->dev, "\tstartnode=%d endnode=%d\n",
		    startnode, endnode);
	);
	
	codec->fgs = (struct hdac_devinfo *)malloc(sizeof(struct hdac_devinfo) *
	    (endnode - startnode), M_HDAC, M_NOWAIT | M_ZERO);
	if (codec->fgs == NULL) {
		device_printf(sc->dev, "%s: Unable to allocate function groups\n",
		    __func__);
		return;
	}

	for (i = startnode; i < endnode; i++)
		hdac_probe_function(codec, i);
	return;
}

/*
 * Probe codec function and add it to the list.
 */
static void
hdac_probe_function(struct hdac_codec *codec, nid_t nid)
{
	struct hdac_softc *sc = codec->sc;
	struct hdac_devinfo *devinfo = &codec->fgs[codec->num_fgs];
	uint32_t fctgrptype;
	uint32_t res;
	nid_t cad = codec->cad;

	fctgrptype = HDA_PARAM_FCT_GRP_TYPE_NODE_TYPE(hdac_command(sc,
	    HDA_CMD_GET_PARAMETER(cad, nid, HDA_PARAM_FCT_GRP_TYPE), cad));

	devinfo->nid = nid;
	devinfo->node_type = fctgrptype;
	devinfo->codec = codec;

	res = hdac_command(sc,
	    HDA_CMD_GET_PARAMETER(cad , nid, HDA_PARAM_SUB_NODE_COUNT), cad);

	devinfo->nodecnt = HDA_PARAM_SUB_NODE_COUNT_TOTAL(res);
	devinfo->startnode = HDA_PARAM_SUB_NODE_COUNT_START(res);
	devinfo->endnode = devinfo->startnode + devinfo->nodecnt;

	HDA_BOOTVERBOSE(
		device_printf(sc->dev,
		    "\tFound %s FG nid=%d startnode=%d endnode=%d total=%d\n",
		    (fctgrptype == HDA_PARAM_FCT_GRP_TYPE_NODE_TYPE_AUDIO) ? "audio":
		    (fctgrptype == HDA_PARAM_FCT_GRP_TYPE_NODE_TYPE_MODEM) ? "modem":
		    "unknown", nid, devinfo->startnode, devinfo->endnode,
		    devinfo->nodecnt);
	);

	if (devinfo->nodecnt > 0)
		devinfo->widget = (struct hdac_widget *)malloc(
		    sizeof(*(devinfo->widget)) * devinfo->nodecnt, M_HDAC,
		    M_NOWAIT | M_ZERO);
	else
		devinfo->widget = NULL;

	if (devinfo->widget == NULL) {
		device_printf(sc->dev, "unable to allocate widgets!\n");
		devinfo->endnode = devinfo->startnode;
		devinfo->nodecnt = 0;
		return;
	}

	codec->num_fgs++;
}

static void
hdac_widget_connection_parse(struct hdac_widget *w)
{
	struct hdac_softc *sc = w->devinfo->codec->sc;
	uint32_t res;
	int i, j, max, ents, entnum;
	nid_t cad = w->devinfo->codec->cad;
	nid_t nid = w->nid;
	nid_t cnid, addcnid, prevcnid;

	w->nconns = 0;

	res = hdac_command(sc,
	    HDA_CMD_GET_PARAMETER(cad, nid, HDA_PARAM_CONN_LIST_LENGTH), cad);

	ents = HDA_PARAM_CONN_LIST_LENGTH_LIST_LENGTH(res);

	if (ents < 1)
		return;

	entnum = HDA_PARAM_CONN_LIST_LENGTH_LONG_FORM(res) ? 2 : 4;
	max = (sizeof(w->conns) / sizeof(w->conns[0])) - 1;
	prevcnid = 0;

#define CONN_RMASK(e)		(1 << ((32 / (e)) - 1))
#define CONN_NMASK(e)		(CONN_RMASK(e) - 1)
#define CONN_RESVAL(r, e, n)	((r) >> ((32 / (e)) * (n)))
#define CONN_RANGE(r, e, n)	(CONN_RESVAL(r, e, n) & CONN_RMASK(e))
#define CONN_CNID(r, e, n)	(CONN_RESVAL(r, e, n) & CONN_NMASK(e))

	for (i = 0; i < ents; i += entnum) {
		res = hdac_command(sc,
		    HDA_CMD_GET_CONN_LIST_ENTRY(cad, nid, i), cad);
		for (j = 0; j < entnum; j++) {
			cnid = CONN_CNID(res, entnum, j);
			if (cnid == 0) {
				if (w->nconns < ents)
					device_printf(sc->dev,
					    "%s: nid=%d WARNING: zero cnid "
					    "entnum=%d j=%d index=%d "
					    "entries=%d found=%d res=0x%08x\n",
					    __func__, nid, entnum, j, i,
					    ents, w->nconns, res);
				else
					goto getconns_out;
			}
			if (cnid < w->devinfo->startnode ||
			    cnid >= w->devinfo->endnode) {
				HDA_BOOTVERBOSE(
					device_printf(sc->dev,
					    "GHOST: nid=%d j=%d "
					    "entnum=%d index=%d res=0x%08x\n",
					    nid, j, entnum, i, res);
				);
			}
			if (CONN_RANGE(res, entnum, j) == 0)
				addcnid = cnid;
			else if (prevcnid == 0 || prevcnid >= cnid) {
				device_printf(sc->dev,
				    "%s: WARNING: Invalid child range "
				    "nid=%d index=%d j=%d entnum=%d "
				    "prevcnid=%d cnid=%d res=0x%08x\n",
				    __func__, nid, i, j, entnum, prevcnid,
				    cnid, res);
				addcnid = cnid;
			} else
				addcnid = prevcnid + 1;
			while (addcnid <= cnid) {
				if (w->nconns > max) {
					device_printf(sc->dev,
					    "Adding %d (nid=%d): "
					    "Max connection reached! max=%d\n",
					    addcnid, nid, max + 1);
					goto getconns_out;
				}
				w->connsenable[w->nconns] = 1;
				w->conns[w->nconns++] = addcnid++;
			}
			prevcnid = cnid;
		}
	}

getconns_out:
	return;
}

static uint32_t
hdac_widget_pin_patch(uint32_t config, const char *str)
{
	char buf[256];
	char *key, *value, *rest, *bad;
	int ival, i;

	strlcpy(buf, str, sizeof(buf));
	rest = buf;
	while ((key = strsep(&rest, "=")) != NULL) {
		value = strsep(&rest, " \t");
		if (value == NULL)
			break;
		ival = strtol(value, &bad, 10);
		if (strcmp(key, "seq") == 0) {
			config &= ~HDA_CONFIG_DEFAULTCONF_SEQUENCE_MASK;
			config |= ((ival << HDA_CONFIG_DEFAULTCONF_SEQUENCE_SHIFT) &
			    HDA_CONFIG_DEFAULTCONF_SEQUENCE_MASK);
		} else if (strcmp(key, "as") == 0) {
			config &= ~HDA_CONFIG_DEFAULTCONF_ASSOCIATION_MASK;
			config |= ((ival << HDA_CONFIG_DEFAULTCONF_ASSOCIATION_SHIFT) &
			    HDA_CONFIG_DEFAULTCONF_ASSOCIATION_MASK);
		} else if (strcmp(key, "misc") == 0) {
			config &= ~HDA_CONFIG_DEFAULTCONF_MISC_MASK;
			config |= ((ival << HDA_CONFIG_DEFAULTCONF_MISC_SHIFT) &
			    HDA_CONFIG_DEFAULTCONF_MISC_MASK);
		} else if (strcmp(key, "color") == 0) {
			config &= ~HDA_CONFIG_DEFAULTCONF_COLOR_MASK;
			if (bad[0] == 0) {
				config |= ((ival << HDA_CONFIG_DEFAULTCONF_COLOR_SHIFT) &
				    HDA_CONFIG_DEFAULTCONF_COLOR_MASK);
			};
			for (i = 0; i < 16; i++) {
				if (strcasecmp(HDA_COLORS[i], value) == 0) {
					config |= (i << HDA_CONFIG_DEFAULTCONF_COLOR_SHIFT);
					break;
				}
			}
		} else if (strcmp(key, "ctype") == 0) {
			config &= ~HDA_CONFIG_DEFAULTCONF_CONNECTION_TYPE_MASK;
			config |= ((ival << HDA_CONFIG_DEFAULTCONF_CONNECTION_TYPE_SHIFT) &
			    HDA_CONFIG_DEFAULTCONF_CONNECTION_TYPE_MASK);
		} else if (strcmp(key, "device") == 0) {
			config &= ~HDA_CONFIG_DEFAULTCONF_DEVICE_MASK;
			if (bad[0] == 0) {
				config |= ((ival << HDA_CONFIG_DEFAULTCONF_DEVICE_SHIFT) &
				    HDA_CONFIG_DEFAULTCONF_DEVICE_MASK);
				continue;
			};
			for (i = 0; i < 16; i++) {
				if (strcasecmp(HDA_DEVS[i], value) == 0) {
					config |= (i << HDA_CONFIG_DEFAULTCONF_DEVICE_SHIFT);
					break;
				}
			}
		} else if (strcmp(key, "loc") == 0) {
			config &= ~HDA_CONFIG_DEFAULTCONF_LOCATION_MASK;
			config |= ((ival << HDA_CONFIG_DEFAULTCONF_LOCATION_SHIFT) &
			    HDA_CONFIG_DEFAULTCONF_LOCATION_MASK);
		} else if (strcmp(key, "conn") == 0) {
			config &= ~HDA_CONFIG_DEFAULTCONF_CONNECTIVITY_MASK;
			if (bad[0] == 0) {
				config |= ((ival << HDA_CONFIG_DEFAULTCONF_CONNECTIVITY_SHIFT) &
				    HDA_CONFIG_DEFAULTCONF_CONNECTIVITY_MASK);
				continue;
			};
			for (i = 0; i < 4; i++) {
				if (strcasecmp(HDA_CONNS[i], value) == 0) {
					config |= (i << HDA_CONFIG_DEFAULTCONF_CONNECTIVITY_SHIFT);
					break;
				}
			}
		}
	}
	return (config);
}

static uint32_t
hdac_widget_pin_getconfig(struct hdac_widget *w)
{
	struct hdac_softc *sc;
	uint32_t config, orig, id;
	nid_t cad, nid;
	char buf[32];
	const char *res = NULL, *patch = NULL;

	sc = w->devinfo->codec->sc;
	cad = w->devinfo->codec->cad;
	nid = w->nid;
	id = hdac_codec_id(w->devinfo->codec);

	config = hdac_command(sc,
	    HDA_CMD_GET_CONFIGURATION_DEFAULT(cad, nid),
	    cad);
	orig = config;

	HDA_BOOTVERBOSE(
		hdac_dump_pin_config(w, orig);
	);

	/* XXX: Old patches require complete review.
	 * Now they may create more problem then solve due to
	 * incorrect associations.
	 */
	if (id == HDA_CODEC_ALC880 && sc->pci_subvendor == LG_LW20_SUBVENDOR) {
		switch (nid) {
		case 26:
			config &= ~HDA_CONFIG_DEFAULTCONF_DEVICE_MASK;
			config |= HDA_CONFIG_DEFAULTCONF_DEVICE_LINE_IN;
			break;
		case 27:
			config &= ~HDA_CONFIG_DEFAULTCONF_DEVICE_MASK;
			config |= HDA_CONFIG_DEFAULTCONF_DEVICE_HP_OUT;
			break;
		default:
			break;
		}
	} else if (id == HDA_CODEC_ALC880 &&
	    (sc->pci_subvendor == CLEVO_D900T_SUBVENDOR ||
	    sc->pci_subvendor == ASUS_M5200_SUBVENDOR)) {
		/*
		 * Super broken BIOS
		 */
		switch (nid) {
		case 24:	/* MIC1 */
			config &= ~HDA_CONFIG_DEFAULTCONF_DEVICE_MASK;
			config |= HDA_CONFIG_DEFAULTCONF_DEVICE_MIC_IN;
			break;
		case 25:	/* XXX MIC2 */
			config &= ~HDA_CONFIG_DEFAULTCONF_DEVICE_MASK;
			config |= HDA_CONFIG_DEFAULTCONF_DEVICE_MIC_IN;
			break;
		case 26:	/* LINE1 */
			config &= ~HDA_CONFIG_DEFAULTCONF_DEVICE_MASK;
			config |= HDA_CONFIG_DEFAULTCONF_DEVICE_LINE_IN;
			break;
		case 27:	/* XXX LINE2 */
			config &= ~HDA_CONFIG_DEFAULTCONF_DEVICE_MASK;
			config |= HDA_CONFIG_DEFAULTCONF_DEVICE_LINE_IN;
			break;
		case 28:	/* CD */
			config &= ~HDA_CONFIG_DEFAULTCONF_DEVICE_MASK;
			config |= HDA_CONFIG_DEFAULTCONF_DEVICE_CD;
			break;
		}
	} else if (id == HDA_CODEC_ALC883 &&
	    (sc->pci_subvendor == MSI_MS034A_SUBVENDOR ||
	    HDA_DEV_MATCH(ACER_ALL_SUBVENDOR, sc->pci_subvendor))) {
		switch (nid) {
		case 25:
			config &= ~(HDA_CONFIG_DEFAULTCONF_DEVICE_MASK |
			    HDA_CONFIG_DEFAULTCONF_CONNECTIVITY_MASK);
			config |= (HDA_CONFIG_DEFAULTCONF_DEVICE_MIC_IN |
			    HDA_CONFIG_DEFAULTCONF_CONNECTIVITY_FIXED);
			break;
		case 28:
			config &= ~(HDA_CONFIG_DEFAULTCONF_DEVICE_MASK |
			    HDA_CONFIG_DEFAULTCONF_CONNECTIVITY_MASK);
			config |= (HDA_CONFIG_DEFAULTCONF_DEVICE_CD |
			    HDA_CONFIG_DEFAULTCONF_CONNECTIVITY_FIXED);
			break;
		}
	} else if (id == HDA_CODEC_CXVENICE && sc->pci_subvendor ==
	    HP_V3000_SUBVENDOR) {
		switch (nid) {
		case 18:
			config &= ~HDA_CONFIG_DEFAULTCONF_CONNECTIVITY_MASK;
			config |= HDA_CONFIG_DEFAULTCONF_CONNECTIVITY_NONE;
			break;
		case 20:
			config &= ~(HDA_CONFIG_DEFAULTCONF_DEVICE_MASK |
			    HDA_CONFIG_DEFAULTCONF_CONNECTIVITY_MASK);
			config |= (HDA_CONFIG_DEFAULTCONF_DEVICE_MIC_IN |
			    HDA_CONFIG_DEFAULTCONF_CONNECTIVITY_FIXED);
			break;
		case 21:
			config &= ~(HDA_CONFIG_DEFAULTCONF_DEVICE_MASK |
			    HDA_CONFIG_DEFAULTCONF_CONNECTIVITY_MASK);
			config |= (HDA_CONFIG_DEFAULTCONF_DEVICE_CD |
			    HDA_CONFIG_DEFAULTCONF_CONNECTIVITY_FIXED);
			break;
		}
	} else if (id == HDA_CODEC_CXWAIKIKI && sc->pci_subvendor ==
	    HP_DV5000_SUBVENDOR) {
		switch (nid) {
		case 20:
		case 21:
			config &= ~HDA_CONFIG_DEFAULTCONF_CONNECTIVITY_MASK;
			config |= HDA_CONFIG_DEFAULTCONF_CONNECTIVITY_NONE;
			break;
		}
	} else if (id == HDA_CODEC_ALC861 && sc->pci_subvendor ==
	    ASUS_W6F_SUBVENDOR) {
		switch (nid) {
		case 11:
			config &= ~(HDA_CONFIG_DEFAULTCONF_DEVICE_MASK |
			    HDA_CONFIG_DEFAULTCONF_CONNECTIVITY_MASK);
			config |= (HDA_CONFIG_DEFAULTCONF_DEVICE_LINE_OUT |
			    HDA_CONFIG_DEFAULTCONF_CONNECTIVITY_FIXED);
			break;
		case 12:
		case 14:
		case 16:
		case 31:
		case 32:
			config &= ~(HDA_CONFIG_DEFAULTCONF_DEVICE_MASK |
			    HDA_CONFIG_DEFAULTCONF_CONNECTIVITY_MASK);
			config |= (HDA_CONFIG_DEFAULTCONF_DEVICE_MIC_IN |
			    HDA_CONFIG_DEFAULTCONF_CONNECTIVITY_FIXED);
			break;
		case 15:
			config &= ~(HDA_CONFIG_DEFAULTCONF_DEVICE_MASK |
			    HDA_CONFIG_DEFAULTCONF_CONNECTIVITY_MASK);
			config |= (HDA_CONFIG_DEFAULTCONF_DEVICE_HP_OUT |
			    HDA_CONFIG_DEFAULTCONF_CONNECTIVITY_JACK);
			break;
		}
	} else if (id == HDA_CODEC_ALC861 && sc->pci_subvendor ==
	    UNIWILL_9075_SUBVENDOR) {
		switch (nid) {
		case 15:
			config &= ~(HDA_CONFIG_DEFAULTCONF_DEVICE_MASK |
			    HDA_CONFIG_DEFAULTCONF_CONNECTIVITY_MASK);
			config |= (HDA_CONFIG_DEFAULTCONF_DEVICE_HP_OUT |
			    HDA_CONFIG_DEFAULTCONF_CONNECTIVITY_JACK);
			break;
		}
	}

	/* New patches */
	if (id == HDA_CODEC_AD1986A &&
	    (sc->pci_subvendor == ASUS_M2NPVMX_SUBVENDOR ||
	    sc->pci_subvendor == ASUS_A8NVMCSM_SUBVENDOR)) {
		switch (nid) {
		case 28: /* 5.1 out => 2.0 out + 2 inputs */
			patch = "device=Line-in as=8 seq=1";
			break;
		case 29:
			patch = "device=Mic as=8 seq=2";
			break;
		case 31: /* Lot of inputs configured with as=15 and unusable */
			patch = "as=8 seq=3";
			break;
		case 32:
			patch = "as=8 seq=4";
			break;
		case 34:
			patch = "as=8 seq=5";
			break;
		case 36:
			patch = "as=8 seq=6";
			break;
		}
	} else if (id == HDA_CODEC_ALC260 &&
	    HDA_DEV_MATCH(SONY_S5_SUBVENDOR, sc->pci_subvendor)) {
		switch (nid) {
		case 16:
			patch = "seq=15 device=Headphones";
			break;
		}
	} else if (id == HDA_CODEC_ALC268 &&
	    HDA_DEV_MATCH(ACER_ALL_SUBVENDOR, sc->pci_subvendor)) {
		switch (nid) {
		case 28:
			patch = "device=CD conn=fixed";
			break;
		}
	}

	if (patch != NULL)
		config = hdac_widget_pin_patch(config, patch);
	
	snprintf(buf, sizeof(buf), "cad%u.nid%u.config", cad, nid);
	if (resource_string_value(device_get_name(sc->dev),
	    device_get_unit(sc->dev), buf, &res) == 0) {
		if (strncmp(res, "0x", 2) == 0) {
			config = strtol(res + 2, NULL, 16);
		} else {
			config = hdac_widget_pin_patch(config, res);
		}
	}

	HDA_BOOTVERBOSE(
		if (config != orig)
			device_printf(sc->dev,
			    "Patching pin config nid=%u 0x%08x -> 0x%08x\n",
			    nid, orig, config);
	);

	return (config);
}

static uint32_t
hdac_widget_pin_getcaps(struct hdac_widget *w)
{
	struct hdac_softc *sc;
	uint32_t caps, orig, id;
	nid_t cad, nid;

	sc = w->devinfo->codec->sc;
	cad = w->devinfo->codec->cad;
	nid = w->nid;
	id = hdac_codec_id(w->devinfo->codec);

	caps = hdac_command(sc,
	    HDA_CMD_GET_PARAMETER(cad, nid, HDA_PARAM_PIN_CAP), cad);
	orig = caps;

	HDA_BOOTVERBOSE(
		if (caps != orig)
			device_printf(sc->dev,
			    "Patching pin caps nid=%u 0x%08x -> 0x%08x\n",
			    nid, orig, caps);
	);

	return (caps);
}

static void
hdac_widget_pin_parse(struct hdac_widget *w)
{
	struct hdac_softc *sc = w->devinfo->codec->sc;
	uint32_t config, pincap;
	const char *devstr, *connstr;
	nid_t cad = w->devinfo->codec->cad;
	nid_t nid = w->nid;

	config = hdac_widget_pin_getconfig(w);
	w->wclass.pin.config = config;

	pincap = hdac_widget_pin_getcaps(w);
	w->wclass.pin.cap = pincap;

	w->wclass.pin.ctrl = hdac_command(sc,
	    HDA_CMD_GET_PIN_WIDGET_CTRL(cad, nid), cad);

	if (HDA_PARAM_PIN_CAP_EAPD_CAP(pincap)) {
		w->param.eapdbtl = hdac_command(sc,
		    HDA_CMD_GET_EAPD_BTL_ENABLE(cad, nid), cad);
		w->param.eapdbtl &= 0x7;
		w->param.eapdbtl |= HDA_CMD_SET_EAPD_BTL_ENABLE_EAPD;
	} else
		w->param.eapdbtl = HDAC_INVALID;

	devstr = HDA_DEVS[(config & HDA_CONFIG_DEFAULTCONF_DEVICE_MASK) >>
	    HDA_CONFIG_DEFAULTCONF_DEVICE_SHIFT];

	connstr = HDA_CONNS[(config & HDA_CONFIG_DEFAULTCONF_CONNECTIVITY_MASK) >>
	    HDA_CONFIG_DEFAULTCONF_CONNECTIVITY_SHIFT];

	strlcat(w->name, ": ", sizeof(w->name));
	strlcat(w->name, devstr, sizeof(w->name));
	strlcat(w->name, " (", sizeof(w->name));
	strlcat(w->name, connstr, sizeof(w->name));
	strlcat(w->name, ")", sizeof(w->name));
}

static uint32_t
hdac_widget_getcaps(struct hdac_widget *w, int *waspin)
{
	struct hdac_softc *sc;
	uint32_t caps, orig, id;
	nid_t cad, nid, beeper = -1;

	sc = w->devinfo->codec->sc;
	cad = w->devinfo->codec->cad;
	nid = w->nid;
	id = hdac_codec_id(w->devinfo->codec);

	caps = hdac_command(sc,
	    HDA_CMD_GET_PARAMETER(cad, nid, HDA_PARAM_AUDIO_WIDGET_CAP),
	    cad);
	orig = caps;

	/* On some codecs beeper is an input pin, but it is not recordable
	   alone. Also most of BIOSes does not declare beeper pin.
	   Change beeper pin node type to beeper to help parser. */
	*waspin = 0;
	switch (id) {
	case HDA_CODEC_AD1988:
	case HDA_CODEC_AD1988B:
		beeper = 26;
		break;
	case HDA_CODEC_ALC260:
		beeper = 23;
		break;
	case HDA_CODEC_ALC262:
	case HDA_CODEC_ALC268:
	case HDA_CODEC_ALC880:
	case HDA_CODEC_ALC882:
	case HDA_CODEC_ALC883:
	case HDA_CODEC_ALC885:
	case HDA_CODEC_ALC888:
	case HDA_CODEC_ALC889:
		beeper = 29;
		break;
	}
	if (nid == beeper) {
		caps &= ~HDA_PARAM_AUDIO_WIDGET_CAP_TYPE_MASK;
		caps |= HDA_PARAM_AUDIO_WIDGET_CAP_TYPE_BEEP_WIDGET <<
		    HDA_PARAM_AUDIO_WIDGET_CAP_TYPE_SHIFT;
		*waspin = 1;
	}

	HDA_BOOTVERBOSE(
		if (caps != orig) {
			device_printf(sc->dev,
			    "Patching widget caps nid=%u 0x%08x -> 0x%08x\n",
			    nid, orig, caps);
		}
	);

	return (caps);
}

static void
hdac_widget_parse(struct hdac_widget *w)
{
	struct hdac_softc *sc = w->devinfo->codec->sc;
	uint32_t wcap, cap;
	char *typestr;
	nid_t cad = w->devinfo->codec->cad;
	nid_t nid = w->nid;

	wcap = hdac_widget_getcaps(w, &w->waspin);

	w->param.widget_cap = wcap;
	w->type = HDA_PARAM_AUDIO_WIDGET_CAP_TYPE(wcap);

	switch (w->type) {
	case HDA_PARAM_AUDIO_WIDGET_CAP_TYPE_AUDIO_OUTPUT:
		typestr = "audio output";
		break;
	case HDA_PARAM_AUDIO_WIDGET_CAP_TYPE_AUDIO_INPUT:
		typestr = "audio input";
		break;
	case HDA_PARAM_AUDIO_WIDGET_CAP_TYPE_AUDIO_MIXER:
		typestr = "audio mixer";
		break;
	case HDA_PARAM_AUDIO_WIDGET_CAP_TYPE_AUDIO_SELECTOR:
		typestr = "audio selector";
		break;
	case HDA_PARAM_AUDIO_WIDGET_CAP_TYPE_PIN_COMPLEX:
		typestr = "pin";
		break;
	case HDA_PARAM_AUDIO_WIDGET_CAP_TYPE_POWER_WIDGET:
		typestr = "power widget";
		break;
	case HDA_PARAM_AUDIO_WIDGET_CAP_TYPE_VOLUME_WIDGET:
		typestr = "volume widget";
		break;
	case HDA_PARAM_AUDIO_WIDGET_CAP_TYPE_BEEP_WIDGET:
		typestr = "beep widget";
		break;
	case HDA_PARAM_AUDIO_WIDGET_CAP_TYPE_VENDOR_WIDGET:
		typestr = "vendor widget";
		break;
	default:
		typestr = "unknown type";
		break;
	}

	strlcpy(w->name, typestr, sizeof(w->name));

	hdac_widget_connection_parse(w);

	if (HDA_PARAM_AUDIO_WIDGET_CAP_OUT_AMP(wcap)) {
		if (HDA_PARAM_AUDIO_WIDGET_CAP_AMP_OVR(wcap))
			w->param.outamp_cap =
			    hdac_command(sc,
			    HDA_CMD_GET_PARAMETER(cad, nid,
			    HDA_PARAM_OUTPUT_AMP_CAP), cad);
		else
			w->param.outamp_cap =
			    w->devinfo->function.audio.outamp_cap;
	} else
		w->param.outamp_cap = 0;

	if (HDA_PARAM_AUDIO_WIDGET_CAP_IN_AMP(wcap)) {
		if (HDA_PARAM_AUDIO_WIDGET_CAP_AMP_OVR(wcap))
			w->param.inamp_cap =
			    hdac_command(sc,
			    HDA_CMD_GET_PARAMETER(cad, nid,
			    HDA_PARAM_INPUT_AMP_CAP), cad);
		else
			w->param.inamp_cap =
			    w->devinfo->function.audio.inamp_cap;
	} else
		w->param.inamp_cap = 0;

	if (w->type == HDA_PARAM_AUDIO_WIDGET_CAP_TYPE_AUDIO_OUTPUT ||
	    w->type == HDA_PARAM_AUDIO_WIDGET_CAP_TYPE_AUDIO_INPUT) {
		if (HDA_PARAM_AUDIO_WIDGET_CAP_FORMAT_OVR(wcap)) {
			cap = hdac_command(sc,
			    HDA_CMD_GET_PARAMETER(cad, nid,
			    HDA_PARAM_SUPP_STREAM_FORMATS), cad);
			w->param.supp_stream_formats = (cap != 0) ? cap :
			    w->devinfo->function.audio.supp_stream_formats;
			cap = hdac_command(sc,
			    HDA_CMD_GET_PARAMETER(cad, nid,
			    HDA_PARAM_SUPP_PCM_SIZE_RATE), cad);
			w->param.supp_pcm_size_rate = (cap != 0) ? cap :
			    w->devinfo->function.audio.supp_pcm_size_rate;
		} else {
			w->param.supp_stream_formats =
			    w->devinfo->function.audio.supp_stream_formats;
			w->param.supp_pcm_size_rate =
			    w->devinfo->function.audio.supp_pcm_size_rate;
		}
	} else {
		w->param.supp_stream_formats = 0;
		w->param.supp_pcm_size_rate = 0;
	}

	if (w->type == HDA_PARAM_AUDIO_WIDGET_CAP_TYPE_PIN_COMPLEX)
		hdac_widget_pin_parse(w);
}

static struct hdac_widget *
hdac_widget_get(struct hdac_devinfo *devinfo, nid_t nid)
{
	if (devinfo == NULL || devinfo->widget == NULL ||
		    nid < devinfo->startnode || nid >= devinfo->endnode)
		return (NULL);
	return (&devinfo->widget[nid - devinfo->startnode]);
}

static __inline int
hda_poll_channel(struct hdac_chan *ch)
{
	uint32_t sz, delta;
	volatile uint32_t ptr;

	if (!(ch->flags & HDAC_CHN_RUNNING))
		return (0);

	sz = ch->blksz * ch->blkcnt;
	if (ch->dmapos != NULL)
		ptr = *(ch->dmapos);
	else
		ptr = HDAC_READ_4(&ch->devinfo->codec->sc->mem,
		    ch->off + HDAC_SDLPIB);
	ch->ptr = ptr;
	ptr %= sz;
	ptr &= ~(ch->blksz - 1);
	delta = (sz + ptr - ch->prevptr) % sz;

	if (delta < ch->blksz)
		return (0);

	ch->prevptr = ptr;

	return (1);
}

static void
hda_poll_callback(void *arg)
{
	struct hdac_softc *sc = arg;
	uint32_t trigger;
	int i, active = 0;

	if (sc == NULL)
		return;

	hdac_lock(sc);
	if (sc->polling == 0) {
		hdac_unlock(sc);
		return;
	}

	trigger = 0;
	for (i = 0; i < sc->num_chans; i++) {
		if ((sc->chans[i].flags & HDAC_CHN_RUNNING) == 0)
		    continue;
		active = 1;
		if (hda_poll_channel(&sc->chans[i]))
		    trigger |= (1 << i);
	}

	/* XXX */
	if (active)
		callout_reset(&sc->poll_hda, sc->poll_ticks,
		    hda_poll_callback, sc);

	hdac_unlock(sc);

	for (i = 0; i < sc->num_chans; i++) {
		if (trigger & (1 << i))
			chn_intr(sc->chans[i].c);
	}
}

static int
hdac_rirb_flush(struct hdac_softc *sc)
{
	struct hdac_rirb *rirb_base, *rirb;
	struct hdac_codec *codec;
	struct hdac_command_list *commands;
	nid_t cad;
	uint32_t resp;
	uint8_t rirbwp;
	int ret;

	rirb_base = (struct hdac_rirb *)sc->rirb_dma.dma_vaddr;
	rirbwp = HDAC_READ_1(&sc->mem, HDAC_RIRBWP);
#if 0
	bus_dmamap_sync(sc->rirb_dma.dma_tag, sc->rirb_dma.dma_map,
	    BUS_DMASYNC_POSTREAD);
#endif

	ret = 0;

	while (sc->rirb_rp != rirbwp) {
		sc->rirb_rp++;
		sc->rirb_rp %= sc->rirb_size;
		rirb = &rirb_base[sc->rirb_rp];
		cad = HDAC_RIRB_RESPONSE_EX_SDATA_IN(rirb->response_ex);
		if (cad < 0 || cad >= HDAC_CODEC_MAX ||
		    sc->codecs[cad] == NULL)
			continue;
		resp = rirb->response;
		codec = sc->codecs[cad];
		commands = codec->commands;
		if (rirb->response_ex & HDAC_RIRB_RESPONSE_EX_UNSOLICITED) {
			sc->unsolq[sc->unsolq_wp++] = (cad << 16) |
			    ((resp >> 26) & 0xffff);
			sc->unsolq_wp %= HDAC_UNSOLQ_MAX;
		} else if (commands != NULL && commands->num_commands > 0 &&
		    codec->responses_received < commands->num_commands)
			commands->responses[codec->responses_received++] =
			    resp;
		ret++;
	}

	return (ret);
}

static int
hdac_unsolq_flush(struct hdac_softc *sc)
{
	nid_t cad;
	uint32_t tag;
	int ret = 0;

	if (sc->unsolq_st == HDAC_UNSOLQ_READY) {
		sc->unsolq_st = HDAC_UNSOLQ_BUSY;
		while (sc->unsolq_rp != sc->unsolq_wp) {
			cad = sc->unsolq[sc->unsolq_rp] >> 16;
			tag = sc->unsolq[sc->unsolq_rp++] & 0xffff;
			sc->unsolq_rp %= HDAC_UNSOLQ_MAX;
			hdac_unsolicited_handler(sc->codecs[cad], tag);
			ret++;
		}
		sc->unsolq_st = HDAC_UNSOLQ_READY;
	}

	return (ret);
}

static void
hdac_poll_callback(void *arg)
{
	struct hdac_softc *sc = arg;
	if (sc == NULL)
		return;

	hdac_lock(sc);
	if (sc->polling == 0 || sc->poll_ival == 0) {
		hdac_unlock(sc);
		return;
	}
	if (hdac_rirb_flush(sc) != 0)
		hdac_unsolq_flush(sc);
	callout_reset(&sc->poll_hdac, sc->poll_ival, hdac_poll_callback, sc);
	hdac_unlock(sc);
}

static void
hdac_poll_reinit(struct hdac_softc *sc)
{
	int i, pollticks, min = 1000000;
	struct hdac_chan *ch;

	for (i = 0; i < sc->num_chans; i++) {
		if ((sc->chans[i].flags & HDAC_CHN_RUNNING) == 0)
			continue;
		ch = &sc->chans[i];
		pollticks = ((uint64_t)hz * ch->blksz) /
		    ((uint64_t)sndbuf_getbps(ch->b) *
		    sndbuf_getspd(ch->b));
		pollticks >>= 1;
		if (pollticks > hz)
			pollticks = hz;
		if (pollticks < 1) {
			HDA_BOOTVERBOSE(
				device_printf(sc->dev,
				    "%s: pollticks=%d < 1 !\n",
				    __func__, pollticks);
			);
			pollticks = 1;
		}
		if (min > pollticks)
			min = pollticks;
	}
	HDA_BOOTVERBOSE(
		device_printf(sc->dev,
		    "%s: pollticks %d -> %d\n",
		    __func__, sc->poll_ticks, min);
	);
	sc->poll_ticks = min;
	if (min == 1000000)
		callout_stop(&sc->poll_hda);
	else
		callout_reset(&sc->poll_hda, 1, hda_poll_callback, sc);
}

static void
hdac_stream_stop(struct hdac_chan *ch)
{
	struct hdac_softc *sc = ch->devinfo->codec->sc;
	uint32_t ctl;

	ctl = HDAC_READ_1(&sc->mem, ch->off + HDAC_SDCTL0);
	ctl &= ~(HDAC_SDCTL_IOCE | HDAC_SDCTL_FEIE | HDAC_SDCTL_DEIE |
	    HDAC_SDCTL_RUN);
	HDAC_WRITE_1(&sc->mem, ch->off + HDAC_SDCTL0, ctl);

	ch->flags &= ~HDAC_CHN_RUNNING;

	if (sc->polling != 0)
		hdac_poll_reinit(sc);

	ctl = HDAC_READ_4(&sc->mem, HDAC_INTCTL);
	ctl &= ~(1 << (ch->off >> 5));
	HDAC_WRITE_4(&sc->mem, HDAC_INTCTL, ctl);
}

static void
hdac_stream_start(struct hdac_chan *ch)
{
	struct hdac_softc *sc = ch->devinfo->codec->sc;
	uint32_t ctl;

	ch->flags |= HDAC_CHN_RUNNING;

	if (sc->polling != 0)
		hdac_poll_reinit(sc);

	ctl = HDAC_READ_4(&sc->mem, HDAC_INTCTL);
	ctl |= 1 << (ch->off >> 5);
	HDAC_WRITE_4(&sc->mem, HDAC_INTCTL, ctl);

	ctl = HDAC_READ_1(&sc->mem, ch->off + HDAC_SDCTL0);
	ctl |= HDAC_SDCTL_IOCE | HDAC_SDCTL_FEIE | HDAC_SDCTL_DEIE |
	    HDAC_SDCTL_RUN;
	HDAC_WRITE_1(&sc->mem, ch->off + HDAC_SDCTL0, ctl);
}

static void
hdac_stream_reset(struct hdac_chan *ch)
{
	struct hdac_softc *sc = ch->devinfo->codec->sc;
	int timeout = 1000;
	int to = timeout;
	uint32_t ctl;

	ctl = HDAC_READ_1(&sc->mem, ch->off + HDAC_SDCTL0);
	ctl |= HDAC_SDCTL_SRST;
	HDAC_WRITE_1(&sc->mem, ch->off + HDAC_SDCTL0, ctl);
	do {
		ctl = HDAC_READ_1(&sc->mem, ch->off + HDAC_SDCTL0);
		if (ctl & HDAC_SDCTL_SRST)
			break;
		DELAY(10);
	} while (--to);
	if (!(ctl & HDAC_SDCTL_SRST)) {
		device_printf(sc->dev, "timeout in reset\n");
	}
	ctl &= ~HDAC_SDCTL_SRST;
	HDAC_WRITE_1(&sc->mem, ch->off + HDAC_SDCTL0, ctl);
	to = timeout;
	do {
		ctl = HDAC_READ_1(&sc->mem, ch->off + HDAC_SDCTL0);
		if (!(ctl & HDAC_SDCTL_SRST))
			break;
		DELAY(10);
	} while (--to);
	if (ctl & HDAC_SDCTL_SRST)
		device_printf(sc->dev, "can't reset!\n");
}

static void
hdac_stream_setid(struct hdac_chan *ch)
{
	struct hdac_softc *sc = ch->devinfo->codec->sc;
	uint32_t ctl;

	ctl = HDAC_READ_1(&sc->mem, ch->off + HDAC_SDCTL2);
	ctl &= ~HDAC_SDCTL2_STRM_MASK;
	ctl |= ch->sid << HDAC_SDCTL2_STRM_SHIFT;
	HDAC_WRITE_1(&sc->mem, ch->off + HDAC_SDCTL2, ctl);
}

static void
hdac_bdl_setup(struct hdac_chan *ch)
{
	struct hdac_softc *sc = ch->devinfo->codec->sc;
	struct hdac_bdle *bdle;
	uint64_t addr;
	uint32_t blksz, blkcnt;
	int i;

	addr = (uint64_t)sndbuf_getbufaddr(ch->b);
	bdle = (struct hdac_bdle *)ch->bdl_dma.dma_vaddr;

	blksz = ch->blksz;
	blkcnt = ch->blkcnt;

	for (i = 0; i < blkcnt; i++, bdle++) {
		bdle->addrl = (uint32_t)addr;
		bdle->addrh = (uint32_t)(addr >> 32);
		bdle->len = blksz;
		bdle->ioc = 1;
		addr += blksz;
	}

	HDAC_WRITE_4(&sc->mem, ch->off + HDAC_SDCBL, blksz * blkcnt);
	HDAC_WRITE_2(&sc->mem, ch->off + HDAC_SDLVI, blkcnt - 1);
	addr = ch->bdl_dma.dma_paddr;
	HDAC_WRITE_4(&sc->mem, ch->off + HDAC_SDBDPL, (uint32_t)addr);
	HDAC_WRITE_4(&sc->mem, ch->off + HDAC_SDBDPU, (uint32_t)(addr >> 32));
	if (ch->dmapos != NULL &&
	    !(HDAC_READ_4(&sc->mem, HDAC_DPIBLBASE) & 0x00000001)) {
		addr = sc->pos_dma.dma_paddr;
		HDAC_WRITE_4(&sc->mem, HDAC_DPIBLBASE,
		    ((uint32_t)addr & HDAC_DPLBASE_DPLBASE_MASK) | 0x00000001);
		HDAC_WRITE_4(&sc->mem, HDAC_DPIBUBASE, (uint32_t)(addr >> 32));
	}
}

static int
hdac_bdl_alloc(struct hdac_chan *ch)
{
	struct hdac_softc *sc = ch->devinfo->codec->sc;
	int rc;

	rc = hdac_dma_alloc(sc, &ch->bdl_dma,
	    sizeof(struct hdac_bdle) * HDA_BDL_MAX);
	if (rc) {
		device_printf(sc->dev, "can't alloc bdl\n");
		return (rc);
	}

	return (0);
}

static void
hdac_audio_ctl_amp_set_internal(struct hdac_softc *sc, nid_t cad, nid_t nid,
					int index, int lmute, int rmute,
					int left, int right, int dir)
{
	uint16_t v = 0;

	if (sc == NULL)
		return;

	if (left != right || lmute != rmute) {
		v = (1 << (15 - dir)) | (1 << 13) | (index << 8) |
		    (lmute << 7) | left;
		hdac_command(sc,
		    HDA_CMD_SET_AMP_GAIN_MUTE(cad, nid, v), cad);
		v = (1 << (15 - dir)) | (1 << 12) | (index << 8) |
		    (rmute << 7) | right;
	} else
		v = (1 << (15 - dir)) | (3 << 12) | (index << 8) |
		    (lmute << 7) | left;

	hdac_command(sc,
	    HDA_CMD_SET_AMP_GAIN_MUTE(cad, nid, v), cad);
}

static void
hdac_audio_ctl_amp_set(struct hdac_audio_ctl *ctl, uint32_t mute,
						int left, int right)
{
	struct hdac_softc *sc;
	nid_t nid, cad;
	int lmute, rmute;

	sc = ctl->widget->devinfo->codec->sc;
	cad = ctl->widget->devinfo->codec->cad;
	nid = ctl->widget->nid;

	/* Save new values if valid. */
	if (mute != HDA_AMP_MUTE_DEFAULT)
		ctl->muted = mute;
	if (left != HDA_AMP_VOL_DEFAULT)
		ctl->left = left;
	if (right != HDA_AMP_VOL_DEFAULT)
		ctl->right = right;
	/* Prepare effective values */
	if (ctl->forcemute) {
		lmute = 1;
		rmute = 1;
		left = 0;
		right = 0;
	} else {
		lmute = HDA_AMP_LEFT_MUTED(ctl->muted);
		rmute = HDA_AMP_RIGHT_MUTED(ctl->muted);
		left = ctl->left;
		right = ctl->right;
	}
	/* Apply effective values */
	if (ctl->dir & HDA_CTL_OUT)
		hdac_audio_ctl_amp_set_internal(sc, cad, nid, ctl->index,
		    lmute, rmute, left, right, 0);
	if (ctl->dir & HDA_CTL_IN)
    		hdac_audio_ctl_amp_set_internal(sc, cad, nid, ctl->index,
		    lmute, rmute, left, right, 1);
}

static void
hdac_widget_connection_select(struct hdac_widget *w, uint8_t index)
{
	if (w == NULL || w->nconns < 1 || index > (w->nconns - 1))
		return;
	hdac_command(w->devinfo->codec->sc,
	    HDA_CMD_SET_CONNECTION_SELECT_CONTROL(w->devinfo->codec->cad,
	    w->nid, index), w->devinfo->codec->cad);
	w->selconn = index;
}


/****************************************************************************
 * uint32_t hdac_command_sendone_internal
 *
 * Wrapper function that sends only one command to a given codec
 ****************************************************************************/
static uint32_t
hdac_command_sendone_internal(struct hdac_softc *sc, uint32_t verb, nid_t cad)
{
	struct hdac_command_list cl;
	uint32_t response = HDAC_INVALID;

	if (!hdac_lockowned(sc))
		device_printf(sc->dev, "WARNING!!!! mtx not owned!!!!\n");
	cl.num_commands = 1;
	cl.verbs = &verb;
	cl.responses = &response;

	hdac_command_send_internal(sc, &cl, cad);

	return (response);
}

/****************************************************************************
 * hdac_command_send_internal
 *
 * Send a command list to the codec via the corb. We queue as much verbs as
 * we can and msleep on the codec. When the interrupt get the responses
 * back from the rirb, it will wake us up so we can queue the remaining verbs
 * if any.
 ****************************************************************************/
static void
hdac_command_send_internal(struct hdac_softc *sc,
			struct hdac_command_list *commands, nid_t cad)
{
	struct hdac_codec *codec;
	int corbrp;
	uint32_t *corb;
	int timeout;
	int retry = 10;
	struct hdac_rirb *rirb_base;

	if (sc == NULL || sc->codecs[cad] == NULL || commands == NULL ||
	    commands->num_commands < 1)
		return;

	codec = sc->codecs[cad];
	codec->commands = commands;
	codec->responses_received = 0;
	codec->verbs_sent = 0;
	corb = (uint32_t *)sc->corb_dma.dma_vaddr;
	rirb_base = (struct hdac_rirb *)sc->rirb_dma.dma_vaddr;

	do {
		if (codec->verbs_sent != commands->num_commands) {
			/* Queue as many verbs as possible */
			corbrp = HDAC_READ_2(&sc->mem, HDAC_CORBRP);
#if 0
			bus_dmamap_sync(sc->corb_dma.dma_tag,
			    sc->corb_dma.dma_map, BUS_DMASYNC_PREWRITE);
#endif
			while (codec->verbs_sent != commands->num_commands &&
			    ((sc->corb_wp + 1) % sc->corb_size) != corbrp) {
				sc->corb_wp++;
				sc->corb_wp %= sc->corb_size;
				corb[sc->corb_wp] =
				    commands->verbs[codec->verbs_sent++];
			}

			/* Send the verbs to the codecs */
#if 0
			bus_dmamap_sync(sc->corb_dma.dma_tag,
			    sc->corb_dma.dma_map, BUS_DMASYNC_POSTWRITE);
#endif
			HDAC_WRITE_2(&sc->mem, HDAC_CORBWP, sc->corb_wp);
		}

		timeout = 1000;
		while (hdac_rirb_flush(sc) == 0 && --timeout)
			DELAY(10);
	} while ((codec->verbs_sent != commands->num_commands ||
	    codec->responses_received != commands->num_commands) && --retry);

	if (retry == 0)
		device_printf(sc->dev,
		    "%s: TIMEOUT numcmd=%d, sent=%d, received=%d\n",
		    __func__, commands->num_commands, codec->verbs_sent,
		    codec->responses_received);

	codec->commands = NULL;
	codec->responses_received = 0;
	codec->verbs_sent = 0;

	hdac_unsolq_flush(sc);
}


/****************************************************************************
 * Device Methods
 ****************************************************************************/

/****************************************************************************
 * int hdac_probe(device_t)
 *
 * Probe for the presence of an hdac. If none is found, check for a generic
 * match using the subclass of the device.
 ****************************************************************************/
static int
hdac_probe(device_t dev)
{
	int i, result;
	uint32_t model;
	uint16_t class, subclass;
	char desc[64];

	model = (uint32_t)pci_get_device(dev) << 16;
	model |= (uint32_t)pci_get_vendor(dev) & 0x0000ffff;
	class = pci_get_class(dev);
	subclass = pci_get_subclass(dev);

	bzero(desc, sizeof(desc));
	result = ENXIO;
	for (i = 0; i < HDAC_DEVICES_LEN; i++) {
		if (hdac_devices[i].model == model) {
		    	strlcpy(desc, hdac_devices[i].desc, sizeof(desc));
		    	result = BUS_PROBE_DEFAULT;
			break;
		}
		if (HDA_DEV_MATCH(hdac_devices[i].model, model) &&
		    class == PCIC_MULTIMEDIA &&
		    subclass == PCIS_MULTIMEDIA_HDA) {
		    	strlcpy(desc, hdac_devices[i].desc, sizeof(desc));
		    	result = BUS_PROBE_GENERIC;
			break;
		}
	}
	if (result == ENXIO && class == PCIC_MULTIMEDIA &&
	    subclass == PCIS_MULTIMEDIA_HDA) {
		strlcpy(desc, "Generic", sizeof(desc));
	    	result = BUS_PROBE_GENERIC;
	}
	if (result != ENXIO) {
		strlcat(desc, " High Definition Audio Controller",
		    sizeof(desc));
		device_set_desc_copy(dev, desc);
	}

	return (result);
}

static void *
hdac_channel_init(kobj_t obj, void *data, struct snd_dbuf *b,
					struct pcm_channel *c, int dir)
{
	struct hdac_pcm_devinfo *pdevinfo = data;
	struct hdac_devinfo *devinfo = pdevinfo->devinfo;
	struct hdac_softc *sc = devinfo->codec->sc;
	struct hdac_chan *ch;
	int i, ord = 0, chid;

	hdac_lock(sc);

	chid = (dir == PCMDIR_PLAY)?pdevinfo->play:pdevinfo->rec;
	ch = &sc->chans[chid];
	for (i = 0; i < sc->num_chans && i < chid; i++) {
		if (ch->dir == sc->chans[i].dir)
			ord++;
	}
	if (dir == PCMDIR_PLAY) {
		ch->off = (sc->num_iss + ord) << 5;
	} else {
		ch->off = ord << 5;
	}

	if (devinfo->function.audio.quirks & HDA_QUIRK_FIXEDRATE) {
		ch->caps.minspeed = ch->caps.maxspeed = 48000;
		ch->pcmrates[0] = 48000;
		ch->pcmrates[1] = 0;
	}
	if (sc->pos_dma.dma_vaddr != NULL)
		ch->dmapos = (uint32_t *)(sc->pos_dma.dma_vaddr +
		    (sc->streamcnt * 8));
	else
		ch->dmapos = NULL;
	ch->sid = ++sc->streamcnt;
	ch->dir = dir;
	ch->b = b;
	ch->c = c;
	ch->blksz = pdevinfo->chan_size / pdevinfo->chan_blkcnt;
	ch->blkcnt = pdevinfo->chan_blkcnt;
	hdac_unlock(sc);

	if (hdac_bdl_alloc(ch) != 0) {
		ch->blkcnt = 0;
		return (NULL);
	}

	if (sndbuf_alloc(ch->b, sc->chan_dmat,
	    (sc->flags & HDAC_F_DMA_NOCACHE) ? BUS_DMA_NOCACHE : 0,
	    pdevinfo->chan_size) != 0)
		return (NULL);

	return (ch);
}

static int
hdac_channel_setformat(kobj_t obj, void *data, uint32_t format)
{
	struct hdac_chan *ch = data;
	int i;

	for (i = 0; ch->caps.fmtlist[i] != 0; i++) {
		if (format == ch->caps.fmtlist[i]) {
			ch->fmt = format;
			return (0);
		}
	}

	return (EINVAL);
}

static int
hdac_channel_setspeed(kobj_t obj, void *data, uint32_t speed)
{
	struct hdac_chan *ch = data;
	uint32_t spd = 0, threshold;
	int i;

	for (i = 0; ch->pcmrates[i] != 0; i++) {
		spd = ch->pcmrates[i];
		threshold = spd + ((ch->pcmrates[i + 1] != 0) ?
		    ((ch->pcmrates[i + 1] - spd) >> 1) : 0);
		if (speed < threshold)
			break;
	}

	if (spd == 0)	/* impossible */
		ch->spd = 48000;
	else
		ch->spd = spd;

	return (ch->spd);
}

static void
hdac_stream_setup(struct hdac_chan *ch)
{
	struct hdac_softc *sc = ch->devinfo->codec->sc;
	struct hdac_audio_as *as = &ch->devinfo->function.audio.as[ch->as];
	struct hdac_widget *w;
	int i, chn, totalchn, c;
	nid_t cad = ch->devinfo->codec->cad;
	uint16_t fmt, dfmt;

	HDA_BOOTHVERBOSE(
		device_printf(ch->pdevinfo->dev,
		    "PCMDIR_%s: Stream setup fmt=%08x speed=%d\n",
		    (ch->dir == PCMDIR_PLAY) ? "PLAY" : "REC",
		    ch->fmt, ch->spd);
	);
	fmt = 0;
	if (ch->fmt & AFMT_S16_LE)
		fmt |= ch->bit16 << 4;
	else if (ch->fmt & AFMT_S32_LE)
		fmt |= ch->bit32 << 4;
	else
		fmt |= 1 << 4;

	for (i = 0; i < HDA_RATE_TAB_LEN; i++) {
		if (hda_rate_tab[i].valid && ch->spd == hda_rate_tab[i].rate) {
			fmt |= hda_rate_tab[i].base;
			fmt |= hda_rate_tab[i].mul;
			fmt |= hda_rate_tab[i].div;
			break;
		}
	}

	if (ch->fmt & (AFMT_STEREO | AFMT_AC3)) {
		fmt |= 1;
		totalchn = 2;
	} else
		totalchn = 1;

	HDAC_WRITE_2(&sc->mem, ch->off + HDAC_SDFMT, fmt);
		
	dfmt = HDA_CMD_SET_DIGITAL_CONV_FMT1_DIGEN;
	if (ch->fmt & AFMT_AC3)
		dfmt |= HDA_CMD_SET_DIGITAL_CONV_FMT1_NAUDIO;

	chn = 0;
	for (i = 0; ch->io[i] != -1; i++) {
		w = hdac_widget_get(ch->devinfo, ch->io[i]);
		if (w == NULL)
			continue;

		if (as->hpredir >= 0 && i == as->pincnt)
			chn = 0;
		HDA_BOOTHVERBOSE(
			device_printf(ch->pdevinfo->dev,
			    "PCMDIR_%s: Stream setup nid=%d: "
			    "fmt=0x%04x, dfmt=0x%04x\n",
			    (ch->dir == PCMDIR_PLAY) ? "PLAY" : "REC",
			    ch->io[i], fmt, dfmt);
		);
		hdac_command(sc,
		    HDA_CMD_SET_CONV_FMT(cad, ch->io[i], fmt), cad);
		if (HDA_PARAM_AUDIO_WIDGET_CAP_DIGITAL(w->param.widget_cap)) {
			hdac_command(sc,
			    HDA_CMD_SET_DIGITAL_CONV_FMT1(cad, ch->io[i], dfmt),
			    cad);
		}
		/* If HP redirection is enabled, but failed to use same
		   DAC make last DAC one to duplicate first one. */
		if (as->hpredir >= 0 && i == as->pincnt) {
			c = (ch->sid << 4);
		} else if (chn >= totalchn) {
			/* This is until OSS will support multichannel.
			   Should be: c = 0; to disable unused DAC */
			c = (ch->sid << 4);
		}else {
			c = (ch->sid << 4) | chn;
		}
		hdac_command(sc,
		    HDA_CMD_SET_CONV_STREAM_CHAN(cad, ch->io[i], c), cad);
		chn +=
		    HDA_PARAM_AUDIO_WIDGET_CAP_STEREO(w->param.widget_cap) ?
		    2 : 1;
	}
}

static int
hdac_channel_setfragments(kobj_t obj, void *data,
					uint32_t blksz, uint32_t blkcnt)
{
	struct hdac_chan *ch = data;
	struct hdac_softc *sc = ch->devinfo->codec->sc;

	blksz &= HDA_BLK_ALIGN;

	if (blksz > (sndbuf_getmaxsize(ch->b) / HDA_BDL_MIN))
		blksz = sndbuf_getmaxsize(ch->b) / HDA_BDL_MIN;
	if (blksz < HDA_BLK_MIN)
		blksz = HDA_BLK_MIN;
	if (blkcnt > HDA_BDL_MAX)
		blkcnt = HDA_BDL_MAX;
	if (blkcnt < HDA_BDL_MIN)
		blkcnt = HDA_BDL_MIN;

	while ((blksz * blkcnt) > sndbuf_getmaxsize(ch->b)) {
		if ((blkcnt >> 1) >= HDA_BDL_MIN)
			blkcnt >>= 1;
		else if ((blksz >> 1) >= HDA_BLK_MIN)
			blksz >>= 1;
		else
			break;
	}

	if ((sndbuf_getblksz(ch->b) != blksz ||
	    sndbuf_getblkcnt(ch->b) != blkcnt) &&
	    sndbuf_resize(ch->b, blkcnt, blksz) != 0)
		device_printf(sc->dev, "%s: failed blksz=%u blkcnt=%u\n",
		    __func__, blksz, blkcnt);

	ch->blksz = sndbuf_getblksz(ch->b);
	ch->blkcnt = sndbuf_getblkcnt(ch->b);

	return (1);
}

static int
hdac_channel_setblocksize(kobj_t obj, void *data, uint32_t blksz)
{
	struct hdac_chan *ch = data;

	hdac_channel_setfragments(obj, data, blksz, ch->pdevinfo->chan_blkcnt);

	return (ch->blksz);
}

static void
hdac_channel_stop(struct hdac_softc *sc, struct hdac_chan *ch)
{
	struct hdac_devinfo *devinfo = ch->devinfo;
	struct hdac_widget *w;
	nid_t cad = devinfo->codec->cad;
	int i;

	hdac_stream_stop(ch);

	for (i = 0; ch->io[i] != -1; i++) {
		w = hdac_widget_get(ch->devinfo, ch->io[i]);
		if (w == NULL)
			continue;
		if (HDA_PARAM_AUDIO_WIDGET_CAP_DIGITAL(w->param.widget_cap)) {
			hdac_command(sc,
			    HDA_CMD_SET_DIGITAL_CONV_FMT1(cad, ch->io[i], 0),
			    cad);
		}
		hdac_command(sc,
		    HDA_CMD_SET_CONV_STREAM_CHAN(cad, ch->io[i],
		    0), cad);
	}
}

static void
hdac_channel_start(struct hdac_softc *sc, struct hdac_chan *ch)
{
	ch->ptr = 0;
	ch->prevptr = 0;
	hdac_stream_stop(ch);
	hdac_stream_reset(ch);
	hdac_bdl_setup(ch);
	hdac_stream_setid(ch);
	hdac_stream_setup(ch);
	hdac_stream_start(ch);
}

static int
hdac_channel_trigger(kobj_t obj, void *data, int go)
{
	struct hdac_chan *ch = data;
	struct hdac_softc *sc = ch->devinfo->codec->sc;

	if (!PCMTRIG_COMMON(go))
		return (0);

	hdac_lock(sc);
	switch (go) {
	case PCMTRIG_START:
		hdac_channel_start(sc, ch);
		break;
	case PCMTRIG_STOP:
	case PCMTRIG_ABORT:
		hdac_channel_stop(sc, ch);
		break;
	default:
		break;
	}
	hdac_unlock(sc);

	return (0);
}

static int
hdac_channel_getptr(kobj_t obj, void *data)
{
	struct hdac_chan *ch = data;
	struct hdac_softc *sc = ch->devinfo->codec->sc;
	uint32_t ptr;

	hdac_lock(sc);
	if (sc->polling != 0)
		ptr = ch->ptr;
	else if (ch->dmapos != NULL)
		ptr = *(ch->dmapos);
	else
		ptr = HDAC_READ_4(&sc->mem, ch->off + HDAC_SDLPIB);
	hdac_unlock(sc);

	/*
	 * Round to available space and force 128 bytes aligment.
	 */
	ptr %= ch->blksz * ch->blkcnt;
	ptr &= HDA_BLK_ALIGN;

	return (ptr);
}

static struct pcmchan_caps *
hdac_channel_getcaps(kobj_t obj, void *data)
{
	return (&((struct hdac_chan *)data)->caps);
}

static kobj_method_t hdac_channel_methods[] = {
	KOBJMETHOD(channel_init,		hdac_channel_init),
	KOBJMETHOD(channel_setformat,		hdac_channel_setformat),
	KOBJMETHOD(channel_setspeed,		hdac_channel_setspeed),
	KOBJMETHOD(channel_setblocksize,	hdac_channel_setblocksize),
	KOBJMETHOD(channel_setfragments,	hdac_channel_setfragments),
	KOBJMETHOD(channel_trigger,		hdac_channel_trigger),
	KOBJMETHOD(channel_getptr,		hdac_channel_getptr),
	KOBJMETHOD(channel_getcaps,		hdac_channel_getcaps),
	{ 0, 0 }
};
CHANNEL_DECLARE(hdac_channel);

static int
hdac_audio_ctl_ossmixer_init(struct snd_mixer *m)
{
	struct hdac_pcm_devinfo *pdevinfo = mix_getdevinfo(m);
	struct hdac_devinfo *devinfo = pdevinfo->devinfo;
	struct hdac_softc *sc = devinfo->codec->sc;
	struct hdac_widget *w, *cw;
	struct hdac_audio_ctl *ctl;
	uint32_t mask, recmask, id;
	int i, j, softpcmvol;

	hdac_lock(sc);

	/* Make sure that in case of soft volume it won't stay muted. */
	for (i = 0; i < SOUND_MIXER_NRDEVICES; i++) {
		pdevinfo->left[i] = 100;
		pdevinfo->right[i] = 100;
	}

	mask = 0;
	recmask = 0;
	id = hdac_codec_id(devinfo->codec);

	/* Declate EAPD as ogain control. */
	if (pdevinfo->play >= 0) {
		for (i = devinfo->startnode; i < devinfo->endnode; i++) {
			w = hdac_widget_get(devinfo, i);
			if (w == NULL || w->enable == 0)
				continue;
			if (w->type != HDA_PARAM_AUDIO_WIDGET_CAP_TYPE_PIN_COMPLEX ||
			    w->param.eapdbtl == HDAC_INVALID ||
			    w->bindas != sc->chans[pdevinfo->play].as)
				continue;
			mask |= SOUND_MASK_OGAIN;
			break;
		}
	}

	/* Declare volume controls assigned to this association. */
	i = 0;
	ctl = NULL;
	while ((ctl = hdac_audio_ctl_each(devinfo, &i)) != NULL) {
		if (ctl->enable == 0)
			continue;
		if ((pdevinfo->play >= 0 &&
		    ctl->widget->bindas == sc->chans[pdevinfo->play].as) ||
		    (pdevinfo->rec >= 0 &&
		    ctl->widget->bindas == sc->chans[pdevinfo->rec].as) ||
		    (ctl->widget->bindas == -2 && pdevinfo->index == 0))
			mask |= ctl->ossmask;
	}

	/* Declare record sources available to this association. */
	if (pdevinfo->rec >= 0) {
		struct hdac_chan *ch = &sc->chans[pdevinfo->rec];
		for (i = 0; ch->io[i] != -1; i++) {
			w = hdac_widget_get(devinfo, ch->io[i]);
			if (w == NULL || w->enable == 0)
				continue;
			for (j = 0; j < w->nconns; j++) {
				if (w->connsenable[j] == 0)
					continue;
				cw = hdac_widget_get(devinfo, w->conns[j]);
				if (cw == NULL || cw->enable == 0)
					continue;
				if (cw->bindas != sc->chans[pdevinfo->rec].as &&
				    cw->bindas != -2)
					continue;
				recmask |= cw->ossmask;
			}
		}
	}

	/* Declare soft PCM volume if needed. */
	if (pdevinfo->play >= 0 && !pdevinfo->digital) {
		ctl = NULL;
		if ((mask & SOUND_MASK_PCM) == 0 ||
		    (devinfo->function.audio.quirks & HDA_QUIRK_SOFTPCMVOL)) {
			softpcmvol = 1;
			mask |= SOUND_MASK_PCM;
		} else {
			softpcmvol = 0;
			i = 0;
			while ((ctl = hdac_audio_ctl_each(devinfo, &i)) != NULL) {
				if (ctl->enable == 0)
					continue;
				if (ctl->widget->bindas != sc->chans[pdevinfo->play].as &&
				    (ctl->widget->bindas != -2 || pdevinfo->index != 0))
					continue;
				if (!(ctl->ossmask & SOUND_MASK_PCM))
					continue;
				if (ctl->step > 0)
					break;
			}
		}

		if (softpcmvol == 1 || ctl == NULL) {
			pcm_setflags(pdevinfo->dev, pcm_getflags(pdevinfo->dev) | SD_F_SOFTPCMVOL);
			HDA_BOOTVERBOSE(
				device_printf(pdevinfo->dev,
				    "%s Soft PCM volume\n",
				    (softpcmvol == 1) ? "Forcing" : "Enabling");
			);
		}
	}

	/* Declare master volume if needed. */
	if (pdevinfo->play >= 0) {
		if ((mask & (SOUND_MASK_VOLUME | SOUND_MASK_PCM)) ==
		    SOUND_MASK_PCM) {
			mask |= SOUND_MASK_VOLUME;
			mix_setparentchild(m, SOUND_MIXER_VOLUME,
			    SOUND_MASK_PCM);
			mix_setrealdev(m, SOUND_MIXER_VOLUME,
			    SOUND_MIXER_NONE);
			HDA_BOOTVERBOSE(
				device_printf(pdevinfo->dev,
				    "Forcing master volume with PCM\n");
			);
		}
	}

	recmask &= (1 << SOUND_MIXER_NRDEVICES) - 1;
	mask &= (1 << SOUND_MIXER_NRDEVICES) - 1;

	mix_setrecdevs(m, recmask);
	mix_setdevs(m, mask);

	hdac_unlock(sc);

	return (0);
}

static int
hdac_audio_ctl_ossmixer_set(struct snd_mixer *m, unsigned dev,
					unsigned left, unsigned right)
{
	struct hdac_pcm_devinfo *pdevinfo = mix_getdevinfo(m);
	struct hdac_devinfo *devinfo = pdevinfo->devinfo;
	struct hdac_softc *sc = devinfo->codec->sc;
	struct hdac_widget *w;
	struct hdac_audio_ctl *ctl;
	uint32_t mute;
	int lvol, rvol;
	int i, j;

	hdac_lock(sc);
	/* Save new values. */
	pdevinfo->left[dev] = left;
	pdevinfo->right[dev] = right;
	
	/* 'ogain' is the special case implemented with EAPD. */
	if (dev == SOUND_MIXER_OGAIN) {
		uint32_t orig;
		w = NULL;
		for (i = devinfo->startnode; i < devinfo->endnode; i++) {
			w = hdac_widget_get(devinfo, i);
			if (w == NULL || w->enable == 0)
				continue;
			if (w->type != HDA_PARAM_AUDIO_WIDGET_CAP_TYPE_PIN_COMPLEX ||
			    w->param.eapdbtl == HDAC_INVALID)
				continue;
			break;
		}
		if (i >= devinfo->endnode) {
			hdac_unlock(sc);
			return (-1);
		}
		orig = w->param.eapdbtl;
		if (left == 0)
			w->param.eapdbtl &= ~HDA_CMD_SET_EAPD_BTL_ENABLE_EAPD;
		else
			w->param.eapdbtl |= HDA_CMD_SET_EAPD_BTL_ENABLE_EAPD;
		if (orig != w->param.eapdbtl) {
			uint32_t val;

			val = w->param.eapdbtl;
			if (devinfo->function.audio.quirks & HDA_QUIRK_EAPDINV)
				val ^= HDA_CMD_SET_EAPD_BTL_ENABLE_EAPD;
			hdac_command(sc,
			    HDA_CMD_SET_EAPD_BTL_ENABLE(devinfo->codec->cad,
			    w->nid, val), devinfo->codec->cad);
		}
		hdac_unlock(sc);
		return (left | (left << 8));
	}

	/* Recalculate all controls related to this OSS device. */
	i = 0;
	while ((ctl = hdac_audio_ctl_each(devinfo, &i)) != NULL) {
		if (ctl->enable == 0 ||
		    !(ctl->ossmask & (1 << dev)))
			continue;
		if (!((pdevinfo->play >= 0 &&
		    ctl->widget->bindas == sc->chans[pdevinfo->play].as) ||
		    (pdevinfo->rec >= 0 &&
		    ctl->widget->bindas == sc->chans[pdevinfo->rec].as) ||
		    ctl->widget->bindas == -2))
			continue;

		lvol = 100;
		rvol = 100;
		for (j = 0; j < SOUND_MIXER_NRDEVICES; j++) {
			if (ctl->ossmask & (1 << j)) {
				lvol = lvol * pdevinfo->left[j] / 100;
				rvol = rvol * pdevinfo->right[j] / 100;
			}
		}
		mute = (left == 0) ? HDA_AMP_MUTE_LEFT : 0;
		mute |= (right == 0) ? HDA_AMP_MUTE_RIGHT : 0;
		lvol = (lvol * ctl->step + 50) / 100;
		rvol = (rvol * ctl->step + 50) / 100;
		hdac_audio_ctl_amp_set(ctl, mute, lvol, rvol);
	}
	hdac_unlock(sc);

	return (left | (right << 8));
}

/*
 * Commutate specified record source.
 */
static uint32_t
hdac_audio_ctl_recsel_comm(struct hdac_pcm_devinfo *pdevinfo, uint32_t src, nid_t nid, int depth)
{
	struct hdac_devinfo *devinfo = pdevinfo->devinfo;
	struct hdac_widget *w, *cw;
	struct hdac_audio_ctl *ctl;
	char buf[64];
	int i, muted;
	uint32_t res = 0;

	if (depth > HDA_PARSE_MAXDEPTH)
		return (0);

	w = hdac_widget_get(devinfo, nid);
	if (w == NULL || w->enable == 0)
		return (0);
		
	for (i = 0; i < w->nconns; i++) {
		if (w->connsenable[i] == 0)
			continue;
		cw = hdac_widget_get(devinfo, w->conns[i]);
		if (cw == NULL || cw->enable == 0 || cw->bindas == -1)
			continue;
		/* Call recursively to trace signal to it's source if needed. */
		if ((src & cw->ossmask) != 0) {
			if (cw->ossdev < 0) {
				res |= hdac_audio_ctl_recsel_comm(pdevinfo, src,
				    w->conns[i], depth + 1);
			} else {
				res |= cw->ossmask;
			}
		}
		/* We have two special cases: mixers and others (selectors). */
		if (w->type == HDA_PARAM_AUDIO_WIDGET_CAP_TYPE_AUDIO_MIXER) {
			ctl = hdac_audio_ctl_amp_get(devinfo,
			    w->nid, HDA_CTL_IN, i, 1);
			if (ctl == NULL) 
				continue;
			/* If we have input control on this node mute them
			 * according to requested sources. */
			muted = (src & cw->ossmask) ? 0 : 1;
	    		if (muted != ctl->forcemute) {
				ctl->forcemute = muted;
				hdac_audio_ctl_amp_set(ctl,
				    HDA_AMP_MUTE_DEFAULT,
				    HDA_AMP_VOL_DEFAULT, HDA_AMP_VOL_DEFAULT);
			}
			HDA_BOOTHVERBOSE(
				device_printf(pdevinfo->dev,
				    "Recsel (%s): nid %d source %d %s\n",
				    hdac_audio_ctl_ossmixer_mask2allname(
				    src, buf, sizeof(buf)),
				    nid, i, muted?"mute":"unmute");
			);
		} else {
			if (w->nconns == 1)
				break;
			if ((src & cw->ossmask) == 0)
				continue;
			/* If we found requested source - select it and exit. */
			hdac_widget_connection_select(w, i);
			HDA_BOOTHVERBOSE(
				device_printf(pdevinfo->dev,
				    "Recsel (%s): nid %d source %d select\n",
				    hdac_audio_ctl_ossmixer_mask2allname(
			    	    src, buf, sizeof(buf)),
				    nid, i);
			);
			break;
		}
	}
	return (res);
}

static uint32_t
hdac_audio_ctl_ossmixer_setrecsrc(struct snd_mixer *m, uint32_t src)
{
	struct hdac_pcm_devinfo *pdevinfo = mix_getdevinfo(m);
	struct hdac_devinfo *devinfo = pdevinfo->devinfo;
	struct hdac_widget *w;
	struct hdac_softc *sc = devinfo->codec->sc;
	struct hdac_chan *ch;
	int i;
	uint32_t ret = 0xffffffff;

	hdac_lock(sc);

	/* Commutate requested recsrc for each ADC. */
	ch = &sc->chans[pdevinfo->rec];
	for (i = 0; ch->io[i] != -1; i++) {
		w = hdac_widget_get(devinfo, ch->io[i]);
		if (w == NULL || w->enable == 0)
			continue;
		ret &= hdac_audio_ctl_recsel_comm(pdevinfo, src, ch->io[i], 0);
	}

	hdac_unlock(sc);

	return ((ret == 0xffffffff)? 0 : ret);
}

static kobj_method_t hdac_audio_ctl_ossmixer_methods[] = {
	KOBJMETHOD(mixer_init,		hdac_audio_ctl_ossmixer_init),
	KOBJMETHOD(mixer_set,		hdac_audio_ctl_ossmixer_set),
	KOBJMETHOD(mixer_setrecsrc,	hdac_audio_ctl_ossmixer_setrecsrc),
	{ 0, 0 }
};
MIXER_DECLARE(hdac_audio_ctl_ossmixer);

static void
hdac_unsolq_task(void *context, int pending)
{
	struct hdac_softc *sc;

	sc = (struct hdac_softc *)context;

	hdac_lock(sc);
	hdac_unsolq_flush(sc);
	hdac_unlock(sc);
}

/****************************************************************************
 * int hdac_attach(device_t)
 *
 * Attach the device into the kernel. Interrupts usually won't be enabled
 * when this function is called. Setup everything that doesn't require
 * interrupts and defer probing of codecs until interrupts are enabled.
 ****************************************************************************/
static int
hdac_attach(device_t dev)
{
	struct hdac_softc *sc;
	int result;
	int i;
	uint16_t vendor;
	uint8_t v;

	device_printf(dev, "HDA Driver Revision: %s\n", HDA_DRV_TEST_REV);

	sc = device_get_softc(dev);
	sc->lock = snd_mtxcreate(device_get_nameunit(dev), HDAC_MTX_NAME);
	sc->dev = dev;
	sc->pci_subvendor = (uint32_t)pci_get_subdevice(sc->dev) << 16;
	sc->pci_subvendor |= (uint32_t)pci_get_subvendor(sc->dev) & 0x0000ffff;
	vendor = pci_get_vendor(dev);

	if (sc->pci_subvendor == HP_NX6325_SUBVENDORX) {
		/* Screw nx6325 - subdevice/subvendor swapped */
		sc->pci_subvendor = HP_NX6325_SUBVENDOR;
	}

	callout_init(&sc->poll_hda, CALLOUT_MPSAFE);
	callout_init(&sc->poll_hdac, CALLOUT_MPSAFE);
	callout_init(&sc->poll_jack, CALLOUT_MPSAFE);

	TASK_INIT(&sc->unsolq_task, 0, hdac_unsolq_task, sc);

	sc->poll_ticks = 1000000;
	sc->poll_ival = HDAC_POLL_INTERVAL;
	if (resource_int_value(device_get_name(dev),
	    device_get_unit(dev), "polling", &i) == 0 && i != 0)
		sc->polling = 1;
	else
		sc->polling = 0;

	result = bus_dma_tag_create(NULL,	/* parent */
	    HDAC_DMA_ALIGNMENT,			/* alignment */
	    0,					/* boundary */
	    BUS_SPACE_MAXADDR_32BIT,		/* lowaddr */
	    BUS_SPACE_MAXADDR,			/* highaddr */
	    NULL,				/* filtfunc */
	    NULL,				/* fistfuncarg */
	    HDA_BUFSZ_MAX, 			/* maxsize */
	    1,					/* nsegments */
	    HDA_BUFSZ_MAX, 			/* maxsegsz */
	    0,					/* flags */
	    NULL,				/* lockfunc */
	    NULL,				/* lockfuncarg */
	    &sc->chan_dmat);			/* dmat */
	if (result != 0) {
		device_printf(dev, "%s: bus_dma_tag_create failed (%x)\n",
		     __func__, result);
		snd_mtxfree(sc->lock);
		free(sc, M_DEVBUF);
		return (ENXIO);
	}


	sc->hdabus = NULL;
	for (i = 0; i < HDAC_CODEC_MAX; i++)
		sc->codecs[i] = NULL;

	pci_enable_busmaster(dev);

	if (vendor == INTEL_VENDORID) {
		/* TCSEL -> TC0 */
		v = pci_read_config(dev, 0x44, 1);
		pci_write_config(dev, 0x44, v & 0xf8, 1);
		HDA_BOOTHVERBOSE(
			device_printf(dev, "TCSEL: 0x%02d -> 0x%02d\n", v,
			    pci_read_config(dev, 0x44, 1));
		);
	}

#ifdef HDAC_MSI_ENABLED
	if (resource_int_value(device_get_name(dev),
	    device_get_unit(dev), "msi", &i) == 0 && i != 0 &&
	    pci_msi_count(dev) == 1)
		sc->flags |= HDAC_F_MSI;
	else
#endif
		sc->flags &= ~HDAC_F_MSI;

#if defined(__i386__) || defined(__amd64__)
	sc->flags |= HDAC_F_DMA_NOCACHE;

	if (resource_int_value(device_get_name(dev),
	    device_get_unit(dev), "snoop", &i) == 0 && i != 0) {
#else
	sc->flags &= ~HDAC_F_DMA_NOCACHE;
#endif
		/*
		 * Try to enable PCIe snoop to avoid messing around with
		 * uncacheable DMA attribute. Since PCIe snoop register
		 * config is pretty much vendor specific, there are no
		 * general solutions on how to enable it, forcing us (even
		 * Microsoft) to enable uncacheable or write combined DMA
		 * by default.
		 *
		 * http://msdn2.microsoft.com/en-us/library/ms790324.aspx
		 */
		for (i = 0; i < HDAC_PCIESNOOP_LEN; i++) {
			if (hdac_pcie_snoop[i].vendor != vendor)
				continue;
			sc->flags &= ~HDAC_F_DMA_NOCACHE;
			if (hdac_pcie_snoop[i].reg == 0x00)
				break;
			v = pci_read_config(dev, hdac_pcie_snoop[i].reg, 1);
			if ((v & hdac_pcie_snoop[i].enable) ==
			    hdac_pcie_snoop[i].enable)
				break;
			v &= hdac_pcie_snoop[i].mask;
			v |= hdac_pcie_snoop[i].enable;
			pci_write_config(dev, hdac_pcie_snoop[i].reg, v, 1);
			v = pci_read_config(dev, hdac_pcie_snoop[i].reg, 1);
			if ((v & hdac_pcie_snoop[i].enable) !=
			    hdac_pcie_snoop[i].enable) {
				HDA_BOOTVERBOSE(
					device_printf(dev,
					    "WARNING: Failed to enable PCIe "
					    "snoop!\n");
				);
#if defined(__i386__) || defined(__amd64__)
				sc->flags |= HDAC_F_DMA_NOCACHE;
#endif
			}
			break;
		}
#if defined(__i386__) || defined(__amd64__)
	}
#endif

	HDA_BOOTHVERBOSE(
		device_printf(dev, "DMA Coherency: %s / vendor=0x%04x\n",
		    (sc->flags & HDAC_F_DMA_NOCACHE) ?
		    "Uncacheable" : "PCIe snoop", vendor);
	);

	/* Allocate resources */
	result = hdac_mem_alloc(sc);
	if (result != 0)
		goto hdac_attach_fail;
	result = hdac_irq_alloc(sc);
	if (result != 0)
		goto hdac_attach_fail;

	/* Get Capabilities */
	result = hdac_get_capabilities(sc);
	if (result != 0)
		goto hdac_attach_fail;

	/* Allocate CORB and RIRB dma memory */
	result = hdac_dma_alloc(sc, &sc->corb_dma,
	    sc->corb_size * sizeof(uint32_t));
	if (result != 0)
		goto hdac_attach_fail;
	result = hdac_dma_alloc(sc, &sc->rirb_dma,
	    sc->rirb_size * sizeof(struct hdac_rirb));
	if (result != 0)
		goto hdac_attach_fail;

	/* Quiesce everything */
	HDA_BOOTHVERBOSE(
		device_printf(dev, "Reset controller...\n");
	);
	hdac_reset(sc, 1);

	/* Initialize the CORB and RIRB */
	hdac_corb_init(sc);
	hdac_rirb_init(sc);

	/* Defer remaining of initialization until interrupts are enabled */
	sc->intrhook.ich_func = hdac_attach2;
	sc->intrhook.ich_arg = (void *)sc;
	if (cold == 0 || config_intrhook_establish(&sc->intrhook) != 0) {
		sc->intrhook.ich_func = NULL;
		hdac_attach2((void *)sc);
	}

	return (0);

hdac_attach_fail:
	hdac_irq_free(sc);
	hdac_dma_free(sc, &sc->rirb_dma);
	hdac_dma_free(sc, &sc->corb_dma);
	hdac_mem_free(sc);
	snd_mtxfree(sc->lock);
	free(sc, M_DEVBUF);

	return (ENXIO);
}

static void
hdac_audio_parse(struct hdac_devinfo *devinfo)
{
	struct hdac_codec *codec = devinfo->codec;
	struct hdac_softc *sc = codec->sc;
	struct hdac_widget *w;
	uint32_t res;
	int i;
	nid_t cad, nid;

	cad = devinfo->codec->cad;
	nid = devinfo->nid;

	res = hdac_command(sc,
	    HDA_CMD_GET_PARAMETER(cad , nid, HDA_PARAM_GPIO_COUNT), cad);
	devinfo->function.audio.gpio = res;

	HDA_BOOTVERBOSE(
		device_printf(sc->dev, "GPIO: 0x%08x "
		    "NumGPIO=%d NumGPO=%d "
		    "NumGPI=%d GPIWake=%d GPIUnsol=%d\n",
		    devinfo->function.audio.gpio,
		    HDA_PARAM_GPIO_COUNT_NUM_GPIO(devinfo->function.audio.gpio),
		    HDA_PARAM_GPIO_COUNT_NUM_GPO(devinfo->function.audio.gpio),
		    HDA_PARAM_GPIO_COUNT_NUM_GPI(devinfo->function.audio.gpio),
		    HDA_PARAM_GPIO_COUNT_GPI_WAKE(devinfo->function.audio.gpio),
		    HDA_PARAM_GPIO_COUNT_GPI_UNSOL(devinfo->function.audio.gpio));
	);

	res = hdac_command(sc,
	    HDA_CMD_GET_PARAMETER(cad, nid, HDA_PARAM_SUPP_STREAM_FORMATS),
	    cad);
	devinfo->function.audio.supp_stream_formats = res;

	res = hdac_command(sc,
	    HDA_CMD_GET_PARAMETER(cad, nid, HDA_PARAM_SUPP_PCM_SIZE_RATE),
	    cad);
	devinfo->function.audio.supp_pcm_size_rate = res;

	res = hdac_command(sc,
	    HDA_CMD_GET_PARAMETER(cad, nid, HDA_PARAM_OUTPUT_AMP_CAP),
	    cad);
	devinfo->function.audio.outamp_cap = res;

	res = hdac_command(sc,
	    HDA_CMD_GET_PARAMETER(cad, nid, HDA_PARAM_INPUT_AMP_CAP),
	    cad);
	devinfo->function.audio.inamp_cap = res;

	for (i = devinfo->startnode; i < devinfo->endnode; i++) {
		w = hdac_widget_get(devinfo, i);
		if (w == NULL)
			device_printf(sc->dev, "Ghost widget! nid=%d!\n", i);
		else {
			w->devinfo = devinfo;
			w->nid = i;
			w->enable = 1;
			w->selconn = -1;
			w->pflags = 0;
			w->ossdev = -1;
			w->bindas = -1;
			w->param.eapdbtl = HDAC_INVALID;
			hdac_widget_parse(w);
		}
	}
}

static void
hdac_audio_ctl_parse(struct hdac_devinfo *devinfo)
{
	struct hdac_softc *sc = devinfo->codec->sc;
	struct hdac_audio_ctl *ctls;
	struct hdac_widget *w, *cw;
	int i, j, cnt, max, ocap, icap;
	int mute, offset, step, size;

	/* XXX This is redundant */
	max = 0;
	for (i = devinfo->startnode; i < devinfo->endnode; i++) {
		w = hdac_widget_get(devinfo, i);
		if (w == NULL || w->enable == 0)
			continue;
		if (w->param.outamp_cap != 0)
			max++;
		if (w->param.inamp_cap != 0) {
			switch (w->type) {
			case HDA_PARAM_AUDIO_WIDGET_CAP_TYPE_AUDIO_SELECTOR:
			case HDA_PARAM_AUDIO_WIDGET_CAP_TYPE_AUDIO_MIXER:
				for (j = 0; j < w->nconns; j++) {
					cw = hdac_widget_get(devinfo,
					    w->conns[j]);
					if (cw == NULL || cw->enable == 0)
						continue;
					max++;
				}
				break;
			default:
				max++;
				break;
			}
		}
	}

	devinfo->function.audio.ctlcnt = max;

	if (max < 1)
		return;

	ctls = (struct hdac_audio_ctl *)malloc(
	    sizeof(*ctls) * max, M_HDAC, M_ZERO | M_NOWAIT);

	if (ctls == NULL) {
		/* Blekh! */
		device_printf(sc->dev, "unable to allocate ctls!\n");
		devinfo->function.audio.ctlcnt = 0;
		return;
	}

	cnt = 0;
	for (i = devinfo->startnode; cnt < max && i < devinfo->endnode; i++) {
		if (cnt >= max) {
			device_printf(sc->dev, "%s: Ctl overflow!\n",
			    __func__);
			break;
		}
		w = hdac_widget_get(devinfo, i);
		if (w == NULL || w->enable == 0)
			continue;
		ocap = w->param.outamp_cap;
		icap = w->param.inamp_cap;
		if (ocap != 0) {
			mute = HDA_PARAM_OUTPUT_AMP_CAP_MUTE_CAP(ocap);
			step = HDA_PARAM_OUTPUT_AMP_CAP_NUMSTEPS(ocap);
			size = HDA_PARAM_OUTPUT_AMP_CAP_STEPSIZE(ocap);
			offset = HDA_PARAM_OUTPUT_AMP_CAP_OFFSET(ocap);
			/*if (offset > step) {
				HDA_BOOTVERBOSE(
					device_printf(sc->dev,
					    "BUGGY outamp: nid=%d "
					    "[offset=%d > step=%d]\n",
					    w->nid, offset, step);
				);
				offset = step;
			}*/
			ctls[cnt].enable = 1;
			ctls[cnt].widget = w;
			ctls[cnt].mute = mute;
			ctls[cnt].step = step;
			ctls[cnt].size = size;
			ctls[cnt].offset = offset;
			ctls[cnt].left = offset;
			ctls[cnt].right = offset;
			if (w->type == HDA_PARAM_AUDIO_WIDGET_CAP_TYPE_PIN_COMPLEX ||
			    w->waspin)
				ctls[cnt].ndir = HDA_CTL_IN;
			else 
				ctls[cnt].ndir = HDA_CTL_OUT;
			ctls[cnt++].dir = HDA_CTL_OUT;
		}

		if (icap != 0) {
			mute = HDA_PARAM_OUTPUT_AMP_CAP_MUTE_CAP(icap);
			step = HDA_PARAM_OUTPUT_AMP_CAP_NUMSTEPS(icap);
			size = HDA_PARAM_OUTPUT_AMP_CAP_STEPSIZE(icap);
			offset = HDA_PARAM_OUTPUT_AMP_CAP_OFFSET(icap);
			/*if (offset > step) {
				HDA_BOOTVERBOSE(
					device_printf(sc->dev,
					    "BUGGY inamp: nid=%d "
					    "[offset=%d > step=%d]\n",
					    w->nid, offset, step);
				);
				offset = step;
			}*/
			switch (w->type) {
			case HDA_PARAM_AUDIO_WIDGET_CAP_TYPE_AUDIO_SELECTOR:
			case HDA_PARAM_AUDIO_WIDGET_CAP_TYPE_AUDIO_MIXER:
				for (j = 0; j < w->nconns; j++) {
					if (cnt >= max) {
						device_printf(sc->dev,
						    "%s: Ctl overflow!\n",
						    __func__);
						break;
					}
					cw = hdac_widget_get(devinfo,
					    w->conns[j]);
					if (cw == NULL || cw->enable == 0)
						continue;
					ctls[cnt].enable = 1;
					ctls[cnt].widget = w;
					ctls[cnt].childwidget = cw;
					ctls[cnt].index = j;
					ctls[cnt].mute = mute;
					ctls[cnt].step = step;
					ctls[cnt].size = size;
					ctls[cnt].offset = offset;
					ctls[cnt].left = offset;
					ctls[cnt].right = offset;
	    				ctls[cnt].ndir = HDA_CTL_IN;
					ctls[cnt++].dir = HDA_CTL_IN;
				}
				break;
			default:
				if (cnt >= max) {
					device_printf(sc->dev,
					    "%s: Ctl overflow!\n",
					    __func__);
					break;
				}
				ctls[cnt].enable = 1;
				ctls[cnt].widget = w;
				ctls[cnt].mute = mute;
				ctls[cnt].step = step;
				ctls[cnt].size = size;
				ctls[cnt].offset = offset;
				ctls[cnt].left = offset;
				ctls[cnt].right = offset;
				if (w->type ==
				    HDA_PARAM_AUDIO_WIDGET_CAP_TYPE_PIN_COMPLEX)
					ctls[cnt].ndir = HDA_CTL_OUT;
				else 
					ctls[cnt].ndir = HDA_CTL_IN;
				ctls[cnt++].dir = HDA_CTL_IN;
				break;
			}
		}
	}

	devinfo->function.audio.ctl = ctls;
}

static void
hdac_audio_as_parse(struct hdac_devinfo *devinfo)
{
	struct hdac_softc *sc = devinfo->codec->sc;
	struct hdac_audio_as *as;
	struct hdac_widget *w;
	int i, j, cnt, max, type, dir, assoc, seq, first, hpredir;

	/* Count present associations */
	max = 0;
	for (j = 1; j < 16; j++) {
		for (i = devinfo->startnode; i < devinfo->endnode; i++) {
			w = hdac_widget_get(devinfo, i);
			if (w == NULL || w->enable == 0)
				continue;
			if (w->type != HDA_PARAM_AUDIO_WIDGET_CAP_TYPE_PIN_COMPLEX)
				continue;
			if (HDA_CONFIG_DEFAULTCONF_ASSOCIATION(w->wclass.pin.config)
			    != j)
				continue;
			max++;
			if (j != 15)  /* There could be many 1-pin assocs #15 */
				break;
		}
	}

	devinfo->function.audio.ascnt = max;

	if (max < 1)
		return;

	as = (struct hdac_audio_as *)malloc(
	    sizeof(*as) * max, M_HDAC, M_ZERO | M_NOWAIT);

	if (as == NULL) {
		/* Blekh! */
		device_printf(sc->dev, "unable to allocate assocs!\n");
		devinfo->function.audio.ascnt = 0;
		return;
	}
	
	for (i = 0; i < max; i++) {
		as[i].hpredir = -1;
		as[i].chan = -1;
		as[i].digital = 1;
	}

	/* Scan associations skipping as=0. */
	cnt = 0;
	for (j = 1; j < 16; j++) {
		first = 16;
		hpredir = 0;
		for (i = devinfo->startnode; i < devinfo->endnode; i++) {
			w = hdac_widget_get(devinfo, i);
			if (w == NULL || w->enable == 0)
				continue;
			if (w->type != HDA_PARAM_AUDIO_WIDGET_CAP_TYPE_PIN_COMPLEX)
				continue;
			assoc = HDA_CONFIG_DEFAULTCONF_ASSOCIATION(w->wclass.pin.config);
			seq = HDA_CONFIG_DEFAULTCONF_SEQUENCE(w->wclass.pin.config);
			if (assoc != j) {
				continue;
			}
			KASSERT(cnt < max,
			    ("%s: Associations owerflow (%d of %d)",
			    __func__, cnt, max));
			type = w->wclass.pin.config &
			    HDA_CONFIG_DEFAULTCONF_DEVICE_MASK;
			/* Get pin direction. */
			if (type == HDA_CONFIG_DEFAULTCONF_DEVICE_LINE_OUT ||
			    type == HDA_CONFIG_DEFAULTCONF_DEVICE_SPEAKER ||
			    type == HDA_CONFIG_DEFAULTCONF_DEVICE_HP_OUT ||
			    type == HDA_CONFIG_DEFAULTCONF_DEVICE_SPDIF_OUT ||
			    type == HDA_CONFIG_DEFAULTCONF_DEVICE_DIGITAL_OTHER_OUT)
				dir = HDA_CTL_OUT;
			else
				dir = HDA_CTL_IN;
			/* If this is a first pin - create new association. */
			if (as[cnt].pincnt == 0) {
				as[cnt].enable = 1;
				as[cnt].index = j;
				as[cnt].dir = dir;
			}
			if (seq < first)
				first = seq;
			/* Check association correctness. */
			if (as[cnt].pins[seq] != 0) {
				device_printf(sc->dev, "%s: Duplicate pin %d (%d) "
				    "in association %d! Disabling association.\n",
				    __func__, seq, w->nid, j);
				as[cnt].enable = 0;
			}
			if (dir != as[cnt].dir) {
				device_printf(sc->dev, "%s: Pin %d has wrong "
				    "direction for association %d! Disabling "
				    "association.\n",
				    __func__, w->nid, j);
				as[cnt].enable = 0;
			}
			if (!HDA_PARAM_AUDIO_WIDGET_CAP_DIGITAL(w->param.widget_cap))
				as[cnt].digital = 0;
			/* Headphones with seq=15 may mean redirection. */
			if (type == HDA_CONFIG_DEFAULTCONF_DEVICE_HP_OUT &&
			    seq == 15)
				hpredir = 1;
			as[cnt].pins[seq] = w->nid;
			as[cnt].pincnt++;
			/* Association 15 is a multiple unassociated pins. */
			if (j == 15)
				cnt++;
		}
		if (j != 15 && as[cnt].pincnt > 0) {
			if (hpredir && as[cnt].pincnt > 1)
				as[cnt].hpredir = first;
			cnt++;
		}
	}
	HDA_BOOTVERBOSE(
		device_printf(sc->dev,
		    "%d associations found:\n", max);
		for (i = 0; i < max; i++) {
			device_printf(sc->dev,
			    "Association %d (%d) %s%s:\n",
			    i, as[i].index, (as[i].dir == HDA_CTL_IN)?"in":"out",
			    as[i].enable?"":" (disabled)");
			for (j = 0; j < 16; j++) {
				if (as[i].pins[j] == 0)
					continue;
				device_printf(sc->dev,
				    " Pin nid=%d seq=%d\n",
				    as[i].pins[j], j);
			}
		}
	);

	devinfo->function.audio.as = as;
}

static const struct {
	uint32_t model;
	uint32_t id;
	uint32_t set, unset;
} hdac_quirks[] = {
	/*
	 * XXX Force stereo quirk. Monoural recording / playback
	 *     on few codecs (especially ALC880) seems broken or
	 *     perhaps unsupported.
	 */
	{ HDA_MATCH_ALL, HDA_MATCH_ALL,
	    HDA_QUIRK_FORCESTEREO | HDA_QUIRK_IVREF, 0 },
	{ ACER_ALL_SUBVENDOR, HDA_MATCH_ALL,
	    HDA_QUIRK_GPIO0, 0 },
	{ ASUS_G2K_SUBVENDOR, HDA_CODEC_ALC660,
	    HDA_QUIRK_GPIO0, 0 },
	{ ASUS_M5200_SUBVENDOR, HDA_CODEC_ALC880,
	    HDA_QUIRK_GPIO0, 0 },
	{ ASUS_A7M_SUBVENDOR, HDA_CODEC_ALC880,
	    HDA_QUIRK_GPIO0, 0 },
	{ ASUS_A7T_SUBVENDOR, HDA_CODEC_ALC882,
	    HDA_QUIRK_GPIO0, 0 },
	{ ASUS_W2J_SUBVENDOR, HDA_CODEC_ALC882,
	    HDA_QUIRK_GPIO0, 0 },
	{ ASUS_U5F_SUBVENDOR, HDA_CODEC_AD1986A,
	    HDA_QUIRK_EAPDINV, 0 },
	{ ASUS_A8X_SUBVENDOR, HDA_CODEC_AD1986A,
	    HDA_QUIRK_EAPDINV, 0 },
	{ ASUS_F3JC_SUBVENDOR, HDA_CODEC_ALC861,
	    HDA_QUIRK_OVREF, 0 },
	{ UNIWILL_9075_SUBVENDOR, HDA_CODEC_ALC861,
	    HDA_QUIRK_OVREF, 0 },
	/*{ ASUS_M2N_SUBVENDOR, HDA_CODEC_AD1988,
	    HDA_QUIRK_IVREF80, HDA_QUIRK_IVREF50 | HDA_QUIRK_IVREF100 },*/
	{ MEDION_MD95257_SUBVENDOR, HDA_CODEC_ALC880,
	    HDA_QUIRK_GPIO1, 0 },
	{ LENOVO_3KN100_SUBVENDOR, HDA_CODEC_AD1986A,
	    HDA_QUIRK_EAPDINV | HDA_QUIRK_SENSEINV, 0 },
	{ SAMSUNG_Q1_SUBVENDOR, HDA_CODEC_AD1986A,
	    HDA_QUIRK_EAPDINV, 0 },
	{ APPLE_MB3_SUBVENDOR, HDA_CODEC_ALC885,
	    HDA_QUIRK_GPIO0 | HDA_QUIRK_OVREF50, 0},
	{ APPLE_INTEL_MAC, HDA_CODEC_STAC9221,
	    HDA_QUIRK_GPIO0 | HDA_QUIRK_GPIO1, 0 },
	{ DELL_D630_SUBVENDOR, HDA_CODEC_STAC9205X,
	    HDA_QUIRK_GPIO0, 0 },
	{ DELL_V1500_SUBVENDOR, HDA_CODEC_STAC9205X,
	    HDA_QUIRK_GPIO0, 0 },
	{ HDA_MATCH_ALL, HDA_CODEC_AD1988,
	    HDA_QUIRK_IVREF80, HDA_QUIRK_IVREF50 | HDA_QUIRK_IVREF100 },
	{ HDA_MATCH_ALL, HDA_CODEC_AD1988B,
	    HDA_QUIRK_IVREF80, HDA_QUIRK_IVREF50 | HDA_QUIRK_IVREF100 },
	{ HDA_MATCH_ALL, HDA_CODEC_CXVENICE,
	    0, HDA_QUIRK_FORCESTEREO }
};
#define HDAC_QUIRKS_LEN (sizeof(hdac_quirks) / sizeof(hdac_quirks[0]))

static void
hdac_vendor_patch_parse(struct hdac_devinfo *devinfo)
{
	struct hdac_widget *w;
	uint32_t id, subvendor;
	int i;

	id = hdac_codec_id(devinfo->codec);
	subvendor = devinfo->codec->sc->pci_subvendor;

	/*
	 * Quirks
	 */
	for (i = 0; i < HDAC_QUIRKS_LEN; i++) {
		if (!(HDA_DEV_MATCH(hdac_quirks[i].model, subvendor) &&
		    HDA_DEV_MATCH(hdac_quirks[i].id, id)))
			continue;
		if (hdac_quirks[i].set != 0)
			devinfo->function.audio.quirks |=
			    hdac_quirks[i].set;
		if (hdac_quirks[i].unset != 0)
			devinfo->function.audio.quirks &=
			    ~(hdac_quirks[i].unset);
	}

	switch (id) {
	case HDA_CODEC_ALC883:
		/*
		 * nid: 24/25 = External (jack) or Internal (fixed) Mic.
		 *              Clear vref cap for jack connectivity.
		 */
		w = hdac_widget_get(devinfo, 24);
		if (w != NULL && w->enable != 0 && w->type ==
		    HDA_PARAM_AUDIO_WIDGET_CAP_TYPE_PIN_COMPLEX &&
		    (w->wclass.pin.config &
		    HDA_CONFIG_DEFAULTCONF_CONNECTIVITY_MASK) ==
		    HDA_CONFIG_DEFAULTCONF_CONNECTIVITY_JACK)
			w->wclass.pin.cap &= ~(
			    HDA_PARAM_PIN_CAP_VREF_CTRL_100_MASK |
			    HDA_PARAM_PIN_CAP_VREF_CTRL_80_MASK |
			    HDA_PARAM_PIN_CAP_VREF_CTRL_50_MASK);
		w = hdac_widget_get(devinfo, 25);
		if (w != NULL && w->enable != 0 && w->type ==
		    HDA_PARAM_AUDIO_WIDGET_CAP_TYPE_PIN_COMPLEX &&
		    (w->wclass.pin.config &
		    HDA_CONFIG_DEFAULTCONF_CONNECTIVITY_MASK) ==
		    HDA_CONFIG_DEFAULTCONF_CONNECTIVITY_JACK)
			w->wclass.pin.cap &= ~(
			    HDA_PARAM_PIN_CAP_VREF_CTRL_100_MASK |
			    HDA_PARAM_PIN_CAP_VREF_CTRL_80_MASK |
			    HDA_PARAM_PIN_CAP_VREF_CTRL_50_MASK);
		/*
		 * nid: 26 = Line-in, leave it alone.
		 */
		break;
	case HDA_CODEC_AD1986A:
		if (subvendor == ASUS_A8X_SUBVENDOR) {
			/*
			 * This is just plain ridiculous.. There
			 * are several A8 series that share the same
			 * pci id but works differently (EAPD).
			 */
			w = hdac_widget_get(devinfo, 26);
			if (w != NULL && w->type ==
			    HDA_PARAM_AUDIO_WIDGET_CAP_TYPE_PIN_COMPLEX &&
			    (w->wclass.pin.config &
			    HDA_CONFIG_DEFAULTCONF_CONNECTIVITY_MASK) !=
			    HDA_CONFIG_DEFAULTCONF_CONNECTIVITY_NONE)
				devinfo->function.audio.quirks &=
				    ~HDA_QUIRK_EAPDINV;
		}
		break;
	}
}

/*
 * Trace path from DAC to pin.
 */
static nid_t
hdac_audio_trace_dac(struct hdac_devinfo *devinfo, int as, int seq, nid_t nid,
    int dupseq, int min, int only, int depth)
{
	struct hdac_widget *w;
	int i, im = -1;
	nid_t m = 0, ret;

	if (depth > HDA_PARSE_MAXDEPTH)
		return (0);
	w = hdac_widget_get(devinfo, nid);
	if (w == NULL || w->enable == 0)
		return (0);
	HDA_BOOTHVERBOSE(
		if (!only) {
			device_printf(devinfo->codec->sc->dev,
			    " %*stracing via nid %d\n",
				depth + 1, "", w->nid);
		}
	);
	/* Use only unused widgets */
	if (w->bindas >= 0 && w->bindas != as) {
		HDA_BOOTHVERBOSE(
			if (!only) {
				device_printf(devinfo->codec->sc->dev,
				    " %*snid %d busy by association %d\n",
					depth + 1, "", w->nid, w->bindas);
			}
		);
		return (0);
	}
	if (dupseq < 0) {
		if (w->bindseqmask != 0) {
			HDA_BOOTHVERBOSE(
				if (!only) {
					device_printf(devinfo->codec->sc->dev,
					    " %*snid %d busy by seqmask %x\n",
						depth + 1, "", w->nid, w->bindseqmask);
				}
			);
			return (0);
		}
	} else {
		/* If this is headphones - allow duplicate first pin. */
		if (w->bindseqmask != 0 &&
		    (w->bindseqmask & (1 << dupseq)) == 0) {
			HDA_BOOTHVERBOSE(
				device_printf(devinfo->codec->sc->dev,
				    " %*snid %d busy by seqmask %x\n",
					depth + 1, "", w->nid, w->bindseqmask);
			);
			return (0);
		}
	}
		
	switch (w->type) {
	case HDA_PARAM_AUDIO_WIDGET_CAP_TYPE_AUDIO_INPUT:
		/* Do not traverse input. AD1988 has digital monitor
		for which we are not ready. */
		break;
	case HDA_PARAM_AUDIO_WIDGET_CAP_TYPE_AUDIO_OUTPUT:
		/* If we are tracing HP take only dac of first pin. */
		if ((only == 0 || only == w->nid) &&
		    (w->nid >= min) && (dupseq < 0 || w->nid ==
		    devinfo->function.audio.as[as].dacs[dupseq]))
			m = w->nid;
		break;
	case HDA_PARAM_AUDIO_WIDGET_CAP_TYPE_PIN_COMPLEX:
		if (depth > 0)
			break;
		/* Fall */
	default:
		/* Find reachable DACs with smallest nid respecting constraints. */
		for (i = 0; i < w->nconns; i++) {
			if (w->connsenable[i] == 0)
				continue;
			if (w->selconn != -1 && w->selconn != i)
				continue;
			if ((ret = hdac_audio_trace_dac(devinfo, as, seq,
			    w->conns[i], dupseq, min, only, depth + 1)) != 0) {
				if (m == 0 || ret < m) {
					m = ret;
					im = i;
				}
				if (only || dupseq >= 0)
					break;
			}
		}
		if (m && only && ((w->nconns > 1 &&
		    w->type != HDA_PARAM_AUDIO_WIDGET_CAP_TYPE_AUDIO_MIXER) ||
		    w->type == HDA_PARAM_AUDIO_WIDGET_CAP_TYPE_AUDIO_SELECTOR))
			w->selconn = im;
		break;
	}
	if (m && only) {
		w->bindas = as;
		w->bindseqmask |= (1 << seq);
	}
	HDA_BOOTHVERBOSE(
		if (!only) {
			device_printf(devinfo->codec->sc->dev,
			    " %*snid %d returned %d\n",
				depth + 1, "", w->nid, m);
		}
	);
	return (m);
}

/*
 * Trace path from widget to ADC.
 */
static nid_t
hdac_audio_trace_adc(struct hdac_devinfo *devinfo, int as, int seq, nid_t nid,
    int only, int depth)
{
	struct hdac_widget *w, *wc;
	int i, j;
	nid_t res = 0;

	if (depth > HDA_PARSE_MAXDEPTH)
		return (0);
	w = hdac_widget_get(devinfo, nid);
	if (w == NULL || w->enable == 0)
		return (0);
	HDA_BOOTHVERBOSE(
		device_printf(devinfo->codec->sc->dev,
		    " %*stracing via nid %d\n",
			depth + 1, "", w->nid);
	);
	/* Use only unused widgets */
	if (w->bindas >= 0 && w->bindas != as) {
		HDA_BOOTHVERBOSE(
			device_printf(devinfo->codec->sc->dev,
			    " %*snid %d busy by association %d\n",
				depth + 1, "", w->nid, w->bindas);
		);
		return (0);
	}
		
	switch (w->type) {
	case HDA_PARAM_AUDIO_WIDGET_CAP_TYPE_AUDIO_INPUT:
		/* If we are tracing HP take only dac of first pin. */
		if (only == w->nid)
			res = 1;
		break;
	case HDA_PARAM_AUDIO_WIDGET_CAP_TYPE_PIN_COMPLEX:
		if (depth > 0)
			break;
		/* Fall */
	default:
		/* Try to find reachable ADCs with specified nid. */
		for (j = devinfo->startnode; j < devinfo->endnode; j++) {
			wc = hdac_widget_get(devinfo, j);
			if (wc == NULL || wc->enable == 0)
				continue;
			for (i = 0; i < wc->nconns; i++) {
				if (wc->connsenable[i] == 0)
					continue;
				if (wc->conns[i] != nid)
					continue;
				if (hdac_audio_trace_adc(devinfo, as, seq,
				    j, only, depth + 1) != 0) {
					res = 1;
					if (((wc->nconns > 1 &&
					    wc->type != HDA_PARAM_AUDIO_WIDGET_CAP_TYPE_AUDIO_MIXER) ||
					    wc->type == HDA_PARAM_AUDIO_WIDGET_CAP_TYPE_AUDIO_SELECTOR) &&
					    wc->selconn == -1)
						wc->selconn = i;
				}
			}
		}
		break;
	}
	if (res) {
		w->bindas = as;
		w->bindseqmask |= (1 << seq);
	}
	HDA_BOOTHVERBOSE(
		device_printf(devinfo->codec->sc->dev,
		    " %*snid %d returned %d\n",
			depth + 1, "", w->nid, res);
	);
	return (res);
}

/*
 * Erase trace path of the specified association.
 */
static void
hdac_audio_undo_trace(struct hdac_devinfo *devinfo, int as, int seq)
{
	struct hdac_widget *w;
	int i;
	
	for (i = devinfo->startnode; i < devinfo->endnode; i++) {
		w = hdac_widget_get(devinfo, i);
		if (w == NULL || w->enable == 0)
			continue;
		if (w->bindas == as) {
			if (seq >= 0) {
				w->bindseqmask &= ~(1 << seq);
				if (w->bindseqmask == 0) {
					w->bindas = -1;
					w->selconn = -1;
				}
			} else {
				w->bindas = -1;
				w->bindseqmask = 0;
				w->selconn = -1;
			}
		}
	}
}

/*
 * Trace association path from DAC to output
 */
static int
hdac_audio_trace_as_out(struct hdac_devinfo *devinfo, int as, int seq)
{
	struct hdac_audio_as *ases = devinfo->function.audio.as;
	int i, hpredir;
	nid_t min, res;

	/* Find next pin */
	for (i = seq; i < 16 && ases[as].pins[i] == 0; i++)
		;
	/* Check if there is no any left. If so - we succeded. */
	if (i == 16)
		return (1);
	
	hpredir = (i == 15 && ases[as].fakeredir == 0)?ases[as].hpredir:-1;
	min = 0;
	res = 0;
	do {
		HDA_BOOTHVERBOSE(
			device_printf(devinfo->codec->sc->dev,
			    " Tracing pin %d with min nid %d",
			    ases[as].pins[i], min);
			if (hpredir >= 0)
				printf(" and hpredir %d", hpredir);
			printf("\n");
		);
		/* Trace this pin taking min nid into account. */
		res = hdac_audio_trace_dac(devinfo, as, i,
		    ases[as].pins[i], hpredir, min, 0, 0);
		if (res == 0) {
			/* If we failed - return to previous and redo it. */
			HDA_BOOTVERBOSE(
				device_printf(devinfo->codec->sc->dev,
				    " Unable to trace pin %d seq %d with min "
				    "nid %d",
				    ases[as].pins[i], i, min);
				if (hpredir >= 0)
					printf(" and hpredir %d", hpredir);
				printf("\n");
			);
			return (0);
		}
		HDA_BOOTVERBOSE(
			device_printf(devinfo->codec->sc->dev,
			    " Pin %d traced to DAC %d",
			    ases[as].pins[i], res);
			if (hpredir >= 0)
				printf(" and hpredir %d", hpredir);
			if (ases[as].fakeredir)
				printf(" with fake redirection");
			printf("\n");
		);
		/* Trace again to mark the path */
		hdac_audio_trace_dac(devinfo, as, i,
		    ases[as].pins[i], hpredir, min, res, 0);
		ases[as].dacs[i] = res;
		/* We succeded, so call next. */
		if (hdac_audio_trace_as_out(devinfo, as, i + 1))
			return (1);
		/* If next failed, we should retry with next min */
		hdac_audio_undo_trace(devinfo, as, i);
		ases[as].dacs[i] = 0;
		min = res + 1;
	} while (1);
}

/*
 * Trace association path from input to ADC
 */
static int
hdac_audio_trace_as_in(struct hdac_devinfo *devinfo, int as)
{
	struct hdac_audio_as *ases = devinfo->function.audio.as;
	struct hdac_widget *w;
	int i, j, k;

	for (j = devinfo->startnode; j < devinfo->endnode; j++) {
		w = hdac_widget_get(devinfo, j);
		if (w == NULL || w->enable == 0)
			continue;
		if (w->type != HDA_PARAM_AUDIO_WIDGET_CAP_TYPE_AUDIO_INPUT)
			continue;
		if (w->bindas >= 0 && w->bindas != as)
			continue;

		/* Find next pin */
		for (i = 0; i < 16; i++) {
			if (ases[as].pins[i] == 0)
				continue;
	
			HDA_BOOTHVERBOSE(
				device_printf(devinfo->codec->sc->dev,
				    " Tracing pin %d to ADC %d\n",
				    ases[as].pins[i], j);
			);
			/* Trace this pin taking goal into account. */
			if (hdac_audio_trace_adc(devinfo, as, i,
			    ases[as].pins[i], j, 0) == 0) {
				/* If we failed - return to previous and redo it. */
				HDA_BOOTVERBOSE(
					device_printf(devinfo->codec->sc->dev,
					    " Unable to trace pin %d to ADC %d, undo traces\n",
					    ases[as].pins[i], j);
				);
				hdac_audio_undo_trace(devinfo, as, -1);
				for (k = 0; k < 16; k++)
					ases[as].dacs[k] = 0;
				break;
			}
			HDA_BOOTVERBOSE(
				device_printf(devinfo->codec->sc->dev,
				    " Pin %d traced to ADC %d\n",
				    ases[as].pins[i], j);
			);
			ases[as].dacs[i] = j;
		}
		if (i == 16)
			return (1);
	}
	return (0);
}

/*
 * Trace input monitor path from mixer to output association.
 */
static int
hdac_audio_trace_to_out(struct hdac_devinfo *devinfo, nid_t nid, int depth)
{
	struct hdac_audio_as *ases = devinfo->function.audio.as;
	struct hdac_widget *w, *wc;
	int i, j;
	nid_t res = 0;

	if (depth > HDA_PARSE_MAXDEPTH)
		return (0);
	w = hdac_widget_get(devinfo, nid);
	if (w == NULL || w->enable == 0)
		return (0);
	HDA_BOOTHVERBOSE(
		device_printf(devinfo->codec->sc->dev,
		    " %*stracing via nid %d\n",
			depth + 1, "", w->nid);
	);
	/* Use only unused widgets */
	if (depth > 0 && w->bindas != -1) {
		if (w->bindas < 0 || ases[w->bindas].dir == HDA_CTL_OUT) {
			HDA_BOOTHVERBOSE(
				device_printf(devinfo->codec->sc->dev,
				    " %*snid %d found output association %d\n",
					depth + 1, "", w->nid, w->bindas);
			);
			return (1);
		} else {
			HDA_BOOTHVERBOSE(
				device_printf(devinfo->codec->sc->dev,
				    " %*snid %d busy by input association %d\n",
					depth + 1, "", w->nid, w->bindas);
			);
			return (0);
		}
	}
		
	switch (w->type) {
	case HDA_PARAM_AUDIO_WIDGET_CAP_TYPE_AUDIO_INPUT:
		/* Do not traverse input. AD1988 has digital monitor
		for which we are not ready. */
		break;
	case HDA_PARAM_AUDIO_WIDGET_CAP_TYPE_PIN_COMPLEX:
		if (depth > 0)
			break;
		/* Fall */
	default:
		/* Try to find reachable ADCs with specified nid. */
		for (j = devinfo->startnode; j < devinfo->endnode; j++) {
			wc = hdac_widget_get(devinfo, j);
			if (wc == NULL || wc->enable == 0)
				continue;
			for (i = 0; i < wc->nconns; i++) {
				if (wc->connsenable[i] == 0)
					continue;
				if (wc->conns[i] != nid)
					continue;
				if (hdac_audio_trace_to_out(devinfo,
				    j, depth + 1) != 0) {
					res = 1;
					if (wc->type == HDA_PARAM_AUDIO_WIDGET_CAP_TYPE_AUDIO_SELECTOR &&
					    wc->selconn == -1)
						wc->selconn = i;
				}
			}
		}
		break;
	}
	if (res)
		w->bindas = -2;

	HDA_BOOTHVERBOSE(
		device_printf(devinfo->codec->sc->dev,
		    " %*snid %d returned %d\n",
			depth + 1, "", w->nid, res);
	);
	return (res);
}

/*
 * Trace extra associations (beeper, monitor)
 */
static void
hdac_audio_trace_as_extra(struct hdac_devinfo *devinfo)
{
	struct hdac_audio_as *as = devinfo->function.audio.as;
	struct hdac_widget *w;
	int j;

	/* Input monitor */
	/* Find mixer associated with input, but supplying signal
	   for output associations. Hope it will be input monitor. */
	HDA_BOOTVERBOSE(
		device_printf(devinfo->codec->sc->dev,
		    "Tracing input monitor\n");
	);
	for (j = devinfo->startnode; j < devinfo->endnode; j++) {
		w = hdac_widget_get(devinfo, j);
		if (w == NULL || w->enable == 0)
			continue;
		if (w->type != HDA_PARAM_AUDIO_WIDGET_CAP_TYPE_AUDIO_MIXER)
			continue;
		if (w->bindas < 0 || as[w->bindas].dir != HDA_CTL_IN)
			continue;
		HDA_BOOTVERBOSE(
			device_printf(devinfo->codec->sc->dev,
			    " Tracing nid %d to out\n",
			    j);
		);
		if (hdac_audio_trace_to_out(devinfo, w->nid, 0)) {
			HDA_BOOTVERBOSE(
				device_printf(devinfo->codec->sc->dev,
				    " nid %d is input monitor\n",
					w->nid);
			);
			w->pflags |= HDA_ADC_MONITOR;
			w->ossdev = SOUND_MIXER_IMIX;
		}
	}

	/* Beeper */
	HDA_BOOTVERBOSE(
		device_printf(devinfo->codec->sc->dev,
		    "Tracing beeper\n");
	);
	for (j = devinfo->startnode; j < devinfo->endnode; j++) {
		w = hdac_widget_get(devinfo, j);
		if (w == NULL || w->enable == 0)
			continue;
		if (w->type != HDA_PARAM_AUDIO_WIDGET_CAP_TYPE_BEEP_WIDGET)
			continue;
		HDA_BOOTHVERBOSE(
			device_printf(devinfo->codec->sc->dev,
			    " Tracing nid %d to out\n",
			    j);
		);
		if (hdac_audio_trace_to_out(devinfo, w->nid, 0)) {
			HDA_BOOTVERBOSE(
				device_printf(devinfo->codec->sc->dev,
				    " nid %d traced to out\n",
				    j);
			);
		}
		w->bindas = -2;
	}
}

/*
 * Bind assotiations to PCM channels
 */
static void
hdac_audio_bind_as(struct hdac_devinfo *devinfo)
{
	struct hdac_softc *sc = devinfo->codec->sc;
	struct hdac_audio_as *as = devinfo->function.audio.as;
	int j, cnt = 0, free;

	for (j = 0; j < devinfo->function.audio.ascnt; j++) {
		if (as[j].enable)
			cnt++;
	}
	if (sc->num_chans == 0) {
		sc->chans = (struct hdac_chan *)malloc(
		    sizeof(struct hdac_chan) * cnt,
		    M_HDAC, M_ZERO | M_NOWAIT);
		if (sc->chans == NULL) {
			device_printf(devinfo->codec->sc->dev,
			    "Channels memory allocation failed!\n");
			return;
		}
	} else {
		sc->chans = (struct hdac_chan *)realloc(sc->chans, 
		    sizeof(struct hdac_chan) * (sc->num_chans + cnt),
		    M_HDAC, M_ZERO | M_NOWAIT);
		if (sc->chans == NULL) {
			sc->num_chans = 0;
			device_printf(devinfo->codec->sc->dev,
			    "Channels memory allocation failed!\n");
			return;
		}
	}
	free = sc->num_chans;
	sc->num_chans += cnt;

	for (j = free; j < free + cnt; j++) {
		devinfo->codec->sc->chans[j].devinfo = devinfo;
		devinfo->codec->sc->chans[j].as = -1;
	}

	/* Assign associations in order of their numbers, */
	for (j = 0; j < devinfo->function.audio.ascnt; j++) {
		if (as[j].enable == 0)
			continue;
		
		as[j].chan = free;
		devinfo->codec->sc->chans[free].as = j;
		devinfo->codec->sc->chans[free].dir =
		    (as[j].dir == HDA_CTL_IN) ? PCMDIR_REC : PCMDIR_PLAY;
		hdac_pcmchannel_setup(&devinfo->codec->sc->chans[free]);
		free++;
	}
}

static void
hdac_audio_disable_nonaudio(struct hdac_devinfo *devinfo)
{
	struct hdac_widget *w;
	int i;

	/* Disable power and volume widgets. */
	for (i = devinfo->startnode; i < devinfo->endnode; i++) {
		w = hdac_widget_get(devinfo, i);
		if (w == NULL || w->enable == 0)
			continue;
		if (w->type == HDA_PARAM_AUDIO_WIDGET_CAP_TYPE_POWER_WIDGET ||
		    w->type == HDA_PARAM_AUDIO_WIDGET_CAP_TYPE_VOLUME_WIDGET) {
			w->enable = 0;
			HDA_BOOTHVERBOSE(
				device_printf(devinfo->codec->sc->dev, 
				    " Disabling nid %d due to it's"
				    " non-audio type.\n",
				    w->nid);
			);
		}
	}
}

static void
hdac_audio_disable_useless(struct hdac_devinfo *devinfo)
{
	struct hdac_widget *w, *cw;
	struct hdac_audio_ctl *ctl;
	int done, found, i, j, k;

	/* Disable useless pins. */
	for (i = devinfo->startnode; i < devinfo->endnode; i++) {
		w = hdac_widget_get(devinfo, i);
		if (w == NULL || w->enable == 0)
			continue;
		if (w->type == HDA_PARAM_AUDIO_WIDGET_CAP_TYPE_PIN_COMPLEX) {
			if ((w->wclass.pin.config &
			    HDA_CONFIG_DEFAULTCONF_CONNECTIVITY_MASK) ==
			    HDA_CONFIG_DEFAULTCONF_CONNECTIVITY_NONE) {
				w->enable = 0;
				HDA_BOOTHVERBOSE(
					device_printf(devinfo->codec->sc->dev, 
					    " Disabling pin nid %d due"
					    " to None connectivity.\n",
					    w->nid);
				);
			} else if ((w->wclass.pin.config &
			    HDA_CONFIG_DEFAULTCONF_ASSOCIATION_MASK) == 0) {
				w->enable = 0;
				HDA_BOOTHVERBOSE(
					device_printf(devinfo->codec->sc->dev, 
					    " Disabling unassociated"
					    " pin nid %d.\n",
					    w->nid);
				);
			}
		}
	}
	do {
		done = 1;
		/* Disable and mute controls for disabled widgets. */
		i = 0;
		while ((ctl = hdac_audio_ctl_each(devinfo, &i)) != NULL) {
			if (ctl->enable == 0)
				continue;
			if (ctl->widget->enable == 0 ||
			    (ctl->childwidget != NULL &&
			    ctl->childwidget->enable == 0)) {
				ctl->forcemute = 1;
				ctl->muted = HDA_AMP_MUTE_ALL;
				ctl->left = 0;
				ctl->right = 0;
				ctl->enable = 0;
				if (ctl->ndir == HDA_CTL_IN)
					ctl->widget->connsenable[ctl->index] = 0;
				done = 0;
				HDA_BOOTHVERBOSE(
					device_printf(devinfo->codec->sc->dev, 
					    " Disabling ctl %d nid %d cnid %d due"
					    " to disabled widget.\n", i,
					    ctl->widget->nid,
					    (ctl->childwidget != NULL)?
					    ctl->childwidget->nid:-1);
				);
			}
		}
		/* Disable useless widgets. */
		for (i = devinfo->startnode; i < devinfo->endnode; i++) {
			w = hdac_widget_get(devinfo, i);
			if (w == NULL || w->enable == 0)
				continue;
			/* Disable inputs with disabled child widgets. */
			for (j = 0; j < w->nconns; j++) {
				if (w->connsenable[j]) {
					cw = hdac_widget_get(devinfo, w->conns[j]);
					if (cw == NULL || cw->enable == 0) {
						w->connsenable[j] = 0;
						HDA_BOOTHVERBOSE(
							device_printf(devinfo->codec->sc->dev, 
							    " Disabling nid %d connection %d due"
							    " to disabled child widget.\n",
							    i, j);
						);
					}
				}
			}
			if (w->type != HDA_PARAM_AUDIO_WIDGET_CAP_TYPE_AUDIO_SELECTOR &&
			    w->type != HDA_PARAM_AUDIO_WIDGET_CAP_TYPE_AUDIO_MIXER)
				continue;
			/* Disable mixers and selectors without inputs. */
			found = 0;
			for (j = 0; j < w->nconns; j++) {
				if (w->connsenable[j]) {
					found = 1;
					break;
				}
			}
			if (found == 0) {
				w->enable = 0;
				done = 0;
				HDA_BOOTHVERBOSE(
					device_printf(devinfo->codec->sc->dev, 
					    " Disabling nid %d due to all it's"
					    " inputs disabled.\n", w->nid);
				);
			}
			/* Disable nodes without consumers. */
			if (w->type != HDA_PARAM_AUDIO_WIDGET_CAP_TYPE_AUDIO_SELECTOR &&
			    w->type != HDA_PARAM_AUDIO_WIDGET_CAP_TYPE_AUDIO_MIXER)
				continue;
			found = 0;
			for (k = devinfo->startnode; k < devinfo->endnode; k++) {
				cw = hdac_widget_get(devinfo, k);
				if (cw == NULL || cw->enable == 0)
					continue;
				for (j = 0; j < cw->nconns; j++) {
					if (cw->connsenable[j] && cw->conns[j] == i) {
						found = 1;
						break;
					}
				}
			}
			if (found == 0) {
				w->enable = 0;
				done = 0;
				HDA_BOOTHVERBOSE(
					device_printf(devinfo->codec->sc->dev, 
					    " Disabling nid %d due to all it's"
					    " consumers disabled.\n", w->nid);
				);
			}
		}
	} while (done == 0);

}

static void
hdac_audio_disable_unas(struct hdac_devinfo *devinfo)
{
	struct hdac_audio_as *as = devinfo->function.audio.as;
	struct hdac_widget *w, *cw;
	struct hdac_audio_ctl *ctl;
	int i, j, k;

	/* Disable unassosiated widgets. */
	for (i = devinfo->startnode; i < devinfo->endnode; i++) {
		w = hdac_widget_get(devinfo, i);
		if (w == NULL || w->enable == 0)
			continue;
		if (w->bindas == -1) {
			w->enable = 0;
			HDA_BOOTHVERBOSE(
				device_printf(devinfo->codec->sc->dev, 
				    " Disabling unassociated nid %d.\n",
				    w->nid);
			);
		}
	}
	/* Disable input connections on input pin and
	 * output on output. */
	for (i = devinfo->startnode; i < devinfo->endnode; i++) {
		w = hdac_widget_get(devinfo, i);
		if (w == NULL || w->enable == 0)
			continue;
		if (w->type != HDA_PARAM_AUDIO_WIDGET_CAP_TYPE_PIN_COMPLEX)
			continue;
		if (w->bindas < 0)
			continue;
		if (as[w->bindas].dir == HDA_CTL_IN) {
			for (j = 0; j < w->nconns; j++) {
				if (w->connsenable[j] == 0)
					continue;
				w->connsenable[j] = 0;
				HDA_BOOTHVERBOSE(
					device_printf(devinfo->codec->sc->dev, 
					    " Disabling connection to input pin "
					    "nid %d conn %d.\n",
					    i, j);
				);
			}
			ctl = hdac_audio_ctl_amp_get(devinfo, w->nid,
			    HDA_CTL_IN, -1, 1);
			if (ctl && ctl->enable) {
				ctl->forcemute = 1;
				ctl->muted = HDA_AMP_MUTE_ALL;
				ctl->left = 0;
				ctl->right = 0;
				ctl->enable = 0;
			}
		} else {
			ctl = hdac_audio_ctl_amp_get(devinfo, w->nid,
			    HDA_CTL_OUT, -1, 1);
			if (ctl && ctl->enable) {
				ctl->forcemute = 1;
				ctl->muted = HDA_AMP_MUTE_ALL;
				ctl->left = 0;
				ctl->right = 0;
				ctl->enable = 0;
			}
			for (k = devinfo->startnode; k < devinfo->endnode; k++) {
				cw = hdac_widget_get(devinfo, k);
				if (cw == NULL || cw->enable == 0)
					continue;
				for (j = 0; j < cw->nconns; j++) {
					if (cw->connsenable[j] && cw->conns[j] == i) {
						cw->connsenable[j] = 0;
						HDA_BOOTHVERBOSE(
							device_printf(devinfo->codec->sc->dev, 
							    " Disabling connection from output pin "
							    "nid %d conn %d cnid %d.\n",
							    k, j, i);
						);
						if (cw->type == HDA_PARAM_AUDIO_WIDGET_CAP_TYPE_PIN_COMPLEX &&
						    cw->nconns > 1)
							continue;
						ctl = hdac_audio_ctl_amp_get(devinfo, k,
		    				    HDA_CTL_IN, j, 1);
						if (ctl && ctl->enable) {
							ctl->forcemute = 1;
							ctl->muted = HDA_AMP_MUTE_ALL;
							ctl->left = 0;
							ctl->right = 0;
							ctl->enable = 0;
						}
					}
				}
			}
		}
	}
}

static void
hdac_audio_disable_notselected(struct hdac_devinfo *devinfo)
{
	struct hdac_audio_as *as = devinfo->function.audio.as;
	struct hdac_widget *w;
	int i, j;

	/* On playback path we can safely disable all unseleted inputs. */
	for (i = devinfo->startnode; i < devinfo->endnode; i++) {
		w = hdac_widget_get(devinfo, i);
		if (w == NULL || w->enable == 0)
			continue;
		if (w->nconns <= 1)
			continue;
		if (w->type == HDA_PARAM_AUDIO_WIDGET_CAP_TYPE_AUDIO_MIXER)
			continue;
		if (w->bindas < 0 || as[w->bindas].dir == HDA_CTL_IN)
			continue;
		for (j = 0; j < w->nconns; j++) {
			if (w->connsenable[j] == 0)
				continue;
			if (w->selconn < 0 || w->selconn == j)
				continue;
			w->connsenable[j] = 0;
			HDA_BOOTHVERBOSE(
				device_printf(devinfo->codec->sc->dev, 
				    " Disabling unselected connection "
				    "nid %d conn %d.\n",
				    i, j);
			);
		}
	}
}

static void
hdac_audio_disable_crossas(struct hdac_devinfo *devinfo)
{
	struct hdac_widget *w, *cw;
	struct hdac_audio_ctl *ctl;
	int i, j;

	/* Disable crossassociatement connections. */
	/* ... using selectors */
	for (i = devinfo->startnode; i < devinfo->endnode; i++) {
		w = hdac_widget_get(devinfo, i);
		if (w == NULL || w->enable == 0)
			continue;
		if (w->nconns <= 1)
			continue;
		if (w->type == HDA_PARAM_AUDIO_WIDGET_CAP_TYPE_AUDIO_MIXER)
			continue;
		if (w->bindas == -2)
			continue;
		for (j = 0; j < w->nconns; j++) {
			if (w->connsenable[j] == 0)
				continue;
			cw = hdac_widget_get(devinfo, w->conns[j]);
			if (cw == NULL || w->enable == 0)
				continue;
			if (w->bindas == cw->bindas || cw->bindas == -2)
				continue;
			w->connsenable[j] = 0;
			HDA_BOOTHVERBOSE(
				device_printf(devinfo->codec->sc->dev, 
				    " Disabling crossassociatement connection "
				    "nid %d conn %d cnid %d.\n",
				    i, j, cw->nid);
			);
		}
	}
	/* ... using controls */
	i = 0;
	while ((ctl = hdac_audio_ctl_each(devinfo, &i)) != NULL) {
		if (ctl->enable == 0 || ctl->childwidget == NULL)
			continue;
		if (ctl->widget->bindas == -2 ||
		    ctl->childwidget->bindas == -2)
			continue;
		if (ctl->widget->bindas != ctl->childwidget->bindas) {
			ctl->forcemute = 1;
			ctl->muted = HDA_AMP_MUTE_ALL;
			ctl->left = 0;
			ctl->right = 0;
			ctl->enable = 0;
			if (ctl->ndir == HDA_CTL_IN)
				ctl->widget->connsenable[ctl->index] = 0;
			HDA_BOOTHVERBOSE(
				device_printf(devinfo->codec->sc->dev, 
				    " Disabling crossassociatement connection "
				    "ctl %d nid %d cnid %d.\n", i,
				    ctl->widget->nid,
				    ctl->childwidget->nid);
			);
		}
	}

}

#define HDA_CTL_GIVE(ctl)	((ctl)->step?1:0)

/*
 * Find controls to control amplification for source.
 */
static int
hdac_audio_ctl_source_amp(struct hdac_devinfo *devinfo, nid_t nid, int index,
    int ossdev, int ctlable, int depth, int need)
{
	struct hdac_widget *w, *wc;
	struct hdac_audio_ctl *ctl;
	int i, j, conns = 0, rneed;
	
	if (depth > HDA_PARSE_MAXDEPTH)
		return (need);

	w = hdac_widget_get(devinfo, nid);
	if (w == NULL || w->enable == 0)
		return (need);

	/* Count number of active inputs. */
	if (depth > 0) {
		for (j = 0; j < w->nconns; j++) {
			if (w->connsenable[j])
				conns++;
		}
	}

	/* If this is not a first step - use input mixer.
	   Pins have common input ctl so care must be taken. */
	if (depth > 0 && ctlable && (conns == 1 ||
	    w->type != HDA_PARAM_AUDIO_WIDGET_CAP_TYPE_PIN_COMPLEX)) {
		ctl = hdac_audio_ctl_amp_get(devinfo, w->nid, HDA_CTL_IN,
		    index, 1);
		if (ctl) {
			if (HDA_CTL_GIVE(ctl) & need)
				ctl->ossmask |= (1 << ossdev);
			else
				ctl->possmask |= (1 << ossdev);
			need &= ~HDA_CTL_GIVE(ctl);
		}
	}
	
	/* If widget has own ossdev - not traverse it.
	   It will be traversed on it's own. */
	if (w->ossdev >= 0 && depth > 0)
		return (need);

	/* We must not traverse pin */
	if ((w->type == HDA_PARAM_AUDIO_WIDGET_CAP_TYPE_AUDIO_INPUT ||
	    w->type == HDA_PARAM_AUDIO_WIDGET_CAP_TYPE_PIN_COMPLEX) &&
	    depth > 0)
		return (need);
	
	/* record that this widget exports such signal, */
	w->ossmask |= (1 << ossdev);

	/* If signals mixed, we can't assign controls farther.
	 * Ignore this on depth zero. Caller must knows why.
	 * Ignore this for static selectors if this input selected.
	 */
	if (conns > 1)
		ctlable = 0;

	if (ctlable) {
		ctl = hdac_audio_ctl_amp_get(devinfo, w->nid, HDA_CTL_OUT, -1, 1);
		if (ctl) {
			if (HDA_CTL_GIVE(ctl) & need)
				ctl->ossmask |= (1 << ossdev);
			else
				ctl->possmask |= (1 << ossdev);
			need &= ~HDA_CTL_GIVE(ctl);
		}
	}
	
	rneed = 0;
	for (i = devinfo->startnode; i < devinfo->endnode; i++) {
		wc = hdac_widget_get(devinfo, i);
		if (wc == NULL || wc->enable == 0)
			continue;
		for (j = 0; j < wc->nconns; j++) {
			if (wc->connsenable[j] && wc->conns[j] == nid) {
				rneed |= hdac_audio_ctl_source_amp(devinfo,
				    wc->nid, j, ossdev, ctlable, depth + 1, need);
			}
		}
	}
	rneed &= need;
	
	return (rneed);
}

/*
 * Find controls to control amplification for destination.
 */
static void
hdac_audio_ctl_dest_amp(struct hdac_devinfo *devinfo, nid_t nid,
    int ossdev, int depth, int need)
{
	struct hdac_audio_as *as = devinfo->function.audio.as;
	struct hdac_widget *w, *wc;
	struct hdac_audio_ctl *ctl;
	int i, j, consumers;
	
	if (depth > HDA_PARSE_MAXDEPTH)
		return;

	w = hdac_widget_get(devinfo, nid);
	if (w == NULL || w->enable == 0)
		return;

	if (depth > 0) {
		/* If this node produce output for several consumers,
		   we can't touch it. */
		consumers = 0;
		for (i = devinfo->startnode; i < devinfo->endnode; i++) {
			wc = hdac_widget_get(devinfo, i);
			if (wc == NULL || wc->enable == 0)
				continue;
			for (j = 0; j < wc->nconns; j++) {
				if (wc->connsenable[j] && wc->conns[j] == nid)
					consumers++;
			}
		}
		/* The only exception is if real HP redirection is configured
		   and this is a duplication point.
		   XXX: Actually exception is not completely correct.
		   XXX: Duplication point check is not perfect. */
		if ((consumers == 2 && (w->bindas < 0 ||
		    as[w->bindas].hpredir < 0 || as[w->bindas].fakeredir ||
		    (w->bindseqmask & (1 << 15)) == 0)) ||
		    consumers > 2)
			return;

		/* Else use it's output mixer. */
		ctl = hdac_audio_ctl_amp_get(devinfo, w->nid,
		    HDA_CTL_OUT, -1, 1);
		if (ctl) {
			if (HDA_CTL_GIVE(ctl) & need)
				ctl->ossmask |= (1 << ossdev);
			else
				ctl->possmask |= (1 << ossdev);
			need &= ~HDA_CTL_GIVE(ctl);
		}
	}
	
	/* We must not traverse pin */
	if (w->type == HDA_PARAM_AUDIO_WIDGET_CAP_TYPE_PIN_COMPLEX &&
	    depth > 0)
		return;
	
	for (i = 0; i < w->nconns; i++) {
		int tneed = need;
		if (w->connsenable[i] == 0)
			continue;
		ctl = hdac_audio_ctl_amp_get(devinfo, w->nid,
		    HDA_CTL_IN, i, 1);
		if (ctl) {
			if (HDA_CTL_GIVE(ctl) & tneed)
				ctl->ossmask |= (1 << ossdev);
			else
				ctl->possmask |= (1 << ossdev);
			tneed &= ~HDA_CTL_GIVE(ctl);
		}
		hdac_audio_ctl_dest_amp(devinfo, w->conns[i], ossdev,
		    depth + 1, tneed);
	}
}

/*
 * Assign OSS names to sound sources
 */
static void
hdac_audio_assign_names(struct hdac_devinfo *devinfo)
{
	struct hdac_audio_as *as = devinfo->function.audio.as;
	struct hdac_widget *w;
	int i, j;
	int type = -1, use, used = 0;
	static const int types[7][13] = {
	    { SOUND_MIXER_LINE, SOUND_MIXER_LINE1, SOUND_MIXER_LINE2, 
	      SOUND_MIXER_LINE3, -1 },	/* line */
	    { SOUND_MIXER_MONITOR, SOUND_MIXER_MIC, -1 }, /* int mic */
	    { SOUND_MIXER_MIC, SOUND_MIXER_MONITOR, -1 }, /* ext mic */
	    { SOUND_MIXER_CD, -1 },	/* cd */
	    { SOUND_MIXER_SPEAKER, -1 },	/* speaker */
	    { SOUND_MIXER_DIGITAL1, SOUND_MIXER_DIGITAL2, SOUND_MIXER_DIGITAL3,
	      -1 },	/* digital */
	    { SOUND_MIXER_LINE, SOUND_MIXER_LINE1, SOUND_MIXER_LINE2,
	      SOUND_MIXER_LINE3, SOUND_MIXER_PHONEIN, SOUND_MIXER_PHONEOUT,
	      SOUND_MIXER_VIDEO, SOUND_MIXER_RADIO, SOUND_MIXER_DIGITAL1,
	      SOUND_MIXER_DIGITAL2, SOUND_MIXER_DIGITAL3, SOUND_MIXER_MONITOR,
	      -1 }	/* others */
	};

	/* Surely known names */
	for (i = devinfo->startnode; i < devinfo->endnode; i++) {
		w = hdac_widget_get(devinfo, i);
		if (w == NULL || w->enable == 0)
			continue;
		if (w->bindas == -1)
			continue;
		use = -1;
		switch (w->type) {
		case HDA_PARAM_AUDIO_WIDGET_CAP_TYPE_PIN_COMPLEX:
			if (as[w->bindas].dir == HDA_CTL_OUT)
				break;
			type = -1;
			switch (w->wclass.pin.config & HDA_CONFIG_DEFAULTCONF_DEVICE_MASK) {
			case HDA_CONFIG_DEFAULTCONF_DEVICE_LINE_IN:
				type = 0;
				break;
			case HDA_CONFIG_DEFAULTCONF_DEVICE_MIC_IN:
				if ((w->wclass.pin.config & HDA_CONFIG_DEFAULTCONF_CONNECTIVITY_MASK)
				    == HDA_CONFIG_DEFAULTCONF_CONNECTIVITY_JACK)
					break;
				type = 1;
				break;
			case HDA_CONFIG_DEFAULTCONF_DEVICE_CD:
				type = 3;
				break;
			case HDA_CONFIG_DEFAULTCONF_DEVICE_SPEAKER:
				type = 4;
				break;
			case HDA_CONFIG_DEFAULTCONF_DEVICE_SPDIF_IN:
			case HDA_CONFIG_DEFAULTCONF_DEVICE_DIGITAL_OTHER_IN:
				type = 5;
				break;
			}
			if (type == -1)
				break;
			j = 0;
			while (types[type][j] >= 0 &&
			    (used & (1 << types[type][j])) != 0) {
				j++;
			}
			if (types[type][j] >= 0)
				use = types[type][j];
			break;
		case HDA_PARAM_AUDIO_WIDGET_CAP_TYPE_AUDIO_OUTPUT:
			use = SOUND_MIXER_PCM;
			break;
		case HDA_PARAM_AUDIO_WIDGET_CAP_TYPE_BEEP_WIDGET:
			use = SOUND_MIXER_SPEAKER;
			break;
		default:
			break;
		}
		if (use >= 0) {
			w->ossdev = use;
			used |= (1 << use);
		}
	}
	/* Semi-known names */
	for (i = devinfo->startnode; i < devinfo->endnode; i++) {
		w = hdac_widget_get(devinfo, i);
		if (w == NULL || w->enable == 0)
			continue;
		if (w->ossdev >= 0)
			continue;
		if (w->bindas == -1)
			continue;
		if (w->type != HDA_PARAM_AUDIO_WIDGET_CAP_TYPE_PIN_COMPLEX)
			continue;
		if (as[w->bindas].dir == HDA_CTL_OUT)
			continue;
		type = -1;
		switch (w->wclass.pin.config & HDA_CONFIG_DEFAULTCONF_DEVICE_MASK) {
		case HDA_CONFIG_DEFAULTCONF_DEVICE_LINE_OUT:
		case HDA_CONFIG_DEFAULTCONF_DEVICE_SPEAKER:
		case HDA_CONFIG_DEFAULTCONF_DEVICE_HP_OUT:
		case HDA_CONFIG_DEFAULTCONF_DEVICE_AUX:
			type = 0;
			break;
		case HDA_CONFIG_DEFAULTCONF_DEVICE_MIC_IN:
			type = 2;
			break;
		case HDA_CONFIG_DEFAULTCONF_DEVICE_SPDIF_OUT:
		case HDA_CONFIG_DEFAULTCONF_DEVICE_DIGITAL_OTHER_OUT:
			type = 5;
			break;
		}
		if (type == -1)
			break;
		j = 0;
		while (types[type][j] >= 0 &&
		    (used & (1 << types[type][j])) != 0) {
			j++;
		}
		if (types[type][j] >= 0) {
			w->ossdev = types[type][j];
			used |= (1 << types[type][j]);
		}
	}
	/* Others */
	for (i = devinfo->startnode; i < devinfo->endnode; i++) {
		w = hdac_widget_get(devinfo, i);
		if (w == NULL || w->enable == 0)
			continue;
		if (w->ossdev >= 0)
			continue;
		if (w->bindas == -1)
			continue;
		if (w->type != HDA_PARAM_AUDIO_WIDGET_CAP_TYPE_PIN_COMPLEX)
			continue;
		if (as[w->bindas].dir == HDA_CTL_OUT)
			continue;
		j = 0;
		while (types[6][j] >= 0 &&
		    (used & (1 << types[6][j])) != 0) {
			j++;
		}
		if (types[6][j] >= 0) {
			w->ossdev = types[6][j];
			used |= (1 << types[6][j]);
		}
	}
}

static void
hdac_audio_build_tree(struct hdac_devinfo *devinfo)
{
	struct hdac_audio_as *as = devinfo->function.audio.as;
	int j, res;

	/* Trace all associations in order of their numbers, */
	for (j = 0; j < devinfo->function.audio.ascnt; j++) {
		if (as[j].enable == 0)
			continue;
		HDA_BOOTVERBOSE(
			device_printf(devinfo->codec->sc->dev,
			    "Tracing association %d (%d)\n", j, as[j].index);
		);
		if (as[j].dir == HDA_CTL_OUT) {
retry:
			res = hdac_audio_trace_as_out(devinfo, j, 0);
			if (res == 0 && as[j].hpredir >= 0 &&
			    as[j].fakeredir == 0) {
				/* If codec can't do analog HP redirection
				   try to make it using one more DAC. */
				as[j].fakeredir = 1;
				goto retry;
			}
		} else {
			res = hdac_audio_trace_as_in(devinfo, j);
		}
		if (res) {
			HDA_BOOTVERBOSE(
				device_printf(devinfo->codec->sc->dev,
				    "Association %d (%d) trace succeded\n",
				    j, as[j].index);
			);
		} else {
			HDA_BOOTVERBOSE(
				device_printf(devinfo->codec->sc->dev,
				    "Association %d (%d) trace failed\n",
				    j, as[j].index);
			);
			as[j].enable = 0;
		}
	}

	/* Trace mixer and beeper pseudo associations. */
	hdac_audio_trace_as_extra(devinfo);
}

static void
hdac_audio_assign_mixers(struct hdac_devinfo *devinfo)
{
	struct hdac_audio_as *as = devinfo->function.audio.as;
	struct hdac_audio_ctl *ctl;
	struct hdac_widget *w;
	int i;

	/* Assign mixers to the tree. */
	for (i = devinfo->startnode; i < devinfo->endnode; i++) {
		w = hdac_widget_get(devinfo, i);
		if (w == NULL || w->enable == 0)
			continue;
		if (w->type == HDA_PARAM_AUDIO_WIDGET_CAP_TYPE_AUDIO_OUTPUT ||
		    w->type == HDA_PARAM_AUDIO_WIDGET_CAP_TYPE_BEEP_WIDGET ||
		    (w->type == HDA_PARAM_AUDIO_WIDGET_CAP_TYPE_PIN_COMPLEX &&
		    as[w->bindas].dir == HDA_CTL_IN)) {
			if (w->ossdev < 0)
				continue;
			hdac_audio_ctl_source_amp(devinfo, w->nid, -1,
			    w->ossdev, 1, 0, 1);
		} else if ((w->pflags & HDA_ADC_MONITOR) != 0) {
			if (w->ossdev < 0)
				continue;
			if (hdac_audio_ctl_source_amp(devinfo, w->nid, -1,
			    w->ossdev, 1, 0, 1)) {
				/* If we are unable to control input monitor
				   as source - try to control it as destination. */
				hdac_audio_ctl_dest_amp(devinfo, w->nid,
				    w->ossdev, 0, 1);
			}
		} else if (w->type == HDA_PARAM_AUDIO_WIDGET_CAP_TYPE_AUDIO_INPUT) {
			hdac_audio_ctl_dest_amp(devinfo, w->nid,
			    SOUND_MIXER_RECLEV, 0, 1);
		} else if (w->type == HDA_PARAM_AUDIO_WIDGET_CAP_TYPE_PIN_COMPLEX &&
		    as[w->bindas].dir == HDA_CTL_OUT) {
			hdac_audio_ctl_dest_amp(devinfo, w->nid,
			    SOUND_MIXER_VOLUME, 0, 1);
		}
	}
	/* Treat unrequired as possible. */
	i = 0;
	while ((ctl = hdac_audio_ctl_each(devinfo, &i)) != NULL) {
		if (ctl->ossmask == 0)
			ctl->ossmask = ctl->possmask;
	}
}

static void
hdac_audio_prepare_pin_ctrl(struct hdac_devinfo *devinfo)
{
	struct hdac_audio_as *as = devinfo->function.audio.as;
	struct hdac_widget *w;
	uint32_t pincap;
	int i;

	for (i = 0; i < devinfo->nodecnt; i++) {
		w = &devinfo->widget[i];
		if (w == NULL)
			continue;
		if (w->type != HDA_PARAM_AUDIO_WIDGET_CAP_TYPE_PIN_COMPLEX)
			continue;

		pincap = w->wclass.pin.cap;

		/* Disable everything. */
		w->wclass.pin.ctrl &= ~(
		    HDA_CMD_SET_PIN_WIDGET_CTRL_HPHN_ENABLE |
		    HDA_CMD_SET_PIN_WIDGET_CTRL_OUT_ENABLE |
		    HDA_CMD_SET_PIN_WIDGET_CTRL_IN_ENABLE |
		    HDA_CMD_SET_PIN_WIDGET_CTRL_VREF_ENABLE_MASK);

		if (w->enable == 0 ||
		    w->bindas < 0 || as[w->bindas].enable == 0) {
			/* Pin is unused so left it disabled. */
			continue;
		} else if (as[w->bindas].dir == HDA_CTL_IN) {
			/* Input pin, configure for input. */
			if (HDA_PARAM_PIN_CAP_INPUT_CAP(pincap))
				w->wclass.pin.ctrl |=
				    HDA_CMD_SET_PIN_WIDGET_CTRL_IN_ENABLE;

			if ((devinfo->function.audio.quirks & HDA_QUIRK_IVREF100) &&
			    HDA_PARAM_PIN_CAP_VREF_CTRL_100(pincap))
				w->wclass.pin.ctrl |=
				    HDA_CMD_SET_PIN_WIDGET_CTRL_VREF_ENABLE(
				    HDA_CMD_PIN_WIDGET_CTRL_VREF_ENABLE_100);
			else if ((devinfo->function.audio.quirks & HDA_QUIRK_IVREF80) &&
			    HDA_PARAM_PIN_CAP_VREF_CTRL_80(pincap))
				w->wclass.pin.ctrl |=
				    HDA_CMD_SET_PIN_WIDGET_CTRL_VREF_ENABLE(
				    HDA_CMD_PIN_WIDGET_CTRL_VREF_ENABLE_80);
			else if ((devinfo->function.audio.quirks & HDA_QUIRK_IVREF50) &&
			    HDA_PARAM_PIN_CAP_VREF_CTRL_50(pincap))
				w->wclass.pin.ctrl |=
				    HDA_CMD_SET_PIN_WIDGET_CTRL_VREF_ENABLE(
				    HDA_CMD_PIN_WIDGET_CTRL_VREF_ENABLE_50);
		} else {
			/* Output pin, configure for output. */
			if (HDA_PARAM_PIN_CAP_OUTPUT_CAP(pincap))
				w->wclass.pin.ctrl |=
				    HDA_CMD_SET_PIN_WIDGET_CTRL_OUT_ENABLE;

			if (HDA_PARAM_PIN_CAP_HEADPHONE_CAP(pincap) &&
			    (w->wclass.pin.config &
			    HDA_CONFIG_DEFAULTCONF_DEVICE_MASK) ==
			    HDA_CONFIG_DEFAULTCONF_DEVICE_HP_OUT)
				w->wclass.pin.ctrl |=
				    HDA_CMD_SET_PIN_WIDGET_CTRL_HPHN_ENABLE;

			if ((devinfo->function.audio.quirks & HDA_QUIRK_OVREF100) &&
			    HDA_PARAM_PIN_CAP_VREF_CTRL_100(pincap))
				w->wclass.pin.ctrl |=
				    HDA_CMD_SET_PIN_WIDGET_CTRL_VREF_ENABLE(
				    HDA_CMD_PIN_WIDGET_CTRL_VREF_ENABLE_100);
			else if ((devinfo->function.audio.quirks & HDA_QUIRK_OVREF80) &&
			    HDA_PARAM_PIN_CAP_VREF_CTRL_80(pincap))
				w->wclass.pin.ctrl |=
				    HDA_CMD_SET_PIN_WIDGET_CTRL_VREF_ENABLE(
				    HDA_CMD_PIN_WIDGET_CTRL_VREF_ENABLE_80);
			else if ((devinfo->function.audio.quirks & HDA_QUIRK_OVREF50) &&
			    HDA_PARAM_PIN_CAP_VREF_CTRL_50(pincap))
				w->wclass.pin.ctrl |=
				    HDA_CMD_SET_PIN_WIDGET_CTRL_VREF_ENABLE(
				    HDA_CMD_PIN_WIDGET_CTRL_VREF_ENABLE_50);
		}
	}
}

static void
hdac_audio_commit(struct hdac_devinfo *devinfo)
{
	struct hdac_softc *sc = devinfo->codec->sc;
	struct hdac_widget *w;
	nid_t cad;
	uint32_t gdata, gmask, gdir;
	int commitgpio, numgpio;
	int i;

	cad = devinfo->codec->cad;

	if (sc->pci_subvendor == APPLE_INTEL_MAC)
		hdac_command(sc, HDA_CMD_12BIT(cad, devinfo->nid,
		    0x7e7, 0), cad);

	gdata = 0;
	gmask = 0;
	gdir = 0;
	commitgpio = 0;

	numgpio = HDA_PARAM_GPIO_COUNT_NUM_GPIO(
	    devinfo->function.audio.gpio);

	if (devinfo->function.audio.quirks & HDA_QUIRK_GPIOFLUSH)
		commitgpio = (numgpio > 0) ? 1 : 0;
	else {
		for (i = 0; i < numgpio && i < HDA_GPIO_MAX; i++) {
			if (!(devinfo->function.audio.quirks &
			    (1 << i)))
				continue;
			if (commitgpio == 0) {
				commitgpio = 1;
				HDA_BOOTVERBOSE(
					gdata = hdac_command(sc,
					    HDA_CMD_GET_GPIO_DATA(cad,
					    devinfo->nid), cad);
					gmask = hdac_command(sc,
					    HDA_CMD_GET_GPIO_ENABLE_MASK(cad,
					    devinfo->nid), cad);
					gdir = hdac_command(sc,
					    HDA_CMD_GET_GPIO_DIRECTION(cad,
					    devinfo->nid), cad);
					device_printf(sc->dev,
					    "GPIO init: data=0x%08x "
					    "mask=0x%08x dir=0x%08x\n",
					    gdata, gmask, gdir);
					gdata = 0;
					gmask = 0;
					gdir = 0;
				);
			}
			gdata |= 1 << i;
			gmask |= 1 << i;
			gdir |= 1 << i;
		}
	}

	if (commitgpio != 0) {
		HDA_BOOTVERBOSE(
			device_printf(sc->dev,
			    "GPIO commit: data=0x%08x mask=0x%08x "
			    "dir=0x%08x\n",
			    gdata, gmask, gdir);
		);
		hdac_command(sc,
		    HDA_CMD_SET_GPIO_ENABLE_MASK(cad, devinfo->nid,
		    gmask), cad);
		hdac_command(sc,
		    HDA_CMD_SET_GPIO_DIRECTION(cad, devinfo->nid,
		    gdir), cad);
		hdac_command(sc,
		    HDA_CMD_SET_GPIO_DATA(cad, devinfo->nid,
		    gdata), cad);
	}

	for (i = 0; i < devinfo->nodecnt; i++) {
		w = &devinfo->widget[i];
		if (w == NULL)
			continue;
		if (w->selconn == -1)
			w->selconn = 0;
		if (w->nconns > 0)
			hdac_widget_connection_select(w, w->selconn);
		if (w->type == HDA_PARAM_AUDIO_WIDGET_CAP_TYPE_PIN_COMPLEX) {
			hdac_command(sc,
			    HDA_CMD_SET_PIN_WIDGET_CTRL(cad, w->nid,
			    w->wclass.pin.ctrl), cad);
		}
		if (w->param.eapdbtl != HDAC_INVALID) {
		    	uint32_t val;

			val = w->param.eapdbtl;
			if (devinfo->function.audio.quirks &
			    HDA_QUIRK_EAPDINV)
				val ^= HDA_CMD_SET_EAPD_BTL_ENABLE_EAPD;
			hdac_command(sc,
			    HDA_CMD_SET_EAPD_BTL_ENABLE(cad, w->nid,
			    val), cad);

		}
	}
}

static void
hdac_audio_ctl_commit(struct hdac_devinfo *devinfo)
{
	struct hdac_audio_ctl *ctl;
	int i, z;

	i = 0;
	while ((ctl = hdac_audio_ctl_each(devinfo, &i)) != NULL) {
		if (ctl->enable == 0) {
			/* Mute disabled controls. */
			hdac_audio_ctl_amp_set(ctl, HDA_AMP_MUTE_ALL, 0, 0);
			continue;
		}
		/* Init controls to 0dB amplification. */
		z = ctl->offset;
		if (z > ctl->step)
			z = ctl->step;
		hdac_audio_ctl_amp_set(ctl, HDA_AMP_MUTE_NONE, z, z);
	}
}

static void
hdac_powerup(struct hdac_devinfo *devinfo)
{
	struct hdac_softc *sc = devinfo->codec->sc;
	nid_t cad = devinfo->codec->cad;
	int i;

	hdac_command(sc,
	    HDA_CMD_SET_POWER_STATE(cad,
	    devinfo->nid, HDA_CMD_POWER_STATE_D0),
	    cad);
	DELAY(100);

	for (i = devinfo->startnode; i < devinfo->endnode; i++) {
		hdac_command(sc,
		    HDA_CMD_SET_POWER_STATE(cad,
		    i, HDA_CMD_POWER_STATE_D0),
		    cad);
	}
	DELAY(1000);
}

static int
hdac_pcmchannel_setup(struct hdac_chan *ch)
{
	struct hdac_devinfo *devinfo = ch->devinfo;
	struct hdac_audio_as *as = devinfo->function.audio.as;
	struct hdac_widget *w;
	uint32_t cap, fmtcap, pcmcap;
	int i, j, ret, max;

	ch->caps = hdac_caps;
	ch->caps.fmtlist = ch->fmtlist;
	ch->bit16 = 1;
	ch->bit32 = 0;
	ch->pcmrates[0] = 48000;
	ch->pcmrates[1] = 0;

	ret = 0;
	fmtcap = devinfo->function.audio.supp_stream_formats;
	pcmcap = devinfo->function.audio.supp_pcm_size_rate;
	max = (sizeof(ch->io) / sizeof(ch->io[0])) - 1;

	for (i = 0; i < 16 && ret < max; i++) {
		/* Check as is correct */
		if (ch->as < 0)
			break;
		/* Cound only present DACs */
		if (as[ch->as].dacs[i] <= 0)
			continue;
		/* Ignore duplicates */
		for (j = 0; j < ret; j++) {
			if (ch->io[j] == as[ch->as].dacs[i])
				break;
		}
		if (j < ret)
			continue;

		w = hdac_widget_get(devinfo, as[ch->as].dacs[i]);
		if (w == NULL || w->enable == 0)
			continue;
		if (!HDA_PARAM_AUDIO_WIDGET_CAP_STEREO(w->param.widget_cap))
			continue;
		cap = w->param.supp_stream_formats;
		/*if (HDA_PARAM_SUPP_STREAM_FORMATS_FLOAT32(cap)) {
		}*/
		if (!HDA_PARAM_SUPP_STREAM_FORMATS_PCM(cap) &&
		    !HDA_PARAM_SUPP_STREAM_FORMATS_AC3(cap))
			continue;
		/* Many codec does not declare AC3 support on SPDIF.
		   I don't beleave that they doesn't support it! */
		if (HDA_PARAM_AUDIO_WIDGET_CAP_DIGITAL(w->param.widget_cap))
			cap |= HDA_PARAM_SUPP_STREAM_FORMATS_AC3_MASK;
		if (ret == 0) {
			fmtcap = cap;
			pcmcap = w->param.supp_pcm_size_rate;
		} else {
			fmtcap &= cap;
			pcmcap &= w->param.supp_pcm_size_rate;
		}
		ch->io[ret++] = as[ch->as].dacs[i];
	}
	ch->io[ret] = -1;

	ch->supp_stream_formats = fmtcap;
	ch->supp_pcm_size_rate = pcmcap;

	/*
	 *  8bit = 0
	 * 16bit = 1
	 * 20bit = 2
	 * 24bit = 3
	 * 32bit = 4
	 */
	if (ret > 0) {
		i = 0;
		if (HDA_PARAM_SUPP_STREAM_FORMATS_PCM(fmtcap)) {
			if (HDA_PARAM_SUPP_PCM_SIZE_RATE_16BIT(pcmcap))
				ch->bit16 = 1;
			else if (HDA_PARAM_SUPP_PCM_SIZE_RATE_8BIT(pcmcap))
				ch->bit16 = 0;
			if (HDA_PARAM_SUPP_PCM_SIZE_RATE_32BIT(pcmcap))
				ch->bit32 = 4;
			else if (HDA_PARAM_SUPP_PCM_SIZE_RATE_24BIT(pcmcap))
				ch->bit32 = 3;
			else if (HDA_PARAM_SUPP_PCM_SIZE_RATE_20BIT(pcmcap))
				ch->bit32 = 2;
			if (!(devinfo->function.audio.quirks & HDA_QUIRK_FORCESTEREO))
				ch->fmtlist[i++] = AFMT_S16_LE;
			ch->fmtlist[i++] = AFMT_S16_LE | AFMT_STEREO;
			if (ch->bit32 > 0) {
				if (!(devinfo->function.audio.quirks &
				    HDA_QUIRK_FORCESTEREO))
					ch->fmtlist[i++] = AFMT_S32_LE;
				ch->fmtlist[i++] = AFMT_S32_LE | AFMT_STEREO;
			}
		}
		if (HDA_PARAM_SUPP_STREAM_FORMATS_AC3(fmtcap)) {
			ch->fmtlist[i++] = AFMT_AC3;
		}
		ch->fmtlist[i] = 0;
		i = 0;
		if (HDA_PARAM_SUPP_PCM_SIZE_RATE_8KHZ(pcmcap))
			ch->pcmrates[i++] = 8000;
		if (HDA_PARAM_SUPP_PCM_SIZE_RATE_11KHZ(pcmcap))
			ch->pcmrates[i++] = 11025;
		if (HDA_PARAM_SUPP_PCM_SIZE_RATE_16KHZ(pcmcap))
			ch->pcmrates[i++] = 16000;
		if (HDA_PARAM_SUPP_PCM_SIZE_RATE_22KHZ(pcmcap))
			ch->pcmrates[i++] = 22050;
		if (HDA_PARAM_SUPP_PCM_SIZE_RATE_32KHZ(pcmcap))
			ch->pcmrates[i++] = 32000;
		if (HDA_PARAM_SUPP_PCM_SIZE_RATE_44KHZ(pcmcap))
			ch->pcmrates[i++] = 44100;
		/* if (HDA_PARAM_SUPP_PCM_SIZE_RATE_48KHZ(pcmcap)) */
		ch->pcmrates[i++] = 48000;
		if (HDA_PARAM_SUPP_PCM_SIZE_RATE_88KHZ(pcmcap))
			ch->pcmrates[i++] = 88200;
		if (HDA_PARAM_SUPP_PCM_SIZE_RATE_96KHZ(pcmcap))
			ch->pcmrates[i++] = 96000;
		if (HDA_PARAM_SUPP_PCM_SIZE_RATE_176KHZ(pcmcap))
			ch->pcmrates[i++] = 176400;
		if (HDA_PARAM_SUPP_PCM_SIZE_RATE_192KHZ(pcmcap))
			ch->pcmrates[i++] = 192000;
		/* if (HDA_PARAM_SUPP_PCM_SIZE_RATE_384KHZ(pcmcap)) */
		ch->pcmrates[i] = 0;
		if (i > 0) {
			ch->caps.minspeed = ch->pcmrates[0];
			ch->caps.maxspeed = ch->pcmrates[i - 1];
		}
	}

	return (ret);
}

static void
hdac_create_pcms(struct hdac_devinfo *devinfo)
{
	struct hdac_softc *sc = devinfo->codec->sc;
	struct hdac_audio_as *as = devinfo->function.audio.as;
	int i, j, apdev = 0, ardev = 0, dpdev = 0, drdev = 0;

	for (i = 0; i < devinfo->function.audio.ascnt; i++) {
		if (as[i].enable == 0)
			continue;
		if (as[i].dir == HDA_CTL_IN) {
			if (as[i].digital)
				drdev++;
			else
				ardev++;
		} else {
			if (as[i].digital)
				dpdev++;
			else
				apdev++;
		}
	}
	devinfo->function.audio.num_devs =
	    max(ardev, apdev) + max(drdev, dpdev);
	devinfo->function.audio.devs =
	    (struct hdac_pcm_devinfo *)malloc(
	    devinfo->function.audio.num_devs * sizeof(struct hdac_pcm_devinfo),
	    M_HDAC, M_ZERO | M_NOWAIT);
	if (devinfo->function.audio.devs == NULL) {
		device_printf(sc->dev,
		    "Unable to allocate memory for devices\n");
		return;
	}
	for (i = 0; i < devinfo->function.audio.num_devs; i++) {
		devinfo->function.audio.devs[i].index = i;
		devinfo->function.audio.devs[i].devinfo = devinfo;
		devinfo->function.audio.devs[i].play = -1;
		devinfo->function.audio.devs[i].rec = -1;
		devinfo->function.audio.devs[i].digital = 2;
	}
	for (i = 0; i < devinfo->function.audio.ascnt; i++) {
		if (as[i].enable == 0)
			continue;
		for (j = 0; j < devinfo->function.audio.num_devs; j++) {
			if (devinfo->function.audio.devs[j].digital != 2 &&
			    devinfo->function.audio.devs[j].digital !=
			    as[i].digital)
				continue;
			if (as[i].dir == HDA_CTL_IN) {
				if (devinfo->function.audio.devs[j].rec >= 0)
					continue;
				devinfo->function.audio.devs[j].rec
				    = as[i].chan;
			} else {
				if (devinfo->function.audio.devs[j].play >= 0)
					continue;
				devinfo->function.audio.devs[j].play
				    = as[i].chan;
			}
			sc->chans[as[i].chan].pdevinfo =
			    &devinfo->function.audio.devs[j];
			devinfo->function.audio.devs[j].digital =
			    as[i].digital;
			break;
		}
	}
	for (i = 0; i < devinfo->function.audio.num_devs; i++) {
		struct hdac_pcm_devinfo *pdevinfo = 
		    &devinfo->function.audio.devs[i];
		pdevinfo->dev =
		    device_add_child(sc->dev, "pcm", -1);
		device_set_ivars(pdevinfo->dev,
		     (void *)pdevinfo);
	}
}

static void
hdac_dump_ctls(struct hdac_pcm_devinfo *pdevinfo, const char *banner, uint32_t flag)
{
	struct hdac_devinfo *devinfo = pdevinfo->devinfo;
	struct hdac_audio_ctl *ctl;
	struct hdac_softc *sc = devinfo->codec->sc;
	char buf[64];
	int i, j, printed;

	if (flag == 0) {
		flag = ~(SOUND_MASK_VOLUME | SOUND_MASK_PCM |
		    SOUND_MASK_CD | SOUND_MASK_LINE | SOUND_MASK_RECLEV |
		    SOUND_MASK_MIC | SOUND_MASK_SPEAKER | SOUND_MASK_OGAIN |
		    SOUND_MASK_IMIX | SOUND_MASK_MONITOR);
	}

	for (j = 0; j < SOUND_MIXER_NRDEVICES; j++) {
		if ((flag & (1 << j)) == 0)
			continue;
		i = 0;
		printed = 0;
		while ((ctl = hdac_audio_ctl_each(devinfo, &i)) != NULL) {
			if (ctl->enable == 0 ||
			    ctl->widget->enable == 0)
				continue;
			if (!((pdevinfo->play >= 0 &&
			    ctl->widget->bindas == sc->chans[pdevinfo->play].as) ||
			    (pdevinfo->rec >= 0 &&
			    ctl->widget->bindas == sc->chans[pdevinfo->rec].as) ||
			    (ctl->widget->bindas == -2 && pdevinfo->index == 0)))
				continue;
			if ((ctl->ossmask & (1 << j)) == 0)
				continue;

	    		if (printed == 0) {
				device_printf(pdevinfo->dev, "\n");
				if (banner != NULL) {
					device_printf(pdevinfo->dev, "%s", banner);
				} else {
					device_printf(pdevinfo->dev, "Unknown Ctl");
				}
				printf(" (OSS: %s)\n",
				    hdac_audio_ctl_ossmixer_mask2allname(1 << j,
				    buf, sizeof(buf)));
				device_printf(pdevinfo->dev, "   |\n");
				printed = 1;
			}
			device_printf(pdevinfo->dev, "   +- ctl %2d (nid %3d %s", i,
				ctl->widget->nid,
				(ctl->ndir == HDA_CTL_IN)?"in ":"out");
			if (ctl->ndir == HDA_CTL_IN && ctl->ndir == ctl->dir)
				printf(" %2d): ", ctl->index);
			else
				printf("):    ");
			if (ctl->step > 0) {
				printf("%+d/%+ddB (%d steps)%s\n",
			    	    (0 - ctl->offset) * (ctl->size + 1) / 4,
				    (ctl->step - ctl->offset) * (ctl->size + 1) / 4,
				    ctl->step + 1,
				    ctl->mute?" + mute":"");
			} else
				printf("%s\n", ctl->mute?"mute":"");
		}
	}
}

static void
hdac_dump_audio_formats(device_t dev, uint32_t fcap, uint32_t pcmcap)
{
	uint32_t cap;

	cap = fcap;
	if (cap != 0) {
		device_printf(dev, "     Stream cap: 0x%08x\n", cap);
		device_printf(dev, "                ");
		if (HDA_PARAM_SUPP_STREAM_FORMATS_AC3(cap))
			printf(" AC3");
		if (HDA_PARAM_SUPP_STREAM_FORMATS_FLOAT32(cap))
			printf(" FLOAT32");
		if (HDA_PARAM_SUPP_STREAM_FORMATS_PCM(cap))
			printf(" PCM");
		printf("\n");
	}
	cap = pcmcap;
	if (cap != 0) {
		device_printf(dev, "        PCM cap: 0x%08x\n", cap);
		device_printf(dev, "                ");
		if (HDA_PARAM_SUPP_PCM_SIZE_RATE_8BIT(cap))
			printf(" 8");
		if (HDA_PARAM_SUPP_PCM_SIZE_RATE_16BIT(cap))
			printf(" 16");
		if (HDA_PARAM_SUPP_PCM_SIZE_RATE_20BIT(cap))
			printf(" 20");
		if (HDA_PARAM_SUPP_PCM_SIZE_RATE_24BIT(cap))
			printf(" 24");
		if (HDA_PARAM_SUPP_PCM_SIZE_RATE_32BIT(cap))
			printf(" 32");
		printf(" bits,");
		if (HDA_PARAM_SUPP_PCM_SIZE_RATE_8KHZ(cap))
			printf(" 8");
		if (HDA_PARAM_SUPP_PCM_SIZE_RATE_11KHZ(cap))
			printf(" 11");
		if (HDA_PARAM_SUPP_PCM_SIZE_RATE_16KHZ(cap))
			printf(" 16");
		if (HDA_PARAM_SUPP_PCM_SIZE_RATE_22KHZ(cap))
			printf(" 22");
		if (HDA_PARAM_SUPP_PCM_SIZE_RATE_32KHZ(cap))
			printf(" 32");
		if (HDA_PARAM_SUPP_PCM_SIZE_RATE_44KHZ(cap))
			printf(" 44");
		printf(" 48");
		if (HDA_PARAM_SUPP_PCM_SIZE_RATE_88KHZ(cap))
			printf(" 88");
		if (HDA_PARAM_SUPP_PCM_SIZE_RATE_96KHZ(cap))
			printf(" 96");
		if (HDA_PARAM_SUPP_PCM_SIZE_RATE_176KHZ(cap))
			printf(" 176");
		if (HDA_PARAM_SUPP_PCM_SIZE_RATE_192KHZ(cap))
			printf(" 192");
		printf(" KHz\n");
	}
}

static void
hdac_dump_pin(struct hdac_softc *sc, struct hdac_widget *w)
{
	uint32_t pincap;

	pincap = w->wclass.pin.cap;

	device_printf(sc->dev, "        Pin cap: 0x%08x\n", pincap);
	device_printf(sc->dev, "                ");
	if (HDA_PARAM_PIN_CAP_IMP_SENSE_CAP(pincap))
		printf(" ISC");
	if (HDA_PARAM_PIN_CAP_TRIGGER_REQD(pincap))
		printf(" TRQD");
	if (HDA_PARAM_PIN_CAP_PRESENCE_DETECT_CAP(pincap))
		printf(" PDC");
	if (HDA_PARAM_PIN_CAP_HEADPHONE_CAP(pincap))
		printf(" HP");
	if (HDA_PARAM_PIN_CAP_OUTPUT_CAP(pincap))
		printf(" OUT");
	if (HDA_PARAM_PIN_CAP_INPUT_CAP(pincap))
		printf(" IN");
	if (HDA_PARAM_PIN_CAP_BALANCED_IO_PINS(pincap))
		printf(" BAL");
	if (HDA_PARAM_PIN_CAP_VREF_CTRL(pincap)) {
		printf(" VREF[");
		if (HDA_PARAM_PIN_CAP_VREF_CTRL_50(pincap))
			printf(" 50");
		if (HDA_PARAM_PIN_CAP_VREF_CTRL_80(pincap))
			printf(" 80");
		if (HDA_PARAM_PIN_CAP_VREF_CTRL_100(pincap))
			printf(" 100");
		if (HDA_PARAM_PIN_CAP_VREF_CTRL_GROUND(pincap))
			printf(" GROUND");
		if (HDA_PARAM_PIN_CAP_VREF_CTRL_HIZ(pincap))
			printf(" HIZ");
		printf(" ]");
	}
	if (HDA_PARAM_PIN_CAP_EAPD_CAP(pincap))
		printf(" EAPD");
	printf("\n");
	device_printf(sc->dev, "     Pin config: 0x%08x\n",
	    w->wclass.pin.config);
	device_printf(sc->dev, "    Pin control: 0x%08x", w->wclass.pin.ctrl);
	if (w->wclass.pin.ctrl & HDA_CMD_SET_PIN_WIDGET_CTRL_HPHN_ENABLE)
		printf(" HP");
	if (w->wclass.pin.ctrl & HDA_CMD_SET_PIN_WIDGET_CTRL_IN_ENABLE)
		printf(" IN");
	if (w->wclass.pin.ctrl & HDA_CMD_SET_PIN_WIDGET_CTRL_OUT_ENABLE)
		printf(" OUT");
	if (w->wclass.pin.ctrl & HDA_CMD_SET_PIN_WIDGET_CTRL_VREF_ENABLE_MASK)
		printf(" VREFs");
	printf("\n");
}

static void
hdac_dump_pin_config(struct hdac_widget *w, uint32_t conf)
{
	struct hdac_softc *sc = w->devinfo->codec->sc;

	device_printf(sc->dev, " nid %d 0x%08x as %2d seq %2d %13s %5s "
	    "jack %2d loc %2d color %7s misc %d%s\n",
	    w->nid, conf,
	    HDA_CONFIG_DEFAULTCONF_ASSOCIATION(conf),
	    HDA_CONFIG_DEFAULTCONF_SEQUENCE(conf),
	    HDA_DEVS[HDA_CONFIG_DEFAULTCONF_DEVICE(conf)],
	    HDA_CONNS[HDA_CONFIG_DEFAULTCONF_CONNECTIVITY(conf)],
	    HDA_CONFIG_DEFAULTCONF_CONNECTION_TYPE(conf),
	    HDA_CONFIG_DEFAULTCONF_LOCATION(conf),
	    HDA_COLORS[HDA_CONFIG_DEFAULTCONF_COLOR(conf)],
	    HDA_CONFIG_DEFAULTCONF_MISC(conf),
	    (w->enable == 0)?" [DISABLED]":"");
}

static void
hdac_dump_pin_configs(struct hdac_devinfo *devinfo)
{
	struct hdac_widget *w;
	int i;

	for (i = devinfo->startnode; i < devinfo->endnode; i++) {
		w = hdac_widget_get(devinfo, i);
		if (w == NULL)
			continue;
		if (w->type != HDA_PARAM_AUDIO_WIDGET_CAP_TYPE_PIN_COMPLEX)
			continue;
		hdac_dump_pin_config(w, w->wclass.pin.config);
	}
}

static void
hdac_dump_amp(struct hdac_softc *sc, uint32_t cap, char *banner)
{
	device_printf(sc->dev, "     %s amp: 0x%08x\n", banner, cap);
	device_printf(sc->dev, "                 "
	    "mute=%d step=%d size=%d offset=%d\n",
	    HDA_PARAM_OUTPUT_AMP_CAP_MUTE_CAP(cap),
	    HDA_PARAM_OUTPUT_AMP_CAP_NUMSTEPS(cap),
	    HDA_PARAM_OUTPUT_AMP_CAP_STEPSIZE(cap),
	    HDA_PARAM_OUTPUT_AMP_CAP_OFFSET(cap));
}

static void
hdac_dump_nodes(struct hdac_devinfo *devinfo)
{
	struct hdac_softc *sc = devinfo->codec->sc;
	static char *ossname[] = SOUND_DEVICE_NAMES;
	struct hdac_widget *w, *cw;
	char buf[64];
	int i, j;

	device_printf(sc->dev, "\n");
	device_printf(sc->dev, "Default Parameter\n");
	device_printf(sc->dev, "-----------------\n");
	hdac_dump_audio_formats(sc->dev,
	    devinfo->function.audio.supp_stream_formats,
	    devinfo->function.audio.supp_pcm_size_rate);
	device_printf(sc->dev, "         IN amp: 0x%08x\n",
	    devinfo->function.audio.inamp_cap);
	device_printf(sc->dev, "        OUT amp: 0x%08x\n",
	    devinfo->function.audio.outamp_cap);
	for (i = devinfo->startnode; i < devinfo->endnode; i++) {
		w = hdac_widget_get(devinfo, i);
		if (w == NULL) {
			device_printf(sc->dev, "Ghost widget nid=%d\n", i);
			continue;
		}
		device_printf(sc->dev, "\n");
		device_printf(sc->dev, "            nid: %d%s\n", w->nid,
		    (w->enable == 0) ? " [DISABLED]" : "");
		device_printf(sc->dev, "           Name: %s\n", w->name);
		device_printf(sc->dev, "     Widget cap: 0x%08x\n",
		    w->param.widget_cap);
		if (w->param.widget_cap & 0x0ee1) {
			device_printf(sc->dev, "                ");
			if (HDA_PARAM_AUDIO_WIDGET_CAP_LR_SWAP(w->param.widget_cap))
			    printf(" LRSWAP");
			if (HDA_PARAM_AUDIO_WIDGET_CAP_POWER_CTRL(w->param.widget_cap))
			    printf(" PWR");
			if (HDA_PARAM_AUDIO_WIDGET_CAP_DIGITAL(w->param.widget_cap))
			    printf(" DIGITAL");
			if (HDA_PARAM_AUDIO_WIDGET_CAP_UNSOL_CAP(w->param.widget_cap))
			    printf(" UNSOL");
			if (HDA_PARAM_AUDIO_WIDGET_CAP_PROC_WIDGET(w->param.widget_cap))
			    printf(" PROC");
			if (HDA_PARAM_AUDIO_WIDGET_CAP_STRIPE(w->param.widget_cap))
			    printf(" STRIPE");
			if (HDA_PARAM_AUDIO_WIDGET_CAP_STEREO(w->param.widget_cap))
			    printf(" STEREO");
			printf("\n");
		}
		if (w->bindas != -1) {
			device_printf(sc->dev, "    Association: %d (0x%08x)\n",
			    w->bindas, w->bindseqmask);
		}
		if (w->ossmask != 0 || w->ossdev >= 0) {
			device_printf(sc->dev, "            OSS: %s",
			    hdac_audio_ctl_ossmixer_mask2allname(w->ossmask, buf, sizeof(buf)));
			if (w->ossdev >= 0)
			    printf(" (%s)", ossname[w->ossdev]);
			printf("\n");
		}
		if (w->type == HDA_PARAM_AUDIO_WIDGET_CAP_TYPE_AUDIO_OUTPUT ||
		    w->type == HDA_PARAM_AUDIO_WIDGET_CAP_TYPE_AUDIO_INPUT) {
			hdac_dump_audio_formats(sc->dev,
			    w->param.supp_stream_formats,
			    w->param.supp_pcm_size_rate);
		} else if (w->type ==
		    HDA_PARAM_AUDIO_WIDGET_CAP_TYPE_PIN_COMPLEX)
			hdac_dump_pin(sc, w);
		if (w->param.eapdbtl != HDAC_INVALID)
			device_printf(sc->dev, "           EAPD: 0x%08x\n",
			    w->param.eapdbtl);
		if (HDA_PARAM_AUDIO_WIDGET_CAP_OUT_AMP(w->param.widget_cap) &&
		    w->param.outamp_cap != 0)
			hdac_dump_amp(sc, w->param.outamp_cap, "Output");
		if (HDA_PARAM_AUDIO_WIDGET_CAP_IN_AMP(w->param.widget_cap) &&
		    w->param.inamp_cap != 0)
			hdac_dump_amp(sc, w->param.inamp_cap, " Input");
		if (w->nconns > 0) {
			device_printf(sc->dev, "    connections: %d\n", w->nconns);
			device_printf(sc->dev, "          |\n");
		}
		for (j = 0; j < w->nconns; j++) {
			cw = hdac_widget_get(devinfo, w->conns[j]);
			device_printf(sc->dev, "          + %s<- nid=%d [%s]",
			    (w->connsenable[j] == 0)?"[DISABLED] ":"",
			    w->conns[j], (cw == NULL) ? "GHOST!" : cw->name);
			if (cw == NULL)
				printf(" [UNKNOWN]");
			else if (cw->enable == 0)
				printf(" [DISABLED]");
			if (w->nconns > 1 && w->selconn == j && w->type !=
			    HDA_PARAM_AUDIO_WIDGET_CAP_TYPE_AUDIO_MIXER)
				printf(" (selected)");
			printf("\n");
		}
	}

}

static void
hdac_dump_dst_nid(struct hdac_pcm_devinfo *pdevinfo, nid_t nid, int depth)
{
	struct hdac_devinfo *devinfo = pdevinfo->devinfo;
	struct hdac_widget *w, *cw;
	char buf[64];
	int i, printed = 0;

	if (depth > HDA_PARSE_MAXDEPTH)
		return;

	w = hdac_widget_get(devinfo, nid);
	if (w == NULL || w->enable == 0)
		return;

	if (depth == 0)
		device_printf(pdevinfo->dev, "%*s", 4, "");
	else
		device_printf(pdevinfo->dev, "%*s  + <- ", 4 + (depth - 1) * 7, "");
	printf("nid=%d [%s]", w->nid, w->name);

	if (depth > 0) {
		if (w->ossmask == 0) {
			printf("\n");
			return;
		}
		printf(" [src: %s]", 
		    hdac_audio_ctl_ossmixer_mask2allname(
			w->ossmask, buf, sizeof(buf)));
		if (w->ossdev >= 0) {
			printf("\n");
			return;
		}
	}
	printf("\n");
		
	for (i = 0; i < w->nconns; i++) {
		if (w->connsenable[i] == 0)
			continue;
		cw = hdac_widget_get(devinfo, w->conns[i]);
		if (cw == NULL || cw->enable == 0 || cw->bindas == -1)
			continue;
		if (printed == 0) {
			device_printf(pdevinfo->dev, "%*s  |\n", 4 + (depth) * 7, "");
			printed = 1;
		}
		hdac_dump_dst_nid(pdevinfo, w->conns[i], depth + 1);
	}

}

static void
hdac_dump_dac(struct hdac_pcm_devinfo *pdevinfo)
{
	struct hdac_devinfo *devinfo = pdevinfo->devinfo;
	struct hdac_softc *sc = devinfo->codec->sc;
	struct hdac_widget *w;
	int i, printed = 0;

	if (pdevinfo->play < 0)
		return;

	for (i = devinfo->startnode; i < devinfo->endnode; i++) {
		w = hdac_widget_get(devinfo, i);
		if (w == NULL || w->enable == 0)
			continue;
		if (w->type != HDA_PARAM_AUDIO_WIDGET_CAP_TYPE_PIN_COMPLEX)
			continue;
		if (w->bindas != sc->chans[pdevinfo->play].as)
			continue;
		if (printed == 0) {
			printed = 1;
			device_printf(pdevinfo->dev, "\n");
			device_printf(pdevinfo->dev, "Playback:\n");
		}
		device_printf(pdevinfo->dev, "\n");
		hdac_dump_dst_nid(pdevinfo, i, 0);
	}
}

static void
hdac_dump_adc(struct hdac_pcm_devinfo *pdevinfo)
{
	struct hdac_devinfo *devinfo = pdevinfo->devinfo;
	struct hdac_softc *sc = devinfo->codec->sc;
	struct hdac_widget *w;
	int i;
	int printed = 0;

	if (pdevinfo->rec < 0)
		return;

	for (i = devinfo->startnode; i < devinfo->endnode; i++) {
		w = hdac_widget_get(devinfo, i);
		if (w == NULL || w->enable == 0)
			continue;
		if (w->type != HDA_PARAM_AUDIO_WIDGET_CAP_TYPE_AUDIO_INPUT)
			continue;
		if (w->bindas != sc->chans[pdevinfo->rec].as)
			continue;
		if (printed == 0) {
			printed = 1;
			device_printf(pdevinfo->dev, "\n");
			device_printf(pdevinfo->dev, "Record:\n");
		}
		device_printf(pdevinfo->dev, "\n");
		hdac_dump_dst_nid(pdevinfo, i, 0);
	}
}

static void
hdac_dump_mix(struct hdac_pcm_devinfo *pdevinfo)
{
	struct hdac_devinfo *devinfo = pdevinfo->devinfo;
	struct hdac_widget *w;
	int i;
	int printed = 0;

	if (pdevinfo->index != 0)
		return;

	for (i = devinfo->startnode; i < devinfo->endnode; i++) {
		w = hdac_widget_get(devinfo, i);
		if (w == NULL || w->enable == 0)
			continue;
		if ((w->pflags & HDA_ADC_MONITOR) == 0)
			continue;
		if (printed == 0) {
			printed = 1;
			device_printf(pdevinfo->dev, "\n");
			device_printf(pdevinfo->dev, "Input Mix:\n");
		}
		device_printf(pdevinfo->dev, "\n");
		hdac_dump_dst_nid(pdevinfo, i, 0);
	}
}

static void
hdac_dump_pcmchannels(struct hdac_pcm_devinfo *pdevinfo)
{
	struct hdac_softc *sc = pdevinfo->devinfo->codec->sc;
	nid_t *nids;
	int i;

	if (pdevinfo->play >= 0) {
		i = pdevinfo->play;
		device_printf(pdevinfo->dev, "\n");
		device_printf(pdevinfo->dev, "Playback:\n");
		device_printf(pdevinfo->dev, "\n");
		hdac_dump_audio_formats(pdevinfo->dev, sc->chans[i].supp_stream_formats,
		    sc->chans[i].supp_pcm_size_rate);
		device_printf(pdevinfo->dev, "            DAC:");
		for (nids = sc->chans[i].io; *nids != -1; nids++)
			printf(" %d", *nids);
		printf("\n");
	}
	if (pdevinfo->rec >= 0) {
		i = pdevinfo->rec;
		device_printf(pdevinfo->dev, "\n");
		device_printf(pdevinfo->dev, "Record:\n");
		device_printf(pdevinfo->dev, "\n");
		hdac_dump_audio_formats(pdevinfo->dev, sc->chans[i].supp_stream_formats,
		    sc->chans[i].supp_pcm_size_rate);
		device_printf(pdevinfo->dev, "            ADC:");
		for (nids = sc->chans[i].io; *nids != -1; nids++)
			printf(" %d", *nids);
		printf("\n");
	}
}

static void
hdac_release_resources(struct hdac_softc *sc)
{
        int i, j;

	if (sc == NULL)
		return;

	hdac_lock(sc);
	sc->polling = 0;
	sc->poll_ival = 0;
	callout_stop(&sc->poll_hda);
	callout_stop(&sc->poll_hdac);
	callout_stop(&sc->poll_jack);
	hdac_reset(sc, 0);
	hdac_unlock(sc);
	taskqueue_drain(taskqueue_thread, &sc->unsolq_task);
	callout_drain(&sc->poll_hda);
	callout_drain(&sc->poll_hdac);
	callout_drain(&sc->poll_jack);

	hdac_irq_free(sc);

	for (i = 0; i < HDAC_CODEC_MAX; i++) {
		if (sc->codecs[i] == NULL)
			continue;
		for (j = 0; j < sc->codecs[i]->num_fgs; j++) {
			free(sc->codecs[i]->fgs[j].widget, M_HDAC);
			if (sc->codecs[i]->fgs[j].node_type ==
			    HDA_PARAM_FCT_GRP_TYPE_NODE_TYPE_AUDIO) {
				free(sc->codecs[i]->fgs[j].function.audio.ctl,
				    M_HDAC);
				free(sc->codecs[i]->fgs[j].function.audio.as,
				    M_HDAC);
				free(sc->codecs[i]->fgs[j].function.audio.devs,
				    M_HDAC);
			}
		}
		free(sc->codecs[i]->fgs, M_HDAC);
		free(sc->codecs[i], M_HDAC);
		sc->codecs[i] = NULL;
	}

	hdac_dma_free(sc, &sc->pos_dma);
	hdac_dma_free(sc, &sc->rirb_dma);
	hdac_dma_free(sc, &sc->corb_dma);
	for (i = 0; i < sc->num_chans; i++) {
    		if (sc->chans[i].blkcnt > 0)
    			hdac_dma_free(sc, &sc->chans[i].bdl_dma);
	}
	free(sc->chans, M_HDAC);
	if (sc->chan_dmat != NULL) {
		bus_dma_tag_destroy(sc->chan_dmat);
		sc->chan_dmat = NULL;
	}
	hdac_mem_free(sc);
	snd_mtxfree(sc->lock);
}

/* This function surely going to make its way into upper level someday. */
static void
hdac_config_fetch(struct hdac_softc *sc, uint32_t *on, uint32_t *off)
{
	const char *res = NULL;
	int i = 0, j, k, len, inv;

	if (on != NULL)
		*on = 0;
	if (off != NULL)
		*off = 0;
	if (sc == NULL)
		return;
	if (resource_string_value(device_get_name(sc->dev),
	    device_get_unit(sc->dev), "config", &res) != 0)
		return;
	if (!(res != NULL && strlen(res) > 0))
		return;
	HDA_BOOTVERBOSE(
		device_printf(sc->dev, "HDA Config:");
	);
	for (;;) {
		while (res[i] != '\0' &&
		    (res[i] == ',' || isspace(res[i]) != 0))
			i++;
		if (res[i] == '\0') {
			HDA_BOOTVERBOSE(
				printf("\n");
			);
			return;
		}
		j = i;
		while (res[j] != '\0' &&
		    !(res[j] == ',' || isspace(res[j]) != 0))
			j++;
		len = j - i;
		if (len > 2 && strncmp(res + i, "no", 2) == 0)
			inv = 2;
		else
			inv = 0;
		for (k = 0; len > inv && k < HDAC_QUIRKS_TAB_LEN; k++) {
			if (strncmp(res + i + inv,
			    hdac_quirks_tab[k].key, len - inv) != 0)
				continue;
			if (len - inv != strlen(hdac_quirks_tab[k].key))
				break;
			HDA_BOOTVERBOSE(
				printf(" %s%s", (inv != 0) ? "no" : "",
				    hdac_quirks_tab[k].key);
			);
			if (inv == 0 && on != NULL)
				*on |= hdac_quirks_tab[k].value;
			else if (inv != 0 && off != NULL)
				*off |= hdac_quirks_tab[k].value;
			break;
		}
		i = j;
	}
}

#ifdef SND_DYNSYSCTL
static int
sysctl_hdac_polling(SYSCTL_HANDLER_ARGS)
{
	struct hdac_softc *sc;
	device_t dev;
	uint32_t ctl;
	int err, val;

	dev = oidp->oid_arg1;
	sc = device_get_softc(dev);
	if (sc == NULL)
		return (EINVAL);
	hdac_lock(sc);
	val = sc->polling;
	hdac_unlock(sc);
	err = sysctl_handle_int(oidp, &val, 0, req);

	if (err != 0 || req->newptr == NULL)
		return (err);
	if (val < 0 || val > 1)
		return (EINVAL);

	hdac_lock(sc);
	if (val != sc->polling) {
		if (val == 0) {
			callout_stop(&sc->poll_hda);
			callout_stop(&sc->poll_hdac);
			hdac_unlock(sc);
			callout_drain(&sc->poll_hda);
			callout_drain(&sc->poll_hdac);
			hdac_lock(sc);
			sc->polling = 0;
			ctl = HDAC_READ_4(&sc->mem, HDAC_INTCTL);
			ctl |= HDAC_INTCTL_GIE;
			HDAC_WRITE_4(&sc->mem, HDAC_INTCTL, ctl);
		} else {
			ctl = HDAC_READ_4(&sc->mem, HDAC_INTCTL);
			ctl &= ~HDAC_INTCTL_GIE;
			HDAC_WRITE_4(&sc->mem, HDAC_INTCTL, ctl);
			hdac_unlock(sc);
			taskqueue_drain(taskqueue_thread, &sc->unsolq_task);
			hdac_lock(sc);
			sc->polling = 1;
			hdac_poll_reinit(sc);
			callout_reset(&sc->poll_hdac, 1, hdac_poll_callback, sc);
		}
	}
	hdac_unlock(sc);

	return (err);
}

static int
sysctl_hdac_polling_interval(SYSCTL_HANDLER_ARGS)
{
	struct hdac_softc *sc;
	device_t dev;
	int err, val;

	dev = oidp->oid_arg1;
	sc = device_get_softc(dev);
	if (sc == NULL)
		return (EINVAL);
	hdac_lock(sc);
	val = ((uint64_t)sc->poll_ival * 1000) / hz;
	hdac_unlock(sc);
	err = sysctl_handle_int(oidp, &val, 0, req);

	if (err != 0 || req->newptr == NULL)
		return (err);

	if (val < 1)
		val = 1;
	if (val > 5000)
		val = 5000;
	val = ((uint64_t)val * hz) / 1000;
	if (val < 1)
		val = 1;
	if (val > (hz * 5))
		val = hz * 5;

	hdac_lock(sc);
	sc->poll_ival = val;
	hdac_unlock(sc);

	return (err);
}

static int
sysctl_hdac_pindump(SYSCTL_HANDLER_ARGS)
{
	struct hdac_softc *sc;
	struct hdac_codec *codec;
	struct hdac_devinfo *devinfo;
	struct hdac_widget *w;
	device_t dev;
	uint32_t res, pincap, delay;
	int codec_index, fg_index;
	int i, err, val;
	nid_t cad;

	dev = oidp->oid_arg1;
	sc = device_get_softc(dev);
	if (sc == NULL)
		return (EINVAL);
	val = 0;
	err = sysctl_handle_int(oidp, &val, 0, req);
	if (err != 0 || req->newptr == NULL || val == 0)
		return (err);
	
	/* XXX: Temporary. For debugging. */
	if (val == 100) {
		hdac_suspend(dev);
		return (0);
	} else if (val == 101) {
		hdac_resume(dev);
		return (0);
	}
	
	hdac_lock(sc);
	for (codec_index = 0; codec_index < HDAC_CODEC_MAX; codec_index++) {
		codec = sc->codecs[codec_index];
		if (codec == NULL)
			continue;
		cad = codec->cad;
		for (fg_index = 0; fg_index < codec->num_fgs; fg_index++) {
			devinfo = &codec->fgs[fg_index];
			if (devinfo->node_type !=
			    HDA_PARAM_FCT_GRP_TYPE_NODE_TYPE_AUDIO)
				continue;

			device_printf(dev, "Dumping AFG cad=%d nid=%d pins:\n",
			    codec_index, devinfo->nid);
			for (i = devinfo->startnode; i < devinfo->endnode; i++) {
					w = hdac_widget_get(devinfo, i);
				if (w == NULL || w->type !=
				    HDA_PARAM_AUDIO_WIDGET_CAP_TYPE_PIN_COMPLEX)
					continue;
				hdac_dump_pin_config(w, w->wclass.pin.config);
				pincap = w->wclass.pin.cap;
				device_printf(dev, "       Caps: %2s %3s %2s %4s %4s",
				    HDA_PARAM_PIN_CAP_INPUT_CAP(pincap)?"IN":"",
				    HDA_PARAM_PIN_CAP_OUTPUT_CAP(pincap)?"OUT":"",
				    HDA_PARAM_PIN_CAP_HEADPHONE_CAP(pincap)?"HP":"",
				    HDA_PARAM_PIN_CAP_EAPD_CAP(pincap)?"EAPD":"",
				    HDA_PARAM_PIN_CAP_VREF_CTRL(pincap)?"VREF":"");
				if (HDA_PARAM_PIN_CAP_IMP_SENSE_CAP(pincap) ||
				    HDA_PARAM_PIN_CAP_PRESENCE_DETECT_CAP(pincap)) {
					if (HDA_PARAM_PIN_CAP_TRIGGER_REQD(pincap)) {
						delay = 0;
						hdac_command(sc,
						    HDA_CMD_SET_PIN_SENSE(cad, w->nid, 0), cad);
						do {
							res = hdac_command(sc,
							    HDA_CMD_GET_PIN_SENSE(cad, w->nid), cad);
							if (res != 0x7fffffff && res != 0xffffffff)
								break;
							DELAY(10);
						} while (++delay < 10000);
					} else {
						delay = 0;
						res = hdac_command(sc, HDA_CMD_GET_PIN_SENSE(cad,
						    w->nid), cad);
					}
					printf(" Sense: 0x%08x", res);
					if (delay > 0)
						printf(" delay %dus", delay * 10);
				}
				printf("\n");
			}
			device_printf(dev,
			    "NumGPIO=%d NumGPO=%d NumGPI=%d GPIWake=%d GPIUnsol=%d\n",
			    HDA_PARAM_GPIO_COUNT_NUM_GPIO(devinfo->function.audio.gpio),
			    HDA_PARAM_GPIO_COUNT_NUM_GPO(devinfo->function.audio.gpio),
			    HDA_PARAM_GPIO_COUNT_NUM_GPI(devinfo->function.audio.gpio),
			    HDA_PARAM_GPIO_COUNT_GPI_WAKE(devinfo->function.audio.gpio),
			    HDA_PARAM_GPIO_COUNT_GPI_UNSOL(devinfo->function.audio.gpio));
			if (HDA_PARAM_GPIO_COUNT_NUM_GPI(devinfo->function.audio.gpio) > 0) {
				device_printf(dev, " GPI:");
				res = hdac_command(sc,
				    HDA_CMD_GET_GPI_DATA(cad, devinfo->nid), cad);
				printf(" data=0x%08x", res);
				res = hdac_command(sc,
				    HDA_CMD_GET_GPI_WAKE_ENABLE_MASK(cad, devinfo->nid),
				    cad);
				printf(" wake=0x%08x", res);
				res = hdac_command(sc,
				    HDA_CMD_GET_GPI_UNSOLICITED_ENABLE_MASK(cad, devinfo->nid),
				    cad);
				printf(" unsol=0x%08x", res);
				res = hdac_command(sc,
				    HDA_CMD_GET_GPI_STICKY_MASK(cad, devinfo->nid), cad);
				printf(" sticky=0x%08x\n", res);
			}
			if (HDA_PARAM_GPIO_COUNT_NUM_GPO(devinfo->function.audio.gpio) > 0) {
				device_printf(dev, " GPO:");
				res = hdac_command(sc,
				    HDA_CMD_GET_GPO_DATA(cad, devinfo->nid), cad);
				printf(" data=0x%08x\n", res);
			}
			if (HDA_PARAM_GPIO_COUNT_NUM_GPIO(devinfo->function.audio.gpio) > 0) {
				device_printf(dev, "GPIO:");
				res = hdac_command(sc,
				    HDA_CMD_GET_GPIO_DATA(cad, devinfo->nid), cad);
				printf(" data=0x%08x", res);
				res = hdac_command(sc,
				    HDA_CMD_GET_GPIO_ENABLE_MASK(cad, devinfo->nid), cad);
				printf(" enable=0x%08x", res);
				res = hdac_command(sc,
				    HDA_CMD_GET_GPIO_DIRECTION(cad, devinfo->nid), cad);
				printf(" direction=0x%08x\n", res);
				res = hdac_command(sc,
				    HDA_CMD_GET_GPIO_WAKE_ENABLE_MASK(cad, devinfo->nid), cad);
				device_printf(dev, "      wake=0x%08x", res);
				res = hdac_command(sc,
				    HDA_CMD_GET_GPIO_UNSOLICITED_ENABLE_MASK(cad, devinfo->nid),
				    cad);
				printf("  unsol=0x%08x", res);
				res = hdac_command(sc,
				    HDA_CMD_GET_GPIO_STICKY_MASK(cad, devinfo->nid), cad);
				printf("    sticky=0x%08x\n", res);
			}
		}
	}
	hdac_unlock(sc);
	return (0);
}
#endif

static void
hdac_attach2(void *arg)
{
	struct hdac_codec *codec;
	struct hdac_softc *sc;
	struct hdac_audio_ctl *ctl;
	uint32_t quirks_on, quirks_off;
	int codec_index, fg_index;
	int i, dmaalloc = 0;
	struct hdac_devinfo *devinfo;

	sc = (struct hdac_softc *)arg;

	hdac_config_fetch(sc, &quirks_on, &quirks_off);

	HDA_BOOTHVERBOSE(
		device_printf(sc->dev, "HDA Config: on=0x%08x off=0x%08x\n",
		    quirks_on, quirks_off);
	);

	hdac_lock(sc);

	/* Remove ourselves from the config hooks */
	if (sc->intrhook.ich_func != NULL) {
		config_intrhook_disestablish(&sc->intrhook);
		sc->intrhook.ich_func = NULL;
	}

	/* Start the corb and rirb engines */
	HDA_BOOTHVERBOSE(
		device_printf(sc->dev, "Starting CORB Engine...\n");
	);
	hdac_corb_start(sc);
	HDA_BOOTHVERBOSE(
		device_printf(sc->dev, "Starting RIRB Engine...\n");
	);
	hdac_rirb_start(sc);

	HDA_BOOTHVERBOSE(
		device_printf(sc->dev,
		    "Enabling controller interrupt...\n");
	);
	HDAC_WRITE_4(&sc->mem, HDAC_GCTL, HDAC_READ_4(&sc->mem, HDAC_GCTL) |
	    HDAC_GCTL_UNSOL);
	if (sc->polling == 0) {
		HDAC_WRITE_4(&sc->mem, HDAC_INTCTL,
		    HDAC_INTCTL_CIE | HDAC_INTCTL_GIE);
	} else {
		callout_reset(&sc->poll_hdac, 1, hdac_poll_callback, sc);
	}
	DELAY(1000);

	HDA_BOOTHVERBOSE(
		device_printf(sc->dev,
		    "Scanning HDA codecs ...\n");
	);
	hdac_scan_codecs(sc);
	
	for (codec_index = 0; codec_index < HDAC_CODEC_MAX; codec_index++) {
		codec = sc->codecs[codec_index];
		if (codec == NULL)
			continue;
		for (fg_index = 0; fg_index < codec->num_fgs; fg_index++) {
			devinfo = &codec->fgs[fg_index];
			HDA_BOOTVERBOSE(
				device_printf(sc->dev, "\n");
				device_printf(sc->dev,
				    "Processing %s FG cad=%d nid=%d...\n",
				    (devinfo->node_type == HDA_PARAM_FCT_GRP_TYPE_NODE_TYPE_AUDIO) ? "audio":
				    (devinfo->node_type == HDA_PARAM_FCT_GRP_TYPE_NODE_TYPE_MODEM) ? "modem":
				    "unknown",
				    devinfo->codec->cad, devinfo->nid);
			);
			if (devinfo->node_type !=
			    HDA_PARAM_FCT_GRP_TYPE_NODE_TYPE_AUDIO) {
				HDA_BOOTHVERBOSE(
					device_printf(sc->dev,
					    "Powering down...\n");
				);
				hdac_command(sc,
				    HDA_CMD_SET_POWER_STATE(codec->cad,
				    devinfo->nid, HDA_CMD_POWER_STATE_D3),
				    codec->cad);
				continue;
			}

			HDA_BOOTHVERBOSE(
				device_printf(sc->dev, "Powering up...\n");
			);
			hdac_powerup(devinfo);
			HDA_BOOTHVERBOSE(
				device_printf(sc->dev, "Parsing audio FG...\n");
			);
			hdac_audio_parse(devinfo);
			HDA_BOOTHVERBOSE(
				device_printf(sc->dev, "Parsing Ctls...\n");
			);
		    	hdac_audio_ctl_parse(devinfo);
			HDA_BOOTHVERBOSE(
				device_printf(sc->dev, "Parsing vendor patch...\n");
			);
			hdac_vendor_patch_parse(devinfo);
			devinfo->function.audio.quirks |= quirks_on;
			devinfo->function.audio.quirks &= ~quirks_off;

			HDA_BOOTHVERBOSE(
				device_printf(sc->dev, "Disabling nonaudio...\n");
			);
			hdac_audio_disable_nonaudio(devinfo);
			HDA_BOOTHVERBOSE(
				device_printf(sc->dev, "Disabling useless...\n");
			);
			hdac_audio_disable_useless(devinfo);
			HDA_BOOTVERBOSE(
				device_printf(sc->dev, "Patched pins configuration:\n");
				hdac_dump_pin_configs(devinfo);
			);
			HDA_BOOTHVERBOSE(
				device_printf(sc->dev, "Parsing pin associations...\n");
			);
			hdac_audio_as_parse(devinfo);
			HDA_BOOTHVERBOSE(
				device_printf(sc->dev, "Building AFG tree...\n");
			);
			hdac_audio_build_tree(devinfo);
			HDA_BOOTHVERBOSE(
				device_printf(sc->dev, "Disabling unassociated "
				    "widgets...\n");
			);
			hdac_audio_disable_unas(devinfo);
			HDA_BOOTHVERBOSE(
				device_printf(sc->dev, "Disabling nonselected "
				    "inputs...\n");
			);
			hdac_audio_disable_notselected(devinfo);
			HDA_BOOTHVERBOSE(
				device_printf(sc->dev, "Disabling useless...\n");
			);
			hdac_audio_disable_useless(devinfo);
			HDA_BOOTHVERBOSE(
				device_printf(sc->dev, "Disabling "
				    "crossassociatement connections...\n");
			);
			hdac_audio_disable_crossas(devinfo);
			HDA_BOOTHVERBOSE(
				device_printf(sc->dev, "Disabling useless...\n");
			);
			hdac_audio_disable_useless(devinfo);
			HDA_BOOTHVERBOSE(
				device_printf(sc->dev, "Binding associations to channels...\n");
			);
			hdac_audio_bind_as(devinfo);
			HDA_BOOTHVERBOSE(
				device_printf(sc->dev, "Assigning names to signal sources...\n");
			);
			hdac_audio_assign_names(devinfo);
			HDA_BOOTHVERBOSE(
				device_printf(sc->dev, "Assigning mixers to the tree...\n");
			);
			hdac_audio_assign_mixers(devinfo);
			HDA_BOOTHVERBOSE(
				device_printf(sc->dev, "Preparing pin controls...\n");
			);
			hdac_audio_prepare_pin_ctrl(devinfo);
			HDA_BOOTHVERBOSE(
				device_printf(sc->dev, "AFG commit...\n");
		    	);
			hdac_audio_commit(devinfo);
		    	HDA_BOOTHVERBOSE(
				device_printf(sc->dev, "Ctls commit...\n");
			);
			hdac_audio_ctl_commit(devinfo);
		    	HDA_BOOTHVERBOSE(
				device_printf(sc->dev, "HP switch init...\n");
			);
			hdac_hp_switch_init(devinfo);

			if ((devinfo->function.audio.quirks & HDA_QUIRK_DMAPOS) &&
			    dmaalloc == 0) {
				if (hdac_dma_alloc(sc, &sc->pos_dma,
				    (sc->num_iss + sc->num_oss + sc->num_bss) * 8) != 0) {
					HDA_BOOTVERBOSE(
						device_printf(sc->dev, "Failed to "
						    "allocate DMA pos buffer "
						    "(non-fatal)\n");
					);
				} else
					dmaalloc = 1;
			}
			
		    	HDA_BOOTHVERBOSE(
				device_printf(sc->dev, "Creating PCM devices...\n");
			);
			hdac_create_pcms(devinfo);

			HDA_BOOTVERBOSE(
				if (devinfo->function.audio.quirks != 0) {
					device_printf(sc->dev, "FG config/quirks:");
					for (i = 0; i < HDAC_QUIRKS_TAB_LEN; i++) {
						if ((devinfo->function.audio.quirks &
						    hdac_quirks_tab[i].value) ==
						    hdac_quirks_tab[i].value)
							printf(" %s", hdac_quirks_tab[i].key);
					}
					printf("\n");
				}

				device_printf(sc->dev, "\n");
				device_printf(sc->dev, "+-------------------+\n");
				device_printf(sc->dev, "| DUMPING HDA NODES |\n");
				device_printf(sc->dev, "+-------------------+\n");
				hdac_dump_nodes(devinfo);
			);

			HDA_BOOTHVERBOSE(
				device_printf(sc->dev, "\n");
				device_printf(sc->dev, "+------------------------+\n");
				device_printf(sc->dev, "| DUMPING HDA AMPLIFIERS |\n");
				device_printf(sc->dev, "+------------------------+\n");
				device_printf(sc->dev, "\n");
				i = 0;
				while ((ctl = hdac_audio_ctl_each(devinfo, &i)) != NULL) {
					device_printf(sc->dev, "%3d: nid %3d %s (%s) index %d", i,
					    (ctl->widget != NULL) ? ctl->widget->nid : -1,
					    (ctl->ndir == HDA_CTL_IN)?"in ":"out",
					    (ctl->dir == HDA_CTL_IN)?"in ":"out",
					    ctl->index);
					if (ctl->childwidget != NULL)
						printf(" cnid %3d", ctl->childwidget->nid);
					else
						printf("         ");
					printf(" ossmask=0x%08x\n",
					    ctl->ossmask);
					device_printf(sc->dev, 
					    "       mute: %d step: %3d size: %3d off: %3d%s\n",
					    ctl->mute, ctl->step, ctl->size, ctl->offset,
					    (ctl->enable == 0) ? " [DISABLED]" : 
					    ((ctl->ossmask == 0) ? " [UNUSED]" : ""));
				}
			);
		}
	}
	hdac_unlock(sc);

	HDA_BOOTVERBOSE(
		device_printf(sc->dev, "\n");
	);

	bus_generic_attach(sc->dev);

#ifdef SND_DYNSYSCTL
	SYSCTL_ADD_PROC(device_get_sysctl_ctx(sc->dev),
	    SYSCTL_CHILDREN(device_get_sysctl_tree(sc->dev)), OID_AUTO,
	    "polling", CTLTYPE_INT | CTLFLAG_RW, sc->dev, sizeof(sc->dev),
	    sysctl_hdac_polling, "I", "Enable polling mode");
	SYSCTL_ADD_PROC(device_get_sysctl_ctx(sc->dev),
	    SYSCTL_CHILDREN(device_get_sysctl_tree(sc->dev)), OID_AUTO,
	    "polling_interval", CTLTYPE_INT | CTLFLAG_RW, sc->dev,
	    sizeof(sc->dev), sysctl_hdac_polling_interval, "I",
	    "Controller/Jack Sense polling interval (1-1000 ms)");
	SYSCTL_ADD_PROC(device_get_sysctl_ctx(sc->dev),
	    SYSCTL_CHILDREN(device_get_sysctl_tree(sc->dev)), OID_AUTO,
	    "pindump", CTLTYPE_INT | CTLFLAG_RW, sc->dev, sizeof(sc->dev),
	    sysctl_hdac_pindump, "I", "Dump pin states/data");
#endif
}

/****************************************************************************
 * int hdac_suspend(device_t)
 *
 * Suspend and power down HDA bus and codecs.
 ****************************************************************************/
static int
hdac_suspend(device_t dev)
{
	struct hdac_softc *sc;
	struct hdac_codec *codec;
	struct hdac_devinfo *devinfo;
	int codec_index, fg_index, i;

	HDA_BOOTHVERBOSE(
		device_printf(dev, "Suspend...\n");
	);

	sc = device_get_softc(dev);
	hdac_lock(sc);
	
	HDA_BOOTHVERBOSE(
		device_printf(dev, "Stop streams...\n");
	);
	for (i = 0; i < sc->num_chans; i++) {
		if (sc->chans[i].flags & HDAC_CHN_RUNNING) {
			sc->chans[i].flags |= HDAC_CHN_SUSPEND;
			hdac_channel_stop(sc, &sc->chans[i]);
		}
	}

	for (codec_index = 0; codec_index < HDAC_CODEC_MAX; codec_index++) {
		codec = sc->codecs[codec_index];
		if (codec == NULL)
			continue;
		for (fg_index = 0; fg_index < codec->num_fgs; fg_index++) {
			devinfo = &codec->fgs[fg_index];
			HDA_BOOTHVERBOSE(
				device_printf(dev,
				    "Power down FG"
				    " cad=%d nid=%d to the D3 state...\n",
				    codec->cad, devinfo->nid);
			);
			hdac_command(sc,
			    HDA_CMD_SET_POWER_STATE(codec->cad,
			    devinfo->nid, HDA_CMD_POWER_STATE_D3),
			    codec->cad);
		}
	}

	HDA_BOOTHVERBOSE(
		device_printf(dev, "Reset controller...\n");
	);
	callout_stop(&sc->poll_hda);
	callout_stop(&sc->poll_hdac);
	callout_stop(&sc->poll_jack);
	hdac_reset(sc, 0);
	hdac_unlock(sc);
	taskqueue_drain(taskqueue_thread, &sc->unsolq_task);
	callout_drain(&sc->poll_hda);
	callout_drain(&sc->poll_hdac);
	callout_drain(&sc->poll_jack);

	HDA_BOOTHVERBOSE(
		device_printf(dev, "Suspend done\n");
	);

	return (0);
}

/****************************************************************************
 * int hdac_resume(device_t)
 *
 * Powerup and restore HDA bus and codecs state.
 ****************************************************************************/
static int
hdac_resume(device_t dev)
{
	struct hdac_softc *sc;
	struct hdac_codec *codec;
	struct hdac_devinfo *devinfo;
	int codec_index, fg_index, i;

	HDA_BOOTHVERBOSE(
		device_printf(dev, "Resume...\n");
	);

	sc = device_get_softc(dev);
	hdac_lock(sc);

	/* Quiesce everything */
	HDA_BOOTHVERBOSE(
		device_printf(dev, "Reset controller...\n");
	);
	hdac_reset(sc, 1);

	/* Initialize the CORB and RIRB */
	hdac_corb_init(sc);
	hdac_rirb_init(sc);

	/* Start the corb and rirb engines */
	HDA_BOOTHVERBOSE(
		device_printf(dev, "Starting CORB Engine...\n");
	);
	hdac_corb_start(sc);
	HDA_BOOTHVERBOSE(
		device_printf(dev, "Starting RIRB Engine...\n");
	);
	hdac_rirb_start(sc);

	HDA_BOOTHVERBOSE(
		device_printf(dev,
		    "Enabling controller interrupt...\n");
	);
	HDAC_WRITE_4(&sc->mem, HDAC_GCTL, HDAC_READ_4(&sc->mem, HDAC_GCTL) |
	    HDAC_GCTL_UNSOL);
	if (sc->polling == 0) {
		HDAC_WRITE_4(&sc->mem, HDAC_INTCTL,
		    HDAC_INTCTL_CIE | HDAC_INTCTL_GIE);
	} else {
		callout_reset(&sc->poll_hdac, 1, hdac_poll_callback, sc);
	}
	DELAY(1000);

	for (codec_index = 0; codec_index < HDAC_CODEC_MAX; codec_index++) {
		codec = sc->codecs[codec_index];
		if (codec == NULL)
			continue;
		for (fg_index = 0; fg_index < codec->num_fgs; fg_index++) {
			devinfo = &codec->fgs[fg_index];
			if (devinfo->node_type !=
			    HDA_PARAM_FCT_GRP_TYPE_NODE_TYPE_AUDIO) {
				HDA_BOOTHVERBOSE(
					device_printf(dev,
					    "Power down unsupported non-audio FG"
					    " cad=%d nid=%d to the D3 state...\n",
					    codec->cad, devinfo->nid);
				);
				hdac_command(sc,
				    HDA_CMD_SET_POWER_STATE(codec->cad,
				    devinfo->nid, HDA_CMD_POWER_STATE_D3),
				    codec->cad);
				continue;
			}

			HDA_BOOTHVERBOSE(
				device_printf(dev,
				    "Power up audio FG cad=%d nid=%d...\n",
				    devinfo->codec->cad, devinfo->nid);
			);
			hdac_powerup(devinfo);
			HDA_BOOTHVERBOSE(
				device_printf(dev, "AFG commit...\n");
		    	);
			hdac_audio_commit(devinfo);
		    	HDA_BOOTHVERBOSE(
				device_printf(dev, "Ctls commit...\n");
			);
			hdac_audio_ctl_commit(devinfo);
		    	HDA_BOOTHVERBOSE(
				device_printf(dev, "HP switch init...\n");
			);
			hdac_hp_switch_init(devinfo);

			hdac_unlock(sc);
			for (i = 0; i < devinfo->function.audio.num_devs; i++) {
				struct hdac_pcm_devinfo *pdevinfo = 
				    &devinfo->function.audio.devs[i];
				HDA_BOOTHVERBOSE(
					device_printf(pdevinfo->dev,
					    "OSS mixer reinitialization...\n");
				);
				if (mixer_reinit(pdevinfo->dev) == -1)
					device_printf(pdevinfo->dev,
					    "unable to reinitialize the mixer\n");
			}
			hdac_lock(sc);
		}
	}

	HDA_BOOTHVERBOSE(
		device_printf(dev, "Start streams...\n");
	);
	for (i = 0; i < sc->num_chans; i++) {
		if (sc->chans[i].flags & HDAC_CHN_SUSPEND) {
			sc->chans[i].flags &= ~HDAC_CHN_SUSPEND;
			hdac_channel_start(sc, &sc->chans[i]);
		}
	}

	hdac_unlock(sc);

	HDA_BOOTHVERBOSE(
		device_printf(dev, "Resume done\n");
	);

	return (0);
}
/****************************************************************************
 * int hdac_detach(device_t)
 *
 * Detach and free up resources utilized by the hdac device.
 ****************************************************************************/
static int
hdac_detach(device_t dev)
{
	struct hdac_softc *sc;
	device_t *devlist;
	int i, devcount, error;

	if ((error = device_get_children(dev, &devlist, &devcount)) != 0)
		return (error);
	for (i = 0; i < devcount; i++) {
		if ((error = device_delete_child(dev, devlist[i])) != 0) {
			free(devlist, M_TEMP);
			return (error);
		}
	}
	free(devlist, M_TEMP);

	sc = device_get_softc(dev);
	hdac_release_resources(sc);

	return (0);
}

static int
hdac_print_child(device_t dev, device_t child)
{
	struct hdac_pcm_devinfo *pdevinfo =
	    (struct hdac_pcm_devinfo *)device_get_ivars(child);
	int retval;

	retval = bus_print_child_header(dev, child);
	retval += printf(" at cad %d nid %d",
	    pdevinfo->devinfo->codec->cad, pdevinfo->devinfo->nid);
	retval += bus_print_child_footer(dev, child);

	return (retval);
}

static device_method_t hdac_methods[] = {
	/* device interface */
	DEVMETHOD(device_probe,		hdac_probe),
	DEVMETHOD(device_attach,	hdac_attach),
	DEVMETHOD(device_detach,	hdac_detach),
	DEVMETHOD(device_suspend,	hdac_suspend),
	DEVMETHOD(device_resume,	hdac_resume),
	/* Bus interface */
	DEVMETHOD(bus_print_child,	hdac_print_child),
	{ 0, 0 }
};

static driver_t hdac_driver = {
	"hdac",
	hdac_methods,
	sizeof(struct hdac_softc),
};

static devclass_t hdac_devclass;

DRIVER_MODULE(snd_hda, pci, hdac_driver, hdac_devclass, 0, 0);
MODULE_DEPEND(snd_hda, sound, SOUND_MINVER, SOUND_PREFVER, SOUND_MAXVER);
MODULE_VERSION(snd_hda, 1);

static int
hdac_pcm_probe(device_t dev)
{
	struct hdac_pcm_devinfo *pdevinfo =
	    (struct hdac_pcm_devinfo *)device_get_ivars(dev);
	char buf[128];

	snprintf(buf, sizeof(buf), "HDA %s PCM #%d %s",
	    hdac_codec_name(pdevinfo->devinfo->codec),
	    pdevinfo->index,
	    pdevinfo->digital?"Digital":"Analog");
	device_set_desc_copy(dev, buf);
	return (0);
}

static int
hdac_pcm_attach(device_t dev)
{
	struct hdac_pcm_devinfo *pdevinfo =
	    (struct hdac_pcm_devinfo *)device_get_ivars(dev);
	struct hdac_softc *sc = pdevinfo->devinfo->codec->sc;
	char status[SND_STATUSLEN];
	int i;

	pdevinfo->chan_size = pcm_getbuffersize(dev,
	    HDA_BUFSZ_MIN, HDA_BUFSZ_DEFAULT, HDA_BUFSZ_MAX);

	HDA_BOOTVERBOSE(
		device_printf(dev, "+--------------------------------------+\n");
		device_printf(dev, "| DUMPING PCM Playback/Record Channels |\n");
		device_printf(dev, "+--------------------------------------+\n");
		hdac_dump_pcmchannels(pdevinfo);
		device_printf(dev, "\n");
		device_printf(dev, "+--------------------------------+\n");
		device_printf(dev, "| DUMPING Playback/Record Pathes |\n");
		device_printf(dev, "+--------------------------------+\n");
		hdac_dump_dac(pdevinfo);
		hdac_dump_adc(pdevinfo);
		hdac_dump_mix(pdevinfo);
		device_printf(dev, "\n");
		device_printf(dev, "+-------------------------+\n");
		device_printf(dev, "| DUMPING Volume Controls |\n");
		device_printf(dev, "+-------------------------+\n");
		hdac_dump_ctls(pdevinfo, "Master Volume", SOUND_MASK_VOLUME);
		hdac_dump_ctls(pdevinfo, "PCM Volume", SOUND_MASK_PCM);
		hdac_dump_ctls(pdevinfo, "CD Volume", SOUND_MASK_CD);
		hdac_dump_ctls(pdevinfo, "Microphone Volume", SOUND_MASK_MIC);
		hdac_dump_ctls(pdevinfo, "Microphone2 Volume", SOUND_MASK_MONITOR);
		hdac_dump_ctls(pdevinfo, "Line-in Volume", SOUND_MASK_LINE);
		hdac_dump_ctls(pdevinfo, "Speaker/Beep Volume", SOUND_MASK_SPEAKER);
		hdac_dump_ctls(pdevinfo, "Recording Level", SOUND_MASK_RECLEV);
		hdac_dump_ctls(pdevinfo, "Input Mix Level", SOUND_MASK_IMIX);
		hdac_dump_ctls(pdevinfo, NULL, 0);
		device_printf(dev, "\n");
	);

	if (resource_int_value(device_get_name(dev),
	    device_get_unit(dev), "blocksize", &i) == 0 && i > 0) {
		i &= HDA_BLK_ALIGN;
		if (i < HDA_BLK_MIN)
			i = HDA_BLK_MIN;
		pdevinfo->chan_blkcnt = pdevinfo->chan_size / i;
		i = 0;
		while (pdevinfo->chan_blkcnt >> i)
			i++;
		pdevinfo->chan_blkcnt = 1 << (i - 1);
		if (pdevinfo->chan_blkcnt < HDA_BDL_MIN)
			pdevinfo->chan_blkcnt = HDA_BDL_MIN;
		else if (pdevinfo->chan_blkcnt > HDA_BDL_MAX)
			pdevinfo->chan_blkcnt = HDA_BDL_MAX;
	} else
		pdevinfo->chan_blkcnt = HDA_BDL_DEFAULT;

	/* 
	 * We don't register interrupt handler with snd_setup_intr
	 * in pcm device. Mark pcm device as MPSAFE manually.
	 */
	pcm_setflags(dev, pcm_getflags(dev) | SD_F_MPSAFE);

	HDA_BOOTHVERBOSE(
		device_printf(dev, "OSS mixer initialization...\n");
	);
	if (mixer_init(dev, &hdac_audio_ctl_ossmixer_class, pdevinfo) != 0)
		device_printf(dev, "Can't register mixer\n");

	HDA_BOOTHVERBOSE(
		device_printf(dev, "Registering PCM channels...\n");
	);
	if (pcm_register(dev, pdevinfo, (pdevinfo->play >= 0)?1:0,
	    (pdevinfo->rec >= 0)?1:0) != 0)
		device_printf(dev, "Can't register PCM\n");

	pdevinfo->registered++;

	if (pdevinfo->play >= 0)
		pcm_addchan(dev, PCMDIR_PLAY, &hdac_channel_class, pdevinfo);
	if (pdevinfo->rec >= 0)
		pcm_addchan(dev, PCMDIR_REC, &hdac_channel_class, pdevinfo);

	snprintf(status, SND_STATUSLEN, "at cad %d nid %d on %s %s",
	    pdevinfo->devinfo->codec->cad, pdevinfo->devinfo->nid,
	    device_get_nameunit(sc->dev), PCM_KLDSTRING(snd_hda));
	pcm_setstatus(dev, status);

	return (0);
}

static int
hdac_pcm_detach(device_t dev)
{
	struct hdac_pcm_devinfo *pdevinfo =
	    (struct hdac_pcm_devinfo *)device_get_ivars(dev);
	int err;

	if (pdevinfo->registered > 0) {
		err = pcm_unregister(dev);
		if (err != 0)
			return (err);
	}

	return (0);
}

static device_method_t hdac_pcm_methods[] = {
	/* device interface */
	DEVMETHOD(device_probe,		hdac_pcm_probe),
	DEVMETHOD(device_attach,	hdac_pcm_attach),
	DEVMETHOD(device_detach,	hdac_pcm_detach),
	{ 0, 0 }
};

static driver_t hdac_pcm_driver = {
	"pcm",
	hdac_pcm_methods,
	PCM_SOFTC_SIZE,
};

DRIVER_MODULE(snd_hda_pcm, hdac, hdac_pcm_driver, pcm_devclass, 0, 0);
<|MERGE_RESOLUTION|>--- conflicted
+++ resolved
@@ -83,11 +83,7 @@
 
 #include "mixer_if.h"
 
-<<<<<<< HEAD
-#define HDA_DRV_TEST_REV	"20081013_0113"
-=======
 #define HDA_DRV_TEST_REV	"20081123_0118"
->>>>>>> 23dc5621
 
 SND_DECLARE_FILE("$FreeBSD$");
 
@@ -152,6 +148,8 @@
 #define HDA_INTEL_82801G	HDA_MODEL_CONSTRUCT(INTEL, 0x27d8)
 #define HDA_INTEL_82801H	HDA_MODEL_CONSTRUCT(INTEL, 0x284b)
 #define HDA_INTEL_82801I	HDA_MODEL_CONSTRUCT(INTEL, 0x293e)
+#define HDA_INTEL_82801J	HDA_MODEL_CONSTRUCT(INTEL, 0x3a3e)
+#define HDA_INTEL_SCH		HDA_MODEL_CONSTRUCT(INTEL, 0x811b)
 #define HDA_INTEL_ALL		HDA_MODEL_CONSTRUCT(INTEL, 0xffff)
 
 /* Nvidia */
@@ -206,6 +204,7 @@
 #define DELL_VENDORID		0x1028
 #define DELL_D630_SUBVENDOR	HDA_MODEL_CONSTRUCT(DELL, 0x01f9)
 #define DELL_D820_SUBVENDOR	HDA_MODEL_CONSTRUCT(DELL, 0x01cc)
+#define DELL_V1400_SUBVENDOR	HDA_MODEL_CONSTRUCT(DELL, 0x0227)
 #define DELL_V1500_SUBVENDOR	HDA_MODEL_CONSTRUCT(DELL, 0x0228)
 #define DELL_I1300_SUBVENDOR	HDA_MODEL_CONSTRUCT(DELL, 0x01c9)
 #define DELL_XPSM1210_SUBVENDOR	HDA_MODEL_CONSTRUCT(DELL, 0x01d7)
@@ -454,6 +453,8 @@
 	{ HDA_INTEL_82801G,  "Intel 82801G" },
 	{ HDA_INTEL_82801H,  "Intel 82801H" },
 	{ HDA_INTEL_82801I,  "Intel 82801I" },
+	{ HDA_INTEL_82801J,  "Intel 82801J" },
+	{ HDA_INTEL_SCH,     "Intel SCH" },
 	{ HDA_NVIDIA_MCP51,  "NVidia MCP51" },
 	{ HDA_NVIDIA_MCP55,  "NVidia MCP55" },
 	{ HDA_NVIDIA_MCP61_1, "NVidia MCP61" },
@@ -4434,6 +4435,8 @@
 	    HDA_QUIRK_GPIO0 | HDA_QUIRK_GPIO1, 0 },
 	{ DELL_D630_SUBVENDOR, HDA_CODEC_STAC9205X,
 	    HDA_QUIRK_GPIO0, 0 },
+	{ DELL_V1400_SUBVENDOR, HDA_CODEC_STAC9228X,
+	    HDA_QUIRK_GPIO2, 0 },
 	{ DELL_V1500_SUBVENDOR, HDA_CODEC_STAC9205X,
 	    HDA_QUIRK_GPIO0, 0 },
 	{ HDA_MATCH_ALL, HDA_CODEC_AD1988,
@@ -4516,6 +4519,24 @@
 				devinfo->function.audio.quirks &=
 				    ~HDA_QUIRK_EAPDINV;
 		}
+		break;
+	case HDA_CODEC_AD1981HD:
+		/*
+		 * This codec has very unusual design with several
+		 * points inappropriate for the present parser.
+		 */
+		/* Disable recording from mono playback mix. */
+		w = hdac_widget_get(devinfo, 21);
+		if (w != NULL)
+			w->connsenable[3] = 0;
+		/* Disable rear to front mic mixer, use separately. */
+		w = hdac_widget_get(devinfo, 31);
+		if (w != NULL)
+			w->enable = 0;
+		/* Disable playback mixer, use direct bypass. */
+		w = hdac_widget_get(devinfo, 14);
+		if (w != NULL)
+			w->enable = 0;
 		break;
 	}
 }

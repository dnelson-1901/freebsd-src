--- conflicted
+++ resolved
@@ -466,30 +466,11 @@
 		if (ret < 5)
 			ret = 5;
 		/*
-<<<<<<< HEAD
-		 * 'creation' is handled specially because it's a number
-		 * internally, but displayed as a date string.
-		 */
-		if (prop == ZFS_PROP_CREATION)
-			*fixed = B_FALSE;
-		/*
-		 * 'ratio' fields are displayed as a string and not humanized.
-		 */
-		if (prop == ZFS_PROP_REFRATIO || prop == ZFS_PROP_COMPRESSRATIO)
-			*fixed = B_FALSE;
-		/*
-=======
->>>>>>> 616eaa66
 		 * 'health' is handled specially because it's a number
 		 * internally, but displayed as a fixed 8 character string.
 		 */
 		if (type == ZFS_TYPE_POOL && prop == ZPOOL_PROP_HEALTH)
 			ret = 8;
-		/*
-		 * 'guid' is not humanized.
-		 */
-		if (prop == ZFS_PROP_GUID)
-			*fixed = B_FALSE;
 		break;
 
 	case PROP_TYPE_INDEX:

--- conflicted
+++ resolved
@@ -115,8 +115,7 @@
 	    ZFS_TYPE_POOL, "<state>", "HEALTH", B_FALSE, sfeatures);
 	zprop_register_number(ZPOOL_PROP_DEDUPRATIO, "dedupratio", 0,
 	    PROP_READONLY, ZFS_TYPE_POOL, "<1.00x or higher if deduped>",
-<<<<<<< HEAD
-	    "DEDUP", B_FALSE, sfeatures);
+	    "DEDUP", B_TRUE, sfeatures);
 	zprop_register_number(ZPOOL_PROP_BCLONEUSED, "bcloneused", 0,
 	    PROP_READONLY, ZFS_TYPE_POOL, "<size>",
 	    "BCLONE_USED", B_FALSE, sfeatures);
@@ -126,9 +125,6 @@
 	zprop_register_number(ZPOOL_PROP_BCLONERATIO, "bcloneratio", 0,
 	    PROP_READONLY, ZFS_TYPE_POOL, "<1.00x or higher if cloned>",
 	    "BCLONE_RATIO", B_FALSE, sfeatures);
-=======
-	    "DEDUP", B_TRUE, sfeatures);
->>>>>>> 24980c86
 
 	/* default number properties */
 	zprop_register_number(ZPOOL_PROP_VERSION, "version", SPA_VERSION,

/*
 * CDDL HEADER START
 *
 * The contents of this file are subject to the terms of the
 * Common Development and Distribution License (the "License").
 * You may not use this file except in compliance with the License.
 *
 * You can obtain a copy of the license at usr/src/OPENSOLARIS.LICENSE
 * or https://opensource.org/licenses/CDDL-1.0.
 * See the License for the specific language governing permissions
 * and limitations under the License.
 *
 * When distributing Covered Code, include this CDDL HEADER in each
 * file and include the License file at usr/src/OPENSOLARIS.LICENSE.
 * If applicable, add the following below this CDDL HEADER, with the
 * fields enclosed by brackets "[]" replaced with your own identifying
 * information: Portions Copyright [yyyy] [name of copyright owner]
 *
 * CDDL HEADER END
 */
/*
 * Copyright (c) 2007, 2010, Oracle and/or its affiliates. All rights reserved.
 * Copyright 2011 Nexenta Systems, Inc. All rights reserved.
 * Copyright (c) 2012, 2018 by Delphix. All rights reserved.
 * Copyright (c) 2021, Colm Buckley <colm@tuatha.org>
 * Copyright (c) 2021, 2023, Klara Inc.
 */

#include <sys/zio.h>
#include <sys/spa.h>
#include <sys/zfs_acl.h>
#include <sys/zfs_ioctl.h>
#include <sys/fs/zfs.h>

#include "zfs_prop.h"

#if !defined(_KERNEL)
#include <stdlib.h>
#include <string.h>
#include <ctype.h>
#endif

static zprop_desc_t zpool_prop_table[ZPOOL_NUM_PROPS];
static zprop_desc_t vdev_prop_table[VDEV_NUM_PROPS];

zprop_desc_t *
zpool_prop_get_table(void)
{
	return (zpool_prop_table);
}

void
zpool_prop_init(void)
{
	static const zprop_index_t boolean_table[] = {
		{ "off",	0},
		{ "on",		1},
		{ NULL }
	};

	static const zprop_index_t failuremode_table[] = {
		{ "wait",	ZIO_FAILURE_MODE_WAIT },
		{ "continue",	ZIO_FAILURE_MODE_CONTINUE },
		{ "panic",	ZIO_FAILURE_MODE_PANIC },
		{ NULL }
	};

	struct zfs_mod_supported_features *sfeatures =
	    zfs_mod_list_supported(ZFS_SYSFS_POOL_PROPERTIES);

	/* string properties */
	zprop_register_string(ZPOOL_PROP_ALTROOT, "altroot", NULL, PROP_DEFAULT,
	    ZFS_TYPE_POOL, "<path>", "ALTROOT", sfeatures);
	zprop_register_string(ZPOOL_PROP_BOOTFS, "bootfs", NULL, PROP_DEFAULT,
	    ZFS_TYPE_POOL, "<filesystem>", "BOOTFS", sfeatures);
	zprop_register_string(ZPOOL_PROP_CACHEFILE, "cachefile", NULL,
	    PROP_DEFAULT, ZFS_TYPE_POOL, "<file> | none", "CACHEFILE",
	    sfeatures);
	zprop_register_string(ZPOOL_PROP_COMMENT, "comment", NULL,
	    PROP_DEFAULT, ZFS_TYPE_POOL, "<comment-string>", "COMMENT",
	    sfeatures);
	zprop_register_string(ZPOOL_PROP_COMPATIBILITY, "compatibility",
	    "off", PROP_DEFAULT, ZFS_TYPE_POOL,
	    "<file[,file...]> | off | legacy", "COMPATIBILITY", sfeatures);

	/* readonly number properties */
	zprop_register_number(ZPOOL_PROP_SIZE, "size", 0, PROP_READONLY,
	    ZFS_TYPE_POOL, "<size>", "SIZE", B_FALSE, sfeatures);
	zprop_register_number(ZPOOL_PROP_FREE, "free", 0, PROP_READONLY,
	    ZFS_TYPE_POOL, "<size>", "FREE", B_FALSE, sfeatures);
	zprop_register_number(ZPOOL_PROP_FREEING, "freeing", 0, PROP_READONLY,
	    ZFS_TYPE_POOL, "<size>", "FREEING", B_FALSE, sfeatures);
	zprop_register_number(ZPOOL_PROP_CHECKPOINT, "checkpoint", 0,
	    PROP_READONLY, ZFS_TYPE_POOL, "<size>", "CKPNT", B_FALSE,
	    sfeatures);
	zprop_register_number(ZPOOL_PROP_LEAKED, "leaked", 0, PROP_READONLY,
	    ZFS_TYPE_POOL, "<size>", "LEAKED", B_FALSE, sfeatures);
	zprop_register_number(ZPOOL_PROP_ALLOCATED, "allocated", 0,
	    PROP_READONLY, ZFS_TYPE_POOL, "<size>", "ALLOC", B_FALSE,
	    sfeatures);
	zprop_register_number(ZPOOL_PROP_EXPANDSZ, "expandsize", 0,
	    PROP_READONLY, ZFS_TYPE_POOL, "<size>", "EXPND", B_FALSE,
	    sfeatures);
	zprop_register_number(ZPOOL_PROP_FRAGMENTATION, "fragmentation", 0,
	    PROP_READONLY, ZFS_TYPE_POOL, "<percent>", "FRAG", B_FALSE,
	    sfeatures);
	zprop_register_number(ZPOOL_PROP_CAPACITY, "capacity", 0, PROP_READONLY,
	    ZFS_TYPE_POOL, "<size>", "CAP", B_FALSE, sfeatures);
	zprop_register_number(ZPOOL_PROP_GUID, "guid", 0, PROP_READONLY,
	    ZFS_TYPE_POOL, "<guid>", "GUID", B_TRUE, sfeatures);
	zprop_register_number(ZPOOL_PROP_LOAD_GUID, "load_guid", 0,
	    PROP_READONLY, ZFS_TYPE_POOL, "<load_guid>", "LOAD_GUID",
	    B_TRUE, sfeatures);
	zprop_register_number(ZPOOL_PROP_HEALTH, "health", 0, PROP_READONLY,
	    ZFS_TYPE_POOL, "<state>", "HEALTH", B_FALSE, sfeatures);
	zprop_register_number(ZPOOL_PROP_DEDUPRATIO, "dedupratio", 0,
	    PROP_READONLY, ZFS_TYPE_POOL, "<1.00x or higher if deduped>",
<<<<<<< HEAD
	    "DEDUP", B_TRUE, sfeatures);
=======
	    "DEDUP", B_FALSE, sfeatures);
	zprop_register_number(ZPOOL_PROP_BCLONEUSED, "bcloneused", 0,
	    PROP_READONLY, ZFS_TYPE_POOL, "<size>",
	    "BCLONE_USED", B_FALSE, sfeatures);
	zprop_register_number(ZPOOL_PROP_BCLONESAVED, "bclonesaved", 0,
	    PROP_READONLY, ZFS_TYPE_POOL, "<size>",
	    "BCLONE_SAVED", B_FALSE, sfeatures);
	zprop_register_number(ZPOOL_PROP_BCLONERATIO, "bcloneratio", 0,
	    PROP_READONLY, ZFS_TYPE_POOL, "<1.00x or higher if cloned>",
	    "BCLONE_RATIO", B_FALSE, sfeatures);
	zprop_register_number(ZPOOL_PROP_DEDUP_TABLE_SIZE, "dedup_table_size",
	    0, PROP_READONLY, ZFS_TYPE_POOL, "<size>", "DDTSIZE", B_FALSE,
	    sfeatures);
	zprop_register_number(ZPOOL_PROP_LAST_SCRUBBED_TXG,
	    "last_scrubbed_txg", 0, PROP_READONLY, ZFS_TYPE_POOL, "<txg>",
	    "LAST_SCRUBBED_TXG", B_FALSE, sfeatures);
>>>>>>> 925e1016

	/* default number properties */
	zprop_register_number(ZPOOL_PROP_VERSION, "version", SPA_VERSION,
	    PROP_DEFAULT, ZFS_TYPE_POOL, "<version>", "VERSION", B_FALSE,
	    sfeatures);
	zprop_register_number(ZPOOL_PROP_ASHIFT, "ashift", 0, PROP_DEFAULT,
	    ZFS_TYPE_POOL, "<ashift, 9-16, or 0=default>", "ASHIFT", B_FALSE,
	    sfeatures);
	zprop_register_number(ZPOOL_PROP_DEDUP_TABLE_QUOTA, "dedup_table_quota",
	    UINT64_MAX, PROP_DEFAULT, ZFS_TYPE_POOL, "<size>", "DDTQUOTA",
	    B_FALSE, sfeatures);

	/* default index (boolean) properties */
	zprop_register_index(ZPOOL_PROP_DELEGATION, "delegation", 1,
	    PROP_DEFAULT, ZFS_TYPE_POOL, "on | off", "DELEGATION",
	    boolean_table, sfeatures);
	zprop_register_index(ZPOOL_PROP_AUTOREPLACE, "autoreplace", 0,
	    PROP_DEFAULT, ZFS_TYPE_POOL, "on | off", "REPLACE", boolean_table,
	    sfeatures);
	zprop_register_index(ZPOOL_PROP_LISTSNAPS, "listsnapshots", 0,
	    PROP_DEFAULT, ZFS_TYPE_POOL, "on | off", "LISTSNAPS",
	    boolean_table, sfeatures);
	zprop_register_index(ZPOOL_PROP_AUTOEXPAND, "autoexpand", 0,
	    PROP_DEFAULT, ZFS_TYPE_POOL, "on | off", "EXPAND", boolean_table,
	    sfeatures);
	zprop_register_index(ZPOOL_PROP_READONLY, "readonly", 0,
	    PROP_DEFAULT, ZFS_TYPE_POOL, "on | off", "RDONLY", boolean_table,
	    sfeatures);
	zprop_register_index(ZPOOL_PROP_MULTIHOST, "multihost", 0,
	    PROP_DEFAULT, ZFS_TYPE_POOL, "on | off", "MULTIHOST",
	    boolean_table, sfeatures);

	/* default index properties */
	zprop_register_index(ZPOOL_PROP_FAILUREMODE, "failmode",
	    ZIO_FAILURE_MODE_WAIT, PROP_DEFAULT, ZFS_TYPE_POOL,
	    "wait | continue | panic", "FAILMODE", failuremode_table,
	    sfeatures);
	zprop_register_index(ZPOOL_PROP_AUTOTRIM, "autotrim",
	    SPA_AUTOTRIM_OFF, PROP_DEFAULT, ZFS_TYPE_POOL,
	    "on | off", "AUTOTRIM", boolean_table, sfeatures);

	/* hidden properties */
	zprop_register_hidden(ZPOOL_PROP_NAME, "name", PROP_TYPE_STRING,
	    PROP_READONLY, ZFS_TYPE_POOL, "NAME", B_TRUE, sfeatures);
	zprop_register_hidden(ZPOOL_PROP_MAXBLOCKSIZE, "maxblocksize",
	    PROP_TYPE_NUMBER, PROP_READONLY, ZFS_TYPE_POOL, "MAXBLOCKSIZE",
	    B_FALSE, sfeatures);
	zprop_register_hidden(ZPOOL_PROP_TNAME, "tname", PROP_TYPE_STRING,
	    PROP_ONETIME, ZFS_TYPE_POOL, "TNAME", B_TRUE, sfeatures);
	zprop_register_hidden(ZPOOL_PROP_MAXDNODESIZE, "maxdnodesize",
	    PROP_TYPE_NUMBER, PROP_READONLY, ZFS_TYPE_POOL, "MAXDNODESIZE",
	    B_FALSE, sfeatures);
	zprop_register_hidden(ZPOOL_PROP_DEDUPDITTO, "dedupditto",
	    PROP_TYPE_NUMBER, PROP_DEFAULT, ZFS_TYPE_POOL, "DEDUPDITTO",
	    B_FALSE, sfeatures);
	zprop_register_hidden(ZPOOL_PROP_DEDUPCACHED,
	    ZPOOL_DEDUPCACHED_PROP_NAME, PROP_TYPE_NUMBER, PROP_READONLY,
	    ZFS_TYPE_POOL, "DEDUPCACHED", B_FALSE, sfeatures);

	zfs_mod_list_supported_free(sfeatures);
}

/*
 * Given a property name and its type, returns the corresponding property ID.
 */
zpool_prop_t
zpool_name_to_prop(const char *propname)
{
	return (zprop_name_to_prop(propname, ZFS_TYPE_POOL));
}

/*
 * Given a pool property ID, returns the corresponding name.
 * Assuming the pool property ID is valid.
 */
const char *
zpool_prop_to_name(zpool_prop_t prop)
{
	return (zpool_prop_table[prop].pd_name);
}

zprop_type_t
zpool_prop_get_type(zpool_prop_t prop)
{
	return (zpool_prop_table[prop].pd_proptype);
}

boolean_t
zpool_prop_readonly(zpool_prop_t prop)
{
	return (zpool_prop_table[prop].pd_attr == PROP_READONLY);
}

boolean_t
zpool_prop_setonce(zpool_prop_t prop)
{
	return (zpool_prop_table[prop].pd_attr == PROP_ONETIME);
}

const char *
zpool_prop_default_string(zpool_prop_t prop)
{
	return (zpool_prop_table[prop].pd_strdefault);
}

uint64_t
zpool_prop_default_numeric(zpool_prop_t prop)
{
	return (zpool_prop_table[prop].pd_numdefault);
}

/*
 * Returns true if this is a valid feature@ property.
 */
boolean_t
zpool_prop_feature(const char *name)
{
	static const char *prefix = "feature@";
	return (strncmp(name, prefix, strlen(prefix)) == 0);
}

/*
 * Returns true if this is a valid unsupported@ property.
 */
boolean_t
zpool_prop_unsupported(const char *name)
{
	static const char *prefix = "unsupported@";
	return (strncmp(name, prefix, strlen(prefix)) == 0);
}

int
zpool_prop_string_to_index(zpool_prop_t prop, const char *string,
    uint64_t *index)
{
	return (zprop_string_to_index(prop, string, index, ZFS_TYPE_POOL));
}

int
zpool_prop_index_to_string(zpool_prop_t prop, uint64_t index,
    const char **string)
{
	return (zprop_index_to_string(prop, index, string, ZFS_TYPE_POOL));
}

uint64_t
zpool_prop_random_value(zpool_prop_t prop, uint64_t seed)
{
	return (zprop_random_value(prop, seed, ZFS_TYPE_POOL));
}

#ifndef _KERNEL
#include <libzfs.h>

const char *
zpool_prop_values(zpool_prop_t prop)
{
	return (zpool_prop_table[prop].pd_values);
}

const char *
zpool_prop_column_name(zpool_prop_t prop)
{
	return (zpool_prop_table[prop].pd_colname);
}

boolean_t
zpool_prop_align_right(zpool_prop_t prop)
{
	return (zpool_prop_table[prop].pd_rightalign);
}
#endif

zprop_desc_t *
vdev_prop_get_table(void)
{
	return (vdev_prop_table);
}

void
vdev_prop_init(void)
{
	static const zprop_index_t boolean_table[] = {
		{ "off",	0},
		{ "on",		1},
		{ NULL }
	};
	static const zprop_index_t boolean_na_table[] = {
		{ "off",	0},
		{ "on",		1},
		{ "-",		2},	/* ZPROP_BOOLEAN_NA */
		{ NULL }
	};

	struct zfs_mod_supported_features *sfeatures =
	    zfs_mod_list_supported(ZFS_SYSFS_VDEV_PROPERTIES);

	/* string properties */
	zprop_register_string(VDEV_PROP_COMMENT, "comment", NULL,
	    PROP_DEFAULT, ZFS_TYPE_VDEV, "<comment-string>", "COMMENT",
	    sfeatures);
	zprop_register_string(VDEV_PROP_PATH, "path", NULL,
	    PROP_DEFAULT, ZFS_TYPE_VDEV, "<device-path>", "PATH", sfeatures);
	zprop_register_string(VDEV_PROP_DEVID, "devid", NULL,
	    PROP_READONLY, ZFS_TYPE_VDEV, "<devid>", "DEVID", sfeatures);
	zprop_register_string(VDEV_PROP_PHYS_PATH, "physpath", NULL,
	    PROP_READONLY, ZFS_TYPE_VDEV, "<physpath>", "PHYSPATH", sfeatures);
	zprop_register_string(VDEV_PROP_ENC_PATH, "encpath", NULL,
	    PROP_READONLY, ZFS_TYPE_VDEV, "<encpath>", "ENCPATH", sfeatures);
	zprop_register_string(VDEV_PROP_FRU, "fru", NULL,
	    PROP_READONLY, ZFS_TYPE_VDEV, "<fru>", "FRU", sfeatures);
	zprop_register_string(VDEV_PROP_PARENT, "parent", NULL,
	    PROP_READONLY, ZFS_TYPE_VDEV, "<parent>", "PARENT", sfeatures);
	zprop_register_string(VDEV_PROP_CHILDREN, "children", NULL,
	    PROP_READONLY, ZFS_TYPE_VDEV, "<child[,...]>", "CHILDREN",
	    sfeatures);

	/* readonly number properties */
	zprop_register_number(VDEV_PROP_SIZE, "size", 0, PROP_READONLY,
	    ZFS_TYPE_VDEV, "<size>", "SIZE", B_FALSE, sfeatures);
	zprop_register_number(VDEV_PROP_FREE, "free", 0, PROP_READONLY,
	    ZFS_TYPE_VDEV, "<size>", "FREE", B_FALSE, sfeatures);
	zprop_register_number(VDEV_PROP_ALLOCATED, "allocated", 0,
	    PROP_READONLY, ZFS_TYPE_VDEV, "<size>", "ALLOC", B_FALSE,
	    sfeatures);
	zprop_register_number(VDEV_PROP_EXPANDSZ, "expandsize", 0,
	    PROP_READONLY, ZFS_TYPE_VDEV, "<size>", "EXPANDSZ", B_FALSE,
	    sfeatures);
	zprop_register_number(VDEV_PROP_FRAGMENTATION, "fragmentation", 0,
	    PROP_READONLY, ZFS_TYPE_VDEV, "<percent>", "FRAG", B_FALSE,
	    sfeatures);
	zprop_register_number(VDEV_PROP_CAPACITY, "capacity", 0, PROP_READONLY,
	    ZFS_TYPE_VDEV, "<size>", "CAP", B_FALSE, sfeatures);
	zprop_register_number(VDEV_PROP_GUID, "guid", 0, PROP_READONLY,
	    ZFS_TYPE_VDEV, "<guid>", "GUID", B_TRUE, sfeatures);
	zprop_register_number(VDEV_PROP_STATE, "state", 0, PROP_READONLY,
	    ZFS_TYPE_VDEV, "<state>", "STATE", B_FALSE, sfeatures);
	zprop_register_number(VDEV_PROP_BOOTSIZE, "bootsize", 0, PROP_READONLY,
	    ZFS_TYPE_VDEV, "<size>", "BOOTSIZE", B_FALSE, sfeatures);
	zprop_register_number(VDEV_PROP_ASIZE, "asize", 0, PROP_READONLY,
	    ZFS_TYPE_VDEV, "<asize>", "ASIZE", B_FALSE, sfeatures);
	zprop_register_number(VDEV_PROP_PSIZE, "psize", 0, PROP_READONLY,
	    ZFS_TYPE_VDEV, "<psize>", "PSIZE", B_FALSE, sfeatures);
	zprop_register_number(VDEV_PROP_ASHIFT, "ashift", 0, PROP_READONLY,
	    ZFS_TYPE_VDEV, "<ashift>", "ASHIFT", B_FALSE, sfeatures);
	zprop_register_number(VDEV_PROP_PARITY, "parity", 0, PROP_READONLY,
	    ZFS_TYPE_VDEV, "<parity>", "PARITY", B_FALSE, sfeatures);
	zprop_register_number(VDEV_PROP_NUMCHILDREN, "numchildren", 0,
	    PROP_READONLY, ZFS_TYPE_VDEV, "<number-of-children>", "NUMCHILD",
	    B_FALSE, sfeatures);
	zprop_register_number(VDEV_PROP_READ_ERRORS, "read_errors", 0,
	    PROP_READONLY, ZFS_TYPE_VDEV, "<errors>", "RDERR", B_FALSE,
	    sfeatures);
	zprop_register_number(VDEV_PROP_WRITE_ERRORS, "write_errors", 0,
	    PROP_READONLY, ZFS_TYPE_VDEV, "<errors>", "WRERR", B_FALSE,
	    sfeatures);
	zprop_register_number(VDEV_PROP_CHECKSUM_ERRORS, "checksum_errors", 0,
	    PROP_READONLY, ZFS_TYPE_VDEV, "<errors>", "CKERR", B_FALSE,
	    sfeatures);
	zprop_register_number(VDEV_PROP_INITIALIZE_ERRORS,
	    "initialize_errors", 0, PROP_READONLY, ZFS_TYPE_VDEV, "<errors>",
	    "INITERR", B_FALSE, sfeatures);
	zprop_register_number(VDEV_PROP_TRIM_ERRORS, "trim_errors", 0,
	    PROP_READONLY, ZFS_TYPE_VDEV, "<errors>", "TRIMERR", B_FALSE,
	    sfeatures);
	zprop_register_number(VDEV_PROP_SLOW_IOS, "slow_ios", 0,
	    PROP_READONLY, ZFS_TYPE_VDEV, "<slowios>", "SLOW", B_FALSE,
	    sfeatures);
	zprop_register_number(VDEV_PROP_OPS_NULL, "null_ops", 0,
	    PROP_READONLY, ZFS_TYPE_VDEV, "<operations>", "NULLOP", B_FALSE,
	    sfeatures);
	zprop_register_number(VDEV_PROP_OPS_READ, "read_ops", 0,
	    PROP_READONLY, ZFS_TYPE_VDEV, "<operations>", "READOP", B_FALSE,
	    sfeatures);
	zprop_register_number(VDEV_PROP_OPS_WRITE, "write_ops", 0,
	    PROP_READONLY, ZFS_TYPE_VDEV, "<operations>", "WRITEOP", B_FALSE,
	    sfeatures);
	zprop_register_number(VDEV_PROP_OPS_FREE, "free_ops", 0,
	    PROP_READONLY, ZFS_TYPE_VDEV, "<operations>", "FREEOP", B_FALSE,
	    sfeatures);
	zprop_register_number(VDEV_PROP_OPS_CLAIM, "claim_ops", 0,
	    PROP_READONLY, ZFS_TYPE_VDEV, "<operations>", "CLAIMOP", B_FALSE,
	    sfeatures);
	zprop_register_number(VDEV_PROP_OPS_TRIM, "trim_ops", 0,
	    PROP_READONLY, ZFS_TYPE_VDEV, "<operations>", "TRIMOP", B_FALSE,
	    sfeatures);
	zprop_register_number(VDEV_PROP_BYTES_NULL, "null_bytes", 0,
	    PROP_READONLY, ZFS_TYPE_VDEV, "<bytes>", "NULLBYTE", B_FALSE,
	    sfeatures);
	zprop_register_number(VDEV_PROP_BYTES_READ, "read_bytes", 0,
	    PROP_READONLY, ZFS_TYPE_VDEV, "<bytes>", "READBYTE", B_FALSE,
	    sfeatures);
	zprop_register_number(VDEV_PROP_BYTES_WRITE, "write_bytes", 0,
	    PROP_READONLY, ZFS_TYPE_VDEV, "<bytes>", "WRITEBYTE", B_FALSE,
	    sfeatures);
	zprop_register_number(VDEV_PROP_BYTES_FREE, "free_bytes", 0,
	    PROP_READONLY, ZFS_TYPE_VDEV, "<bytes>", "FREEBYTE", B_FALSE,
	    sfeatures);
	zprop_register_number(VDEV_PROP_BYTES_CLAIM, "claim_bytes", 0,
	    PROP_READONLY, ZFS_TYPE_VDEV, "<bytes>", "CLAIMBYTE", B_FALSE,
	    sfeatures);
	zprop_register_number(VDEV_PROP_BYTES_TRIM, "trim_bytes", 0,
	    PROP_READONLY, ZFS_TYPE_VDEV, "<bytes>", "TRIMBYTE", B_FALSE,
	    sfeatures);

	/* default numeric properties */
	zprop_register_number(VDEV_PROP_CHECKSUM_N, "checksum_n", UINT64_MAX,
	    PROP_DEFAULT, ZFS_TYPE_VDEV, "<events>", "CKSUM_N", B_FALSE,
	    sfeatures);
	zprop_register_number(VDEV_PROP_CHECKSUM_T, "checksum_t", UINT64_MAX,
	    PROP_DEFAULT, ZFS_TYPE_VDEV, "<seconds>", "CKSUM_T", B_FALSE,
	    sfeatures);
	zprop_register_number(VDEV_PROP_IO_N, "io_n", UINT64_MAX,
	    PROP_DEFAULT, ZFS_TYPE_VDEV, "<events>", "IO_N", B_FALSE,
	    sfeatures);
	zprop_register_number(VDEV_PROP_IO_T, "io_t", UINT64_MAX,
	    PROP_DEFAULT, ZFS_TYPE_VDEV, "<seconds>", "IO_T", B_FALSE,
	    sfeatures);
	zprop_register_number(VDEV_PROP_SLOW_IO_N, "slow_io_n", UINT64_MAX,
	    PROP_DEFAULT, ZFS_TYPE_VDEV, "<events>", "SLOW_IO_N", B_FALSE,
	    sfeatures);
	zprop_register_number(VDEV_PROP_SLOW_IO_T, "slow_io_t", UINT64_MAX,
	    PROP_DEFAULT, ZFS_TYPE_VDEV, "<seconds>", "SLOW_IO_T", B_FALSE,
	    sfeatures);

	/* default index (boolean) properties */
	zprop_register_index(VDEV_PROP_REMOVING, "removing", 0,
	    PROP_READONLY, ZFS_TYPE_VDEV, "on | off", "REMOVING",
	    boolean_table, sfeatures);
	zprop_register_index(VDEV_PROP_ALLOCATING, "allocating", 1,
	    PROP_DEFAULT, ZFS_TYPE_VDEV, "on | off", "ALLOCATING",
	    boolean_na_table, sfeatures);
	zprop_register_index(VDEV_PROP_RAIDZ_EXPANDING, "raidz_expanding", 0,
	    PROP_READONLY, ZFS_TYPE_VDEV, "on | off", "RAIDZ_EXPANDING",
	    boolean_table, sfeatures);
	zprop_register_index(VDEV_PROP_TRIM_SUPPORT, "trim_support", 0,
	    PROP_READONLY, ZFS_TYPE_VDEV, "on | off", "TRIMSUP",
	    boolean_table, sfeatures);

	/* default index properties */
	zprop_register_index(VDEV_PROP_FAILFAST, "failfast", B_TRUE,
	    PROP_DEFAULT, ZFS_TYPE_VDEV, "on | off", "FAILFAST", boolean_table,
	    sfeatures);

	/* hidden properties */
	zprop_register_hidden(VDEV_PROP_NAME, "name", PROP_TYPE_STRING,
	    PROP_READONLY, ZFS_TYPE_VDEV, "NAME", B_TRUE, sfeatures);

	zfs_mod_list_supported_free(sfeatures);
}

/*
 * Given a property name and its type, returns the corresponding property ID.
 */
vdev_prop_t
vdev_name_to_prop(const char *propname)
{
	return (zprop_name_to_prop(propname, ZFS_TYPE_VDEV));
}

/*
 * Returns true if this is a valid user-defined property (one with a ':').
 */
boolean_t
vdev_prop_user(const char *name)
{
	int i, len;
	char c;
	boolean_t foundsep = B_FALSE;

	len = strlen(name);
	for (i = 0; i < len; i++) {
		c = name[i];
		if (!zprop_valid_char(c))
			return (B_FALSE);
		if (c == ':')
			foundsep = B_TRUE;
	}

	return (foundsep);
}

/*
 * Given a pool property ID, returns the corresponding name.
 * Assuming the pool property ID is valid.
 */
const char *
vdev_prop_to_name(vdev_prop_t prop)
{
	return (vdev_prop_table[prop].pd_name);
}

zprop_type_t
vdev_prop_get_type(vdev_prop_t prop)
{
	return (vdev_prop_table[prop].pd_proptype);
}

boolean_t
vdev_prop_readonly(vdev_prop_t prop)
{
	return (vdev_prop_table[prop].pd_attr == PROP_READONLY);
}

const char *
vdev_prop_default_string(vdev_prop_t prop)
{
	return (vdev_prop_table[prop].pd_strdefault);
}

uint64_t
vdev_prop_default_numeric(vdev_prop_t prop)
{
	return (vdev_prop_table[prop].pd_numdefault);
}

int
vdev_prop_string_to_index(vdev_prop_t prop, const char *string,
    uint64_t *index)
{
	return (zprop_string_to_index(prop, string, index, ZFS_TYPE_VDEV));
}

int
vdev_prop_index_to_string(vdev_prop_t prop, uint64_t index,
    const char **string)
{
	return (zprop_index_to_string(prop, index, string, ZFS_TYPE_VDEV));
}

/*
 * Returns true if this is a valid vdev property.
 */
boolean_t
zpool_prop_vdev(const char *name)
{
	return (vdev_name_to_prop(name) != VDEV_PROP_INVAL);
}

uint64_t
vdev_prop_random_value(vdev_prop_t prop, uint64_t seed)
{
	return (zprop_random_value(prop, seed, ZFS_TYPE_VDEV));
}

#ifndef _KERNEL
const char *
vdev_prop_values(vdev_prop_t prop)
{
	return (vdev_prop_table[prop].pd_values);
}

const char *
vdev_prop_column_name(vdev_prop_t prop)
{
	return (vdev_prop_table[prop].pd_colname);
}

boolean_t
vdev_prop_align_right(vdev_prop_t prop)
{
	return (vdev_prop_table[prop].pd_rightalign);
}
#endif

#if defined(_KERNEL)
/* zpool property functions */
EXPORT_SYMBOL(zpool_prop_init);
EXPORT_SYMBOL(zpool_prop_get_type);
EXPORT_SYMBOL(zpool_prop_get_table);

/* vdev property functions */
EXPORT_SYMBOL(vdev_prop_init);
EXPORT_SYMBOL(vdev_prop_get_type);
EXPORT_SYMBOL(vdev_prop_get_table);

/* Pool property functions shared between libzfs and kernel. */
EXPORT_SYMBOL(zpool_name_to_prop);
EXPORT_SYMBOL(zpool_prop_to_name);
EXPORT_SYMBOL(zpool_prop_default_string);
EXPORT_SYMBOL(zpool_prop_default_numeric);
EXPORT_SYMBOL(zpool_prop_readonly);
EXPORT_SYMBOL(zpool_prop_feature);
EXPORT_SYMBOL(zpool_prop_unsupported);
EXPORT_SYMBOL(zpool_prop_index_to_string);
EXPORT_SYMBOL(zpool_prop_string_to_index);
EXPORT_SYMBOL(zpool_prop_vdev);

/* vdev property functions shared between libzfs and kernel. */
EXPORT_SYMBOL(vdev_name_to_prop);
EXPORT_SYMBOL(vdev_prop_user);
EXPORT_SYMBOL(vdev_prop_to_name);
EXPORT_SYMBOL(vdev_prop_default_string);
EXPORT_SYMBOL(vdev_prop_default_numeric);
EXPORT_SYMBOL(vdev_prop_readonly);
EXPORT_SYMBOL(vdev_prop_index_to_string);
EXPORT_SYMBOL(vdev_prop_string_to_index);
#endif<|MERGE_RESOLUTION|>--- conflicted
+++ resolved
@@ -115,10 +115,7 @@
 	    ZFS_TYPE_POOL, "<state>", "HEALTH", B_FALSE, sfeatures);
 	zprop_register_number(ZPOOL_PROP_DEDUPRATIO, "dedupratio", 0,
 	    PROP_READONLY, ZFS_TYPE_POOL, "<1.00x or higher if deduped>",
-<<<<<<< HEAD
 	    "DEDUP", B_TRUE, sfeatures);
-=======
-	    "DEDUP", B_FALSE, sfeatures);
 	zprop_register_number(ZPOOL_PROP_BCLONEUSED, "bcloneused", 0,
 	    PROP_READONLY, ZFS_TYPE_POOL, "<size>",
 	    "BCLONE_USED", B_FALSE, sfeatures);
@@ -134,7 +131,6 @@
 	zprop_register_number(ZPOOL_PROP_LAST_SCRUBBED_TXG,
 	    "last_scrubbed_txg", 0, PROP_READONLY, ZFS_TYPE_POOL, "<txg>",
 	    "LAST_SCRUBBED_TXG", B_FALSE, sfeatures);
->>>>>>> 925e1016
 
 	/* default number properties */
 	zprop_register_number(ZPOOL_PROP_VERSION, "version", SPA_VERSION,

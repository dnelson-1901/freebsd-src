/*
 * CDDL HEADER START
 *
 * The contents of this file are subject to the terms of the
 * Common Development and Distribution License (the "License").
 * You may not use this file except in compliance with the License.
 *
 * You can obtain a copy of the license at usr/src/OPENSOLARIS.LICENSE
 * or http://www.opensolaris.org/os/licensing.
 * See the License for the specific language governing permissions
 * and limitations under the License.
 *
 * When distributing Covered Code, include this CDDL HEADER in each
 * file and include the License file at usr/src/OPENSOLARIS.LICENSE.
 * If applicable, add the following below this CDDL HEADER, with the
 * fields enclosed by brackets "[]" replaced with your own identifying
 * information: Portions Copyright [yyyy] [name of copyright owner]
 *
 * CDDL HEADER END
 */
/*
 * Copyright (c) 2007, 2010, Oracle and/or its affiliates. All rights reserved.
 * Copyright 2011 Nexenta Systems, Inc. All rights reserved.
 * Copyright (c) 2012, 2018 by Delphix. All rights reserved.
 * Copyright (c) 2021, Colm Buckley <colm@tuatha.org>
 * Copyright (c) 2021, Klara Inc.
 */

#include <sys/zio.h>
#include <sys/spa.h>
#include <sys/zfs_acl.h>
#include <sys/zfs_ioctl.h>
#include <sys/fs/zfs.h>

#include "zfs_prop.h"

#if !defined(_KERNEL)
#include <stdlib.h>
#include <string.h>
#include <ctype.h>
#endif

static zprop_desc_t zpool_prop_table[ZPOOL_NUM_PROPS];
static zprop_desc_t vdev_prop_table[VDEV_NUM_PROPS];

zprop_desc_t *
zpool_prop_get_table(void)
{
	return (zpool_prop_table);
}

void
zpool_prop_init(void)
{
	static const zprop_index_t boolean_table[] = {
		{ "off",	0},
		{ "on",		1},
		{ NULL }
	};

	static const zprop_index_t failuremode_table[] = {
		{ "wait",	ZIO_FAILURE_MODE_WAIT },
		{ "continue",	ZIO_FAILURE_MODE_CONTINUE },
		{ "panic",	ZIO_FAILURE_MODE_PANIC },
		{ NULL }
	};

	struct zfs_mod_supported_features *sfeatures =
	    zfs_mod_list_supported(ZFS_SYSFS_POOL_PROPERTIES);

	/* string properties */
	zprop_register_string(ZPOOL_PROP_ALTROOT, "altroot", NULL, PROP_DEFAULT,
	    ZFS_TYPE_POOL, "<path>", "ALTROOT", sfeatures);
	zprop_register_string(ZPOOL_PROP_BOOTFS, "bootfs", NULL, PROP_DEFAULT,
	    ZFS_TYPE_POOL, "<filesystem>", "BOOTFS", sfeatures);
	zprop_register_string(ZPOOL_PROP_CACHEFILE, "cachefile", NULL,
	    PROP_DEFAULT, ZFS_TYPE_POOL, "<file> | none", "CACHEFILE",
	    sfeatures);
	zprop_register_string(ZPOOL_PROP_COMMENT, "comment", NULL,
	    PROP_DEFAULT, ZFS_TYPE_POOL, "<comment-string>", "COMMENT",
	    sfeatures);
	zprop_register_string(ZPOOL_PROP_COMPATIBILITY, "compatibility",
	    "off", PROP_DEFAULT, ZFS_TYPE_POOL,
	    "<file[,file...]> | off | legacy", "COMPATIBILITY", sfeatures);

	/* readonly number properties */
	zprop_register_number(ZPOOL_PROP_SIZE, "size", 0, PROP_READONLY,
	    ZFS_TYPE_POOL, "<size>", "SIZE", B_FALSE, sfeatures);
	zprop_register_number(ZPOOL_PROP_FREE, "free", 0, PROP_READONLY,
	    ZFS_TYPE_POOL, "<size>", "FREE", B_FALSE, sfeatures);
	zprop_register_number(ZPOOL_PROP_FREEING, "freeing", 0, PROP_READONLY,
	    ZFS_TYPE_POOL, "<size>", "FREEING", B_FALSE, sfeatures);
	zprop_register_number(ZPOOL_PROP_CHECKPOINT, "checkpoint", 0,
<<<<<<< HEAD
	    PROP_READONLY, ZFS_TYPE_POOL, "<size>", "CKPNT", sfeatures);
=======
	    PROP_READONLY, ZFS_TYPE_POOL, "<size>", "CKPOINT", B_FALSE,
	    sfeatures);
>>>>>>> 616eaa66
	zprop_register_number(ZPOOL_PROP_LEAKED, "leaked", 0, PROP_READONLY,
	    ZFS_TYPE_POOL, "<size>", "LEAKED", B_FALSE, sfeatures);
	zprop_register_number(ZPOOL_PROP_ALLOCATED, "allocated", 0,
	    PROP_READONLY, ZFS_TYPE_POOL, "<size>", "ALLOC", B_FALSE,
	    sfeatures);
	zprop_register_number(ZPOOL_PROP_EXPANDSZ, "expandsize", 0,
<<<<<<< HEAD
	    PROP_READONLY, ZFS_TYPE_POOL, "<size>", "EXPND", sfeatures);
=======
	    PROP_READONLY, ZFS_TYPE_POOL, "<size>", "EXPANDSZ", B_FALSE,
	    sfeatures);
>>>>>>> 616eaa66
	zprop_register_number(ZPOOL_PROP_FRAGMENTATION, "fragmentation", 0,
	    PROP_READONLY, ZFS_TYPE_POOL, "<percent>", "FRAG", B_FALSE,
	    sfeatures);
	zprop_register_number(ZPOOL_PROP_CAPACITY, "capacity", 0, PROP_READONLY,
	    ZFS_TYPE_POOL, "<size>", "CAP", B_FALSE, sfeatures);
	zprop_register_number(ZPOOL_PROP_GUID, "guid", 0, PROP_READONLY,
	    ZFS_TYPE_POOL, "<guid>", "GUID", B_TRUE, sfeatures);
	zprop_register_number(ZPOOL_PROP_LOAD_GUID, "load_guid", 0,
	    PROP_READONLY, ZFS_TYPE_POOL, "<load_guid>", "LOAD_GUID",
	    B_TRUE, sfeatures);
	zprop_register_number(ZPOOL_PROP_HEALTH, "health", 0, PROP_READONLY,
	    ZFS_TYPE_POOL, "<state>", "HEALTH", B_FALSE, sfeatures);
	zprop_register_number(ZPOOL_PROP_DEDUPRATIO, "dedupratio", 0,
	    PROP_READONLY, ZFS_TYPE_POOL, "<1.00x or higher if deduped>",
	    "DEDUP", B_FALSE, sfeatures);

	/* default number properties */
	zprop_register_number(ZPOOL_PROP_VERSION, "version", SPA_VERSION,
	    PROP_DEFAULT, ZFS_TYPE_POOL, "<version>", "VERSION", B_FALSE,
	    sfeatures);
	zprop_register_number(ZPOOL_PROP_ASHIFT, "ashift", 0, PROP_DEFAULT,
	    ZFS_TYPE_POOL, "<ashift, 9-16, or 0=default>", "ASHIFT", B_FALSE,
	    sfeatures);

	/* default index (boolean) properties */
	zprop_register_index(ZPOOL_PROP_DELEGATION, "delegation", 1,
	    PROP_DEFAULT, ZFS_TYPE_POOL, "on | off", "DELEGATION",
	    boolean_table, sfeatures);
	zprop_register_index(ZPOOL_PROP_AUTOREPLACE, "autoreplace", 0,
	    PROP_DEFAULT, ZFS_TYPE_POOL, "on | off", "REPLACE", boolean_table,
	    sfeatures);
	zprop_register_index(ZPOOL_PROP_LISTSNAPS, "listsnapshots", 0,
	    PROP_DEFAULT, ZFS_TYPE_POOL, "on | off", "LISTSNAPS",
	    boolean_table, sfeatures);
	zprop_register_index(ZPOOL_PROP_AUTOEXPAND, "autoexpand", 0,
	    PROP_DEFAULT, ZFS_TYPE_POOL, "on | off", "EXPAND", boolean_table,
	    sfeatures);
	zprop_register_index(ZPOOL_PROP_READONLY, "readonly", 0,
	    PROP_DEFAULT, ZFS_TYPE_POOL, "on | off", "RDONLY", boolean_table,
	    sfeatures);
	zprop_register_index(ZPOOL_PROP_MULTIHOST, "multihost", 0,
	    PROP_DEFAULT, ZFS_TYPE_POOL, "on | off", "MULTIHOST",
	    boolean_table, sfeatures);

	/* default index properties */
	zprop_register_index(ZPOOL_PROP_FAILUREMODE, "failmode",
	    ZIO_FAILURE_MODE_WAIT, PROP_DEFAULT, ZFS_TYPE_POOL,
	    "wait | continue | panic", "FAILMODE", failuremode_table,
	    sfeatures);
	zprop_register_index(ZPOOL_PROP_AUTOTRIM, "autotrim",
	    SPA_AUTOTRIM_DEFAULT, PROP_DEFAULT, ZFS_TYPE_POOL,
	    "on | off", "AUTOTRIM", boolean_table, sfeatures);

	/* hidden properties */
	zprop_register_hidden(ZPOOL_PROP_NAME, "name", PROP_TYPE_STRING,
	    PROP_READONLY, ZFS_TYPE_POOL, "NAME", B_TRUE, sfeatures);
	zprop_register_hidden(ZPOOL_PROP_MAXBLOCKSIZE, "maxblocksize",
	    PROP_TYPE_NUMBER, PROP_READONLY, ZFS_TYPE_POOL, "MAXBLOCKSIZE",
	    B_FALSE, sfeatures);
	zprop_register_hidden(ZPOOL_PROP_TNAME, "tname", PROP_TYPE_STRING,
	    PROP_ONETIME, ZFS_TYPE_POOL, "TNAME", B_TRUE, sfeatures);
	zprop_register_hidden(ZPOOL_PROP_MAXDNODESIZE, "maxdnodesize",
	    PROP_TYPE_NUMBER, PROP_READONLY, ZFS_TYPE_POOL, "MAXDNODESIZE",
	    B_FALSE, sfeatures);
	zprop_register_hidden(ZPOOL_PROP_DEDUPDITTO, "dedupditto",
	    PROP_TYPE_NUMBER, PROP_DEFAULT, ZFS_TYPE_POOL, "DEDUPDITTO",
	    B_FALSE, sfeatures);

	zfs_mod_list_supported_free(sfeatures);
}

/*
 * Given a property name and its type, returns the corresponding property ID.
 */
zpool_prop_t
zpool_name_to_prop(const char *propname)
{
	return (zprop_name_to_prop(propname, ZFS_TYPE_POOL));
}

/*
 * Given a pool property ID, returns the corresponding name.
 * Assuming the pool property ID is valid.
 */
const char *
zpool_prop_to_name(zpool_prop_t prop)
{
	return (zpool_prop_table[prop].pd_name);
}

zprop_type_t
zpool_prop_get_type(zpool_prop_t prop)
{
	return (zpool_prop_table[prop].pd_proptype);
}

boolean_t
zpool_prop_readonly(zpool_prop_t prop)
{
	return (zpool_prop_table[prop].pd_attr == PROP_READONLY);
}

boolean_t
zpool_prop_setonce(zpool_prop_t prop)
{
	return (zpool_prop_table[prop].pd_attr == PROP_ONETIME);
}

const char *
zpool_prop_default_string(zpool_prop_t prop)
{
	return (zpool_prop_table[prop].pd_strdefault);
}

uint64_t
zpool_prop_default_numeric(zpool_prop_t prop)
{
	return (zpool_prop_table[prop].pd_numdefault);
}

/*
 * Returns true if this is a valid feature@ property.
 */
boolean_t
zpool_prop_feature(const char *name)
{
	static const char *prefix = "feature@";
	return (strncmp(name, prefix, strlen(prefix)) == 0);
}

/*
 * Returns true if this is a valid unsupported@ property.
 */
boolean_t
zpool_prop_unsupported(const char *name)
{
	static const char *prefix = "unsupported@";
	return (strncmp(name, prefix, strlen(prefix)) == 0);
}

int
zpool_prop_string_to_index(zpool_prop_t prop, const char *string,
    uint64_t *index)
{
	return (zprop_string_to_index(prop, string, index, ZFS_TYPE_POOL));
}

int
zpool_prop_index_to_string(zpool_prop_t prop, uint64_t index,
    const char **string)
{
	return (zprop_index_to_string(prop, index, string, ZFS_TYPE_POOL));
}

uint64_t
zpool_prop_random_value(zpool_prop_t prop, uint64_t seed)
{
	return (zprop_random_value(prop, seed, ZFS_TYPE_POOL));
}

#ifndef _KERNEL
#include <libzfs.h>

const char *
zpool_prop_values(zpool_prop_t prop)
{
	return (zpool_prop_table[prop].pd_values);
}

const char *
zpool_prop_column_name(zpool_prop_t prop)
{
	return (zpool_prop_table[prop].pd_colname);
}

boolean_t
zpool_prop_align_right(zpool_prop_t prop)
{
	return (zpool_prop_table[prop].pd_rightalign);
}
#endif

zprop_desc_t *
vdev_prop_get_table(void)
{
	return (vdev_prop_table);
}

void
vdev_prop_init(void)
{
	static const zprop_index_t boolean_table[] = {
		{ "off",	0},
		{ "on",		1},
		{ NULL }
	};
	static const zprop_index_t boolean_na_table[] = {
		{ "off",	0},
		{ "on",		1},
		{ "-",		2},	/* ZPROP_BOOLEAN_NA */
		{ NULL }
	};

	struct zfs_mod_supported_features *sfeatures =
	    zfs_mod_list_supported(ZFS_SYSFS_VDEV_PROPERTIES);

	/* string properties */
	zprop_register_string(VDEV_PROP_COMMENT, "comment", NULL,
	    PROP_DEFAULT, ZFS_TYPE_VDEV, "<comment-string>", "COMMENT",
	    sfeatures);
	zprop_register_string(VDEV_PROP_PATH, "path", NULL,
	    PROP_DEFAULT, ZFS_TYPE_VDEV, "<device-path>", "PATH", sfeatures);
	zprop_register_string(VDEV_PROP_DEVID, "devid", NULL,
	    PROP_READONLY, ZFS_TYPE_VDEV, "<devid>", "DEVID", sfeatures);
	zprop_register_string(VDEV_PROP_PHYS_PATH, "physpath", NULL,
	    PROP_READONLY, ZFS_TYPE_VDEV, "<physpath>", "PHYSPATH", sfeatures);
	zprop_register_string(VDEV_PROP_ENC_PATH, "encpath", NULL,
	    PROP_READONLY, ZFS_TYPE_VDEV, "<encpath>", "ENCPATH", sfeatures);
	zprop_register_string(VDEV_PROP_FRU, "fru", NULL,
	    PROP_READONLY, ZFS_TYPE_VDEV, "<fru>", "FRU", sfeatures);
	zprop_register_string(VDEV_PROP_PARENT, "parent", NULL,
	    PROP_READONLY, ZFS_TYPE_VDEV, "<parent>", "PARENT", sfeatures);
	zprop_register_string(VDEV_PROP_CHILDREN, "children", NULL,
	    PROP_READONLY, ZFS_TYPE_VDEV, "<child[,...]>", "CHILDREN",
	    sfeatures);

	/* readonly number properties */
	zprop_register_number(VDEV_PROP_SIZE, "size", 0, PROP_READONLY,
	    ZFS_TYPE_VDEV, "<size>", "SIZE", B_FALSE, sfeatures);
	zprop_register_number(VDEV_PROP_FREE, "free", 0, PROP_READONLY,
	    ZFS_TYPE_VDEV, "<size>", "FREE", B_FALSE, sfeatures);
	zprop_register_number(VDEV_PROP_ALLOCATED, "allocated", 0,
	    PROP_READONLY, ZFS_TYPE_VDEV, "<size>", "ALLOC", B_FALSE,
	    sfeatures);
	zprop_register_number(VDEV_PROP_EXPANDSZ, "expandsize", 0,
	    PROP_READONLY, ZFS_TYPE_VDEV, "<size>", "EXPANDSZ", B_FALSE,
	    sfeatures);
	zprop_register_number(VDEV_PROP_FRAGMENTATION, "fragmentation", 0,
	    PROP_READONLY, ZFS_TYPE_VDEV, "<percent>", "FRAG", B_FALSE,
	    sfeatures);
	zprop_register_number(VDEV_PROP_CAPACITY, "capacity", 0, PROP_READONLY,
	    ZFS_TYPE_VDEV, "<size>", "CAP", B_FALSE, sfeatures);
	zprop_register_number(VDEV_PROP_GUID, "guid", 0, PROP_READONLY,
	    ZFS_TYPE_VDEV, "<guid>", "GUID", B_TRUE, sfeatures);
	zprop_register_number(VDEV_PROP_STATE, "state", 0, PROP_READONLY,
	    ZFS_TYPE_VDEV, "<state>", "STATE", B_FALSE, sfeatures);
	zprop_register_number(VDEV_PROP_BOOTSIZE, "bootsize", 0, PROP_READONLY,
	    ZFS_TYPE_VDEV, "<size>", "BOOTSIZE", B_FALSE, sfeatures);
	zprop_register_number(VDEV_PROP_ASIZE, "asize", 0, PROP_READONLY,
	    ZFS_TYPE_VDEV, "<asize>", "ASIZE", B_FALSE, sfeatures);
	zprop_register_number(VDEV_PROP_PSIZE, "psize", 0, PROP_READONLY,
	    ZFS_TYPE_VDEV, "<psize>", "PSIZE", B_FALSE, sfeatures);
	zprop_register_number(VDEV_PROP_ASHIFT, "ashift", 0, PROP_READONLY,
	    ZFS_TYPE_VDEV, "<ashift>", "ASHIFT", B_FALSE, sfeatures);
	zprop_register_number(VDEV_PROP_PARITY, "parity", 0, PROP_READONLY,
	    ZFS_TYPE_VDEV, "<parity>", "PARITY", B_FALSE, sfeatures);
	zprop_register_number(VDEV_PROP_NUMCHILDREN, "numchildren", 0,
	    PROP_READONLY, ZFS_TYPE_VDEV, "<number-of-children>", "NUMCHILD",
	    B_FALSE, sfeatures);
	zprop_register_number(VDEV_PROP_READ_ERRORS, "read_errors", 0,
	    PROP_READONLY, ZFS_TYPE_VDEV, "<errors>", "RDERR", B_FALSE,
	    sfeatures);
	zprop_register_number(VDEV_PROP_WRITE_ERRORS, "write_errors", 0,
	    PROP_READONLY, ZFS_TYPE_VDEV, "<errors>", "WRERR", B_FALSE,
	    sfeatures);
	zprop_register_number(VDEV_PROP_CHECKSUM_ERRORS, "checksum_errors", 0,
	    PROP_READONLY, ZFS_TYPE_VDEV, "<errors>", "CKERR", B_FALSE,
	    sfeatures);
	zprop_register_number(VDEV_PROP_INITIALIZE_ERRORS,
	    "initialize_errors", 0, PROP_READONLY, ZFS_TYPE_VDEV, "<errors>",
	    "INITERR", B_FALSE, sfeatures);
	zprop_register_number(VDEV_PROP_OPS_NULL, "null_ops", 0,
	    PROP_READONLY, ZFS_TYPE_VDEV, "<operations>", "NULLOP", B_FALSE,
	    sfeatures);
	zprop_register_number(VDEV_PROP_OPS_READ, "read_ops", 0,
	    PROP_READONLY, ZFS_TYPE_VDEV, "<operations>", "READOP", B_FALSE,
	    sfeatures);
	zprop_register_number(VDEV_PROP_OPS_WRITE, "write_ops", 0,
	    PROP_READONLY, ZFS_TYPE_VDEV, "<operations>", "WRITEOP", B_FALSE,
	    sfeatures);
	zprop_register_number(VDEV_PROP_OPS_FREE, "free_ops", 0,
	    PROP_READONLY, ZFS_TYPE_VDEV, "<operations>", "FREEOP", B_FALSE,
	    sfeatures);
	zprop_register_number(VDEV_PROP_OPS_CLAIM, "claim_ops", 0,
	    PROP_READONLY, ZFS_TYPE_VDEV, "<operations>", "CLAIMOP", B_FALSE,
	    sfeatures);
	zprop_register_number(VDEV_PROP_OPS_TRIM, "trim_ops", 0,
	    PROP_READONLY, ZFS_TYPE_VDEV, "<operations>", "TRIMOP", B_FALSE,
	    sfeatures);
	zprop_register_number(VDEV_PROP_BYTES_NULL, "null_bytes", 0,
	    PROP_READONLY, ZFS_TYPE_VDEV, "<bytes>", "NULLBYTE", B_FALSE,
	    sfeatures);
	zprop_register_number(VDEV_PROP_BYTES_READ, "read_bytes", 0,
	    PROP_READONLY, ZFS_TYPE_VDEV, "<bytes>", "READBYTE", B_FALSE,
	    sfeatures);
	zprop_register_number(VDEV_PROP_BYTES_WRITE, "write_bytes", 0,
	    PROP_READONLY, ZFS_TYPE_VDEV, "<bytes>", "WRITEBYTE", B_FALSE,
	    sfeatures);
	zprop_register_number(VDEV_PROP_BYTES_FREE, "free_bytes", 0,
	    PROP_READONLY, ZFS_TYPE_VDEV, "<bytes>", "FREEBYTE", B_FALSE,
	    sfeatures);
	zprop_register_number(VDEV_PROP_BYTES_CLAIM, "claim_bytes", 0,
	    PROP_READONLY, ZFS_TYPE_VDEV, "<bytes>", "CLAIMBYTE", B_FALSE,
	    sfeatures);
	zprop_register_number(VDEV_PROP_BYTES_TRIM, "trim_bytes", 0,
	    PROP_READONLY, ZFS_TYPE_VDEV, "<bytes>", "TRIMBYTE", B_FALSE,
	    sfeatures);

	/* default numeric properties */

	/* default index (boolean) properties */
	zprop_register_index(VDEV_PROP_REMOVING, "removing", 0,
	    PROP_READONLY, ZFS_TYPE_VDEV, "on | off", "REMOVING",
	    boolean_table, sfeatures);
	zprop_register_index(VDEV_PROP_ALLOCATING, "allocating", 1,
	    PROP_DEFAULT, ZFS_TYPE_VDEV, "on | off", "ALLOCATING",
	    boolean_na_table, sfeatures);

	/* default index properties */

	/* hidden properties */
	zprop_register_hidden(VDEV_PROP_NAME, "name", PROP_TYPE_STRING,
	    PROP_READONLY, ZFS_TYPE_VDEV, "NAME", B_TRUE, sfeatures);

	zfs_mod_list_supported_free(sfeatures);
}

/*
 * Given a property name and its type, returns the corresponding property ID.
 */
vdev_prop_t
vdev_name_to_prop(const char *propname)
{
	return (zprop_name_to_prop(propname, ZFS_TYPE_VDEV));
}

/*
 * Returns true if this is a valid user-defined property (one with a ':').
 */
boolean_t
vdev_prop_user(const char *name)
{
	int i;
	char c;
	boolean_t foundsep = B_FALSE;

	for (i = 0; i < strlen(name); i++) {
		c = name[i];
		if (!zprop_valid_char(c))
			return (B_FALSE);
		if (c == ':')
			foundsep = B_TRUE;
	}

	return (foundsep);
}

/*
 * Given a pool property ID, returns the corresponding name.
 * Assuming the pool property ID is valid.
 */
const char *
vdev_prop_to_name(vdev_prop_t prop)
{
	return (vdev_prop_table[prop].pd_name);
}

zprop_type_t
vdev_prop_get_type(vdev_prop_t prop)
{
	return (vdev_prop_table[prop].pd_proptype);
}

boolean_t
vdev_prop_readonly(vdev_prop_t prop)
{
	return (vdev_prop_table[prop].pd_attr == PROP_READONLY);
}

const char *
vdev_prop_default_string(vdev_prop_t prop)
{
	return (vdev_prop_table[prop].pd_strdefault);
}

uint64_t
vdev_prop_default_numeric(vdev_prop_t prop)
{
	return (vdev_prop_table[prop].pd_numdefault);
}

int
vdev_prop_string_to_index(vdev_prop_t prop, const char *string,
    uint64_t *index)
{
	return (zprop_string_to_index(prop, string, index, ZFS_TYPE_VDEV));
}

int
vdev_prop_index_to_string(vdev_prop_t prop, uint64_t index,
    const char **string)
{
	return (zprop_index_to_string(prop, index, string, ZFS_TYPE_VDEV));
}

/*
 * Returns true if this is a valid vdev property.
 */
boolean_t
zpool_prop_vdev(const char *name)
{
	return (vdev_name_to_prop(name) != VDEV_PROP_INVAL);
}

uint64_t
vdev_prop_random_value(vdev_prop_t prop, uint64_t seed)
{
	return (zprop_random_value(prop, seed, ZFS_TYPE_VDEV));
}

#ifndef _KERNEL
const char *
vdev_prop_values(vdev_prop_t prop)
{
	return (vdev_prop_table[prop].pd_values);
}

const char *
vdev_prop_column_name(vdev_prop_t prop)
{
	return (vdev_prop_table[prop].pd_colname);
}

boolean_t
vdev_prop_align_right(vdev_prop_t prop)
{
	return (vdev_prop_table[prop].pd_rightalign);
}
#endif

#if defined(_KERNEL)
/* zpool property functions */
EXPORT_SYMBOL(zpool_prop_init);
EXPORT_SYMBOL(zpool_prop_get_type);
EXPORT_SYMBOL(zpool_prop_get_table);

/* vdev property functions */
EXPORT_SYMBOL(vdev_prop_init);
EXPORT_SYMBOL(vdev_prop_get_type);
EXPORT_SYMBOL(vdev_prop_get_table);

/* Pool property functions shared between libzfs and kernel. */
EXPORT_SYMBOL(zpool_name_to_prop);
EXPORT_SYMBOL(zpool_prop_to_name);
EXPORT_SYMBOL(zpool_prop_default_string);
EXPORT_SYMBOL(zpool_prop_default_numeric);
EXPORT_SYMBOL(zpool_prop_readonly);
EXPORT_SYMBOL(zpool_prop_feature);
EXPORT_SYMBOL(zpool_prop_unsupported);
EXPORT_SYMBOL(zpool_prop_index_to_string);
EXPORT_SYMBOL(zpool_prop_string_to_index);
EXPORT_SYMBOL(zpool_prop_vdev);

/* vdev property functions shared between libzfs and kernel. */
EXPORT_SYMBOL(vdev_name_to_prop);
EXPORT_SYMBOL(vdev_prop_user);
EXPORT_SYMBOL(vdev_prop_to_name);
EXPORT_SYMBOL(vdev_prop_default_string);
EXPORT_SYMBOL(vdev_prop_default_numeric);
EXPORT_SYMBOL(vdev_prop_readonly);
EXPORT_SYMBOL(vdev_prop_index_to_string);
EXPORT_SYMBOL(vdev_prop_string_to_index);
#endif<|MERGE_RESOLUTION|>--- conflicted
+++ resolved
@@ -91,24 +91,16 @@
 	zprop_register_number(ZPOOL_PROP_FREEING, "freeing", 0, PROP_READONLY,
 	    ZFS_TYPE_POOL, "<size>", "FREEING", B_FALSE, sfeatures);
 	zprop_register_number(ZPOOL_PROP_CHECKPOINT, "checkpoint", 0,
-<<<<<<< HEAD
-	    PROP_READONLY, ZFS_TYPE_POOL, "<size>", "CKPNT", sfeatures);
-=======
-	    PROP_READONLY, ZFS_TYPE_POOL, "<size>", "CKPOINT", B_FALSE,
-	    sfeatures);
->>>>>>> 616eaa66
+	    PROP_READONLY, ZFS_TYPE_POOL, "<size>", "CKPNT", B_FALSE,
+	    sfeatures);
 	zprop_register_number(ZPOOL_PROP_LEAKED, "leaked", 0, PROP_READONLY,
 	    ZFS_TYPE_POOL, "<size>", "LEAKED", B_FALSE, sfeatures);
 	zprop_register_number(ZPOOL_PROP_ALLOCATED, "allocated", 0,
 	    PROP_READONLY, ZFS_TYPE_POOL, "<size>", "ALLOC", B_FALSE,
 	    sfeatures);
 	zprop_register_number(ZPOOL_PROP_EXPANDSZ, "expandsize", 0,
-<<<<<<< HEAD
-	    PROP_READONLY, ZFS_TYPE_POOL, "<size>", "EXPND", sfeatures);
-=======
-	    PROP_READONLY, ZFS_TYPE_POOL, "<size>", "EXPANDSZ", B_FALSE,
-	    sfeatures);
->>>>>>> 616eaa66
+	    PROP_READONLY, ZFS_TYPE_POOL, "<size>", "EXPND", B_FALSE,
+	    sfeatures);
 	zprop_register_number(ZPOOL_PROP_FRAGMENTATION, "fragmentation", 0,
 	    PROP_READONLY, ZFS_TYPE_POOL, "<percent>", "FRAG", B_FALSE,
 	    sfeatures);
@@ -123,7 +115,7 @@
 	    ZFS_TYPE_POOL, "<state>", "HEALTH", B_FALSE, sfeatures);
 	zprop_register_number(ZPOOL_PROP_DEDUPRATIO, "dedupratio", 0,
 	    PROP_READONLY, ZFS_TYPE_POOL, "<1.00x or higher if deduped>",
-	    "DEDUP", B_FALSE, sfeatures);
+	    "DEDUP", B_TRUE, sfeatures);
 
 	/* default number properties */
 	zprop_register_number(ZPOOL_PROP_VERSION, "version", SPA_VERSION,

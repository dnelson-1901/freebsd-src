//===-- clear_cache.c - Implement __clear_cache ---------------------------===//
//
// Part of the LLVM Project, under the Apache License v2.0 with LLVM Exceptions.
// See https://llvm.org/LICENSE.txt for license information.
// SPDX-License-Identifier: Apache-2.0 WITH LLVM-exception
//
//===----------------------------------------------------------------------===//

#include "int_lib.h"
#if defined(__linux__)
#include <assert.h>
#endif
#include <stddef.h>

#if __APPLE__
#include <libkern/OSCacheControl.h>
#endif

#if defined(_WIN32)
// Forward declare Win32 APIs since the GCC mode driver does not handle the
// newer SDKs as well as needed.
uint32_t FlushInstructionCache(uintptr_t hProcess, void *lpBaseAddress,
                               uintptr_t dwSize);
uintptr_t GetCurrentProcess(void);
#endif

#if defined(__FreeBSD__) && defined(__arm__)
// clang-format off
#include <sys/types.h>
#include <machine/sysarch.h>
// clang-format on
#endif

#if defined(__NetBSD__) && defined(__arm__)
#include <machine/sysarch.h>
#endif

#if defined(__OpenBSD__) && (defined(__arm__) || defined(__mips__) || defined(__riscv))
// clang-format off
#include <sys/types.h>
#include <machine/sysarch.h>
// clang-format on
#endif

#if defined(__linux__) && defined(__mips__)
#include <sys/cachectl.h>
#include <sys/syscall.h>
#include <unistd.h>
#endif

#if defined(__linux__) && defined(__riscv)
// to get platform-specific syscall definitions
#include <linux/unistd.h>
#endif

// The compiler generates calls to __clear_cache() when creating
// trampoline functions on the stack for use with nested functions.
// It is expected to invalidate the instruction cache for the
// specified range.

void __clear_cache(void *start, void *end) {
#if __i386__ || __x86_64__ || defined(_M_IX86) || defined(_M_X64)
// Intel processors have a unified instruction and data cache
// so there is nothing to do
#elif defined(_WIN32) && (defined(__arm__) || defined(__aarch64__))
  FlushInstructionCache(GetCurrentProcess(), start, end - start);
#elif defined(__arm__) && !defined(__APPLE__)
#if defined(__FreeBSD__) || defined(__NetBSD__) || defined(__OpenBSD__)
  struct arm_sync_icache_args arg;

  arg.addr = (uintptr_t)start;
  arg.len = (uintptr_t)end - (uintptr_t)start;

  sysarch(ARM_SYNC_ICACHE, &arg);
#elif defined(__linux__)
// We used to include asm/unistd.h for the __ARM_NR_cacheflush define, but
// it also brought many other unused defines, as well as a dependency on
// kernel headers to be installed.
//
// This value is stable at least since Linux 3.13 and should remain so for
// compatibility reasons, warranting it's re-definition here.
#define __ARM_NR_cacheflush 0x0f0002
  register int start_reg __asm("r0") = (int)(intptr_t)start;
  const register int end_reg __asm("r1") = (int)(intptr_t)end;
  const register int flags __asm("r2") = 0;
  const register int syscall_nr __asm("r7") = __ARM_NR_cacheflush;
  __asm __volatile("svc 0x0"
                   : "=r"(start_reg)
                   : "r"(syscall_nr), "r"(start_reg), "r"(end_reg), "r"(flags));
  assert(start_reg == 0 && "Cache flush syscall failed.");
#else
  compilerrt_abort();
#endif
#elif defined(__linux__) && defined(__loongarch__)
  __asm__ volatile("ibar 0");
#elif defined(__mips__)
  const uintptr_t start_int = (uintptr_t)start;
  const uintptr_t end_int = (uintptr_t)end;
<<<<<<< HEAD
  syscall(__NR_cacheflush, start, (end_int - start_int), BCACHE);
#elif defined(__mips__) && defined(__OpenBSD__)
  cacheflush(start, (uintptr_t)end - (uintptr_t)start, BCACHE);
#elif defined(__mips__) && defined(__FreeBSD__)
  /* XXX synci maybe? */
=======
  uintptr_t synci_step;
  __asm__ volatile("rdhwr %0, $1" : "=r"(synci_step));
  if (synci_step != 0) {
#if __mips_isa_rev >= 6
    for (uintptr_t p = start_int; p < end_int; p += synci_step)
      __asm__ volatile("synci 0(%0)" : : "r"(p));

    // The last "move $at, $0" is the target of jr.hb instead of delay slot.
    __asm__ volatile(".set noat\n"
                     "sync\n"
                     "addiupc $at, 12\n"
                     "jr.hb $at\n"
                     "move $at, $0\n"
                     ".set at");
#elif defined(__linux__) || defined(__OpenBSD__)
    // Pre-R6 may not be globalized. And some implementations may give strange
    // synci_step. So, let's use libc call for it.
    _flush_cache(start, end_int - start_int, BCACHE);
#else
    (void)start_int;
    (void)end_int;
    compilerrt_abort();
#endif
  }
>>>>>>> 925e1016
#elif defined(__aarch64__) && !defined(__APPLE__)
  uint64_t xstart = (uint64_t)(uintptr_t)start;
  uint64_t xend = (uint64_t)(uintptr_t)end;

  // Get Cache Type Info.
  static uint64_t ctr_el0 = 0;
  if (ctr_el0 == 0)
    __asm __volatile("mrs %0, ctr_el0" : "=r"(ctr_el0));

  // The DC and IC instructions must use 64-bit registers so we don't use
  // uintptr_t in case this runs in an IPL32 environment.
  uint64_t addr;

  // If CTR_EL0.IDC is set, data cache cleaning to the point of unification
  // is not required for instruction to data coherence.
  if (((ctr_el0 >> 28) & 0x1) == 0x0) {
    const size_t dcache_line_size = 4 << ((ctr_el0 >> 16) & 15);
    for (addr = xstart & ~(dcache_line_size - 1); addr < xend;
         addr += dcache_line_size)
      __asm __volatile("dc cvau, %0" ::"r"(addr));
  }
  __asm __volatile("dsb ish");

  // If CTR_EL0.DIC is set, instruction cache invalidation to the point of
  // unification is not required for instruction to data coherence.
  if (((ctr_el0 >> 29) & 0x1) == 0x0) {
    const size_t icache_line_size = 4 << ((ctr_el0 >> 0) & 15);
    for (addr = xstart & ~(icache_line_size - 1); addr < xend;
         addr += icache_line_size)
      __asm __volatile("ic ivau, %0" ::"r"(addr));
    __asm __volatile("dsb ish");
  }
  __asm __volatile("isb sy");
#elif defined(__powerpc__)
  // Newer CPUs have a bigger line size made of multiple blocks, so the
  // following value is a minimal common denominator for what used to be
  // a single block cache line and is therefore inneficient.
  const size_t line_size = 32;
  const size_t len = (uintptr_t)end - (uintptr_t)start;

  const uintptr_t mask = ~(line_size - 1);
  const uintptr_t start_line = ((uintptr_t)start) & mask;
  const uintptr_t end_line = ((uintptr_t)start + len + line_size - 1) & mask;

  for (uintptr_t line = start_line; line < end_line; line += line_size)
    __asm__ volatile("dcbf 0, %0" : : "r"(line));
  __asm__ volatile("sync");

  for (uintptr_t line = start_line; line < end_line; line += line_size)
    __asm__ volatile("icbi 0, %0" : : "r"(line));
  __asm__ volatile("isync");
#elif defined(__sparc__)
  const size_t dword_size = 8;
  const size_t len = (uintptr_t)end - (uintptr_t)start;

  const uintptr_t mask = ~(dword_size - 1);
  const uintptr_t start_dword = ((uintptr_t)start) & mask;
  const uintptr_t end_dword = ((uintptr_t)start + len + dword_size - 1) & mask;

  for (uintptr_t dword = start_dword; dword < end_dword; dword += dword_size)
    __asm__ volatile("flush %0" : : "r"(dword));
#elif defined(__riscv) && defined(__linux__)
  // See: arch/riscv/include/asm/cacheflush.h, arch/riscv/kernel/sys_riscv.c
  register void *start_reg __asm("a0") = start;
  const register void *end_reg __asm("a1") = end;
  // "0" means that we clear cache for all threads (SYS_RISCV_FLUSH_ICACHE_ALL)
  const register long flags __asm("a2") = 0;
  const register long syscall_nr __asm("a7") = __NR_riscv_flush_icache;
  __asm __volatile("ecall"
                   : "=r"(start_reg)
                   : "r"(start_reg), "r"(end_reg), "r"(flags), "r"(syscall_nr));
  assert(start_reg == 0 && "Cache flush syscall failed.");
#elif defined(__riscv) && defined(__OpenBSD__)
  struct riscv_sync_icache_args arg;

  arg.addr = (uintptr_t)start;
  arg.len = (uintptr_t)end - (uintptr_t)start;

  sysarch(RISCV_SYNC_ICACHE, &arg);
#elif defined(__ve__)
  __asm__ volatile("fencec 2");
#else
#if __APPLE__
  // On Darwin, sys_icache_invalidate() provides this functionality
  sys_icache_invalidate(start, end - start);
#else
  compilerrt_abort();
#endif
#endif
}<|MERGE_RESOLUTION|>--- conflicted
+++ resolved
@@ -96,13 +96,6 @@
 #elif defined(__mips__)
   const uintptr_t start_int = (uintptr_t)start;
   const uintptr_t end_int = (uintptr_t)end;
-<<<<<<< HEAD
-  syscall(__NR_cacheflush, start, (end_int - start_int), BCACHE);
-#elif defined(__mips__) && defined(__OpenBSD__)
-  cacheflush(start, (uintptr_t)end - (uintptr_t)start, BCACHE);
-#elif defined(__mips__) && defined(__FreeBSD__)
-  /* XXX synci maybe? */
-=======
   uintptr_t synci_step;
   __asm__ volatile("rdhwr %0, $1" : "=r"(synci_step));
   if (synci_step != 0) {
@@ -127,7 +120,6 @@
     compilerrt_abort();
 #endif
   }
->>>>>>> 925e1016
 #elif defined(__aarch64__) && !defined(__APPLE__)
   uint64_t xstart = (uint64_t)(uintptr_t)start;
   uint64_t xend = (uint64_t)(uintptr_t)end;

--- conflicted
+++ resolved
@@ -467,13 +467,8 @@
 ///  For unit-testing a function returning an 'Expected<T>', see the
 ///  'EXPECT_THAT_EXPECTED' macros in llvm/Testing/Support/Error.h
 
-<<<<<<< HEAD
 template <class T> class [[nodiscard]] Expected {
-  template <class T1> friend class ExpectedAsOutParameter;
-=======
-template <class T> class LLVM_NODISCARD Expected {
   template <class tmp_T1> friend class ExpectedAsOutParameter;
->>>>>>> 24980c86
   template <class OtherT> friend class Expected;
 
   static constexpr bool isRef = std::is_reference<T>::value;

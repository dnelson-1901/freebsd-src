//===- llvm/ADT/StringExtras.h - Useful string functions --------*- C++ -*-===//
//
// Part of the LLVM Project, under the Apache License v2.0 with LLVM Exceptions.
// See https://llvm.org/LICENSE.txt for license information.
// SPDX-License-Identifier: Apache-2.0 WITH LLVM-exception
//
//===----------------------------------------------------------------------===//
///
/// \file
/// This file contains some functions that are useful when dealing with strings.
///
//===----------------------------------------------------------------------===//

#ifndef LLVM_ADT_STRINGEXTRAS_H
#define LLVM_ADT_STRINGEXTRAS_H

#include "llvm/ADT/APSInt.h"
#include "llvm/ADT/ArrayRef.h"
#include "llvm/ADT/SmallString.h"
#include "llvm/ADT/StringRef.h"
#include "llvm/ADT/Twine.h"
#include <cassert>
#include <cstddef>
#include <cstdint>
#include <cstdlib>
#include <cstring>
#include <iterator>
#include <string>
#include <utility>

namespace llvm {

class raw_ostream;

/// hexdigit - Return the hexadecimal character for the
/// given number \p X (which should be less than 16).
inline char hexdigit(unsigned X, bool LowerCase = false) {
  assert(X < 16);
  static const char LUT[] = "0123456789ABCDEF";
  const uint8_t Offset = LowerCase ? 32 : 0;
  return LUT[X] | Offset;
}

/// Given an array of c-style strings terminated by a null pointer, construct
/// a vector of StringRefs representing the same strings without the terminating
/// null string.
inline std::vector<StringRef> toStringRefArray(const char *const *Strings) {
  std::vector<StringRef> Result;
  while (*Strings)
    Result.push_back(*Strings++);
  return Result;
}

/// Construct a string ref from a boolean.
inline StringRef toStringRef(bool B) { return StringRef(B ? "true" : "false"); }

/// Construct a string ref from an array ref of unsigned chars.
inline StringRef toStringRef(ArrayRef<uint8_t> Input) {
  return StringRef(reinterpret_cast<const char *>(Input.begin()), Input.size());
}

/// Construct a string ref from an array ref of unsigned chars.
inline ArrayRef<uint8_t> arrayRefFromStringRef(StringRef Input) {
  return {Input.bytes_begin(), Input.bytes_end()};
}

/// Interpret the given character \p C as a hexadecimal digit and return its
/// value.
///
/// If \p C is not a valid hex digit, -1U is returned.
inline unsigned hexDigitValue(char C) {
  /* clang-format off */
  static const int16_t LUT[256] = {
    -1, -1, -1, -1, -1, -1, -1, -1, -1, -1, -1, -1, -1, -1, -1, -1,
    -1, -1, -1, -1, -1, -1, -1, -1, -1, -1, -1, -1, -1, -1, -1, -1,
    -1, -1, -1, -1, -1, -1, -1, -1, -1, -1, -1, -1, -1, -1, -1, -1,
     0,  1,  2,  3,  4,  5,  6,  7,  8,  9, -1, -1, -1, -1, -1, -1,  // '0'..'9'
    -1, 10, 11, 12, 13, 14, 15, -1, -1, -1, -1, -1, -1, -1, -1, -1,  // 'A'..'F'
    -1, -1, -1, -1, -1, -1, -1, -1, -1, -1, -1, -1, -1, -1, -1, -1,
    -1, 10, 11, 12, 13, 14, 15, -1, -1, -1, -1, -1, -1, -1, -1, -1,  // 'a'..'f'
    -1, -1, -1, -1, -1, -1, -1, -1, -1, -1, -1, -1, -1, -1, -1, -1,
    -1, -1, -1, -1, -1, -1, -1, -1, -1, -1, -1, -1, -1, -1, -1, -1,
    -1, -1, -1, -1, -1, -1, -1, -1, -1, -1, -1, -1, -1, -1, -1, -1,
    -1, -1, -1, -1, -1, -1, -1, -1, -1, -1, -1, -1, -1, -1, -1, -1,
    -1, -1, -1, -1, -1, -1, -1, -1, -1, -1, -1, -1, -1, -1, -1, -1,
    -1, -1, -1, -1, -1, -1, -1, -1, -1, -1, -1, -1, -1, -1, -1, -1,
    -1, -1, -1, -1, -1, -1, -1, -1, -1, -1, -1, -1, -1, -1, -1, -1,
    -1, -1, -1, -1, -1, -1, -1, -1, -1, -1, -1, -1, -1, -1, -1, -1,
    -1, -1, -1, -1, -1, -1, -1, -1, -1, -1, -1, -1, -1, -1, -1, -1,
  };
  /* clang-format on */
  return LUT[static_cast<unsigned char>(C)];
}

/// Checks if character \p C is one of the 10 decimal digits.
inline bool isDigit(char C) { return C >= '0' && C <= '9'; }

/// Checks if character \p C is a hexadecimal numeric character.
inline bool isHexDigit(char C) { return hexDigitValue(C) != ~0U; }

/// Checks if character \p C is a valid letter as classified by "C" locale.
inline bool isAlpha(char C) {
  return ('a' <= C && C <= 'z') || ('A' <= C && C <= 'Z');
}

/// Checks whether character \p C is either a decimal digit or an uppercase or
/// lowercase letter as classified by "C" locale.
inline bool isAlnum(char C) { return isAlpha(C) || isDigit(C); }

/// Checks whether character \p C is valid ASCII (high bit is zero).
inline bool isASCII(char C) { return static_cast<unsigned char>(C) <= 127; }

/// Checks whether all characters in S are ASCII.
inline bool isASCII(llvm::StringRef S) {
  for (char C : S)
    if (LLVM_UNLIKELY(!isASCII(C)))
      return false;
  return true;
}

/// Checks whether character \p C is printable.
///
/// Locale-independent version of the C standard library isprint whose results
/// may differ on different platforms.
inline bool isPrint(char C) {
  unsigned char UC = static_cast<unsigned char>(C);
  return (0x20 <= UC) && (UC <= 0x7E);
}

/// Checks whether character \p C is whitespace in the "C" locale.
///
/// Locale-independent version of the C standard library isspace.
inline bool isSpace(char C) {
  return C == ' ' || C == '\f' || C == '\n' || C == '\r' || C == '\t' ||
         C == '\v';
}

/// Returns the corresponding lowercase character if \p x is uppercase.
inline char toLower(char x) {
  if (x >= 'A' && x <= 'Z')
    return x - 'A' + 'a';
  return x;
}

/// Returns the corresponding uppercase character if \p x is lowercase.
inline char toUpper(char x) {
  if (x >= 'a' && x <= 'z')
    return x - 'a' + 'A';
  return x;
}

inline std::string utohexstr(uint64_t X, bool LowerCase = false,
                             unsigned Width = 0) {
  char Buffer[17];
  char *BufPtr = std::end(Buffer);

  if (X == 0) *--BufPtr = '0';

  for (unsigned i = 0; Width ? (i < Width) : X; ++i) {
    unsigned char Mod = static_cast<unsigned char>(X) & 15;
    *--BufPtr = hexdigit(Mod, LowerCase);
    X >>= 4;
  }

  return std::string(BufPtr, std::end(Buffer));
}

/// Convert buffer \p Input to its hexadecimal representation.
/// The returned string is double the size of \p Input.
inline void toHex(ArrayRef<uint8_t> Input, bool LowerCase,
                  SmallVectorImpl<char> &Output) {
  const size_t Length = Input.size();
  Output.resize_for_overwrite(Length * 2);

  for (size_t i = 0; i < Length; i++) {
    const uint8_t c = Input[i];
    Output[i * 2    ] = hexdigit(c >> 4, LowerCase);
    Output[i * 2 + 1] = hexdigit(c & 15, LowerCase);
  }
}

inline std::string toHex(ArrayRef<uint8_t> Input, bool LowerCase = false) {
  SmallString<16> Output;
  toHex(Input, LowerCase, Output);
  return std::string(Output);
}

inline std::string toHex(StringRef Input, bool LowerCase = false) {
  return toHex(arrayRefFromStringRef(Input), LowerCase);
}

/// Store the binary representation of the two provided values, \p MSB and
/// \p LSB, that make up the nibbles of a hexadecimal digit. If \p MSB or \p LSB
/// do not correspond to proper nibbles of a hexadecimal digit, this method
/// returns false. Otherwise, returns true.
inline bool tryGetHexFromNibbles(char MSB, char LSB, uint8_t &Hex) {
  unsigned U1 = hexDigitValue(MSB);
  unsigned U2 = hexDigitValue(LSB);
  if (U1 == ~0U || U2 == ~0U)
    return false;

  Hex = static_cast<uint8_t>((U1 << 4) | U2);
  return true;
}

/// Return the binary representation of the two provided values, \p MSB and
/// \p LSB, that make up the nibbles of a hexadecimal digit.
inline uint8_t hexFromNibbles(char MSB, char LSB) {
  uint8_t Hex = 0;
  bool GotHex = tryGetHexFromNibbles(MSB, LSB, Hex);
  (void)GotHex;
  assert(GotHex && "MSB and/or LSB do not correspond to hex digits");
  return Hex;
}

/// Convert hexadecimal string \p Input to its binary representation and store
/// the result in \p Output. Returns true if the binary representation could be
/// converted from the hexadecimal string. Returns false if \p Input contains
/// non-hexadecimal digits. The output string is half the size of \p Input.
inline bool tryGetFromHex(StringRef Input, std::string &Output) {
  if (Input.empty())
    return true;

  // If the input string is not properly aligned on 2 nibbles we pad out the
  // front with a 0 prefix; e.g. `ABC` -> `0ABC`.
  Output.resize((Input.size() + 1) / 2);
  char *OutputPtr = const_cast<char *>(Output.data());
  if (Input.size() % 2 == 1) {
    uint8_t Hex = 0;
    if (!tryGetHexFromNibbles('0', Input.front(), Hex))
      return false;
    *OutputPtr++ = Hex;
    Input = Input.drop_front();
  }

  // Convert the nibble pairs (e.g. `9C`) into bytes (0x9C).
  // With the padding above we know the input is aligned and the output expects
  // exactly half as many bytes as nibbles in the input.
  size_t InputSize = Input.size();
  assert(InputSize % 2 == 0);
  const char *InputPtr = Input.data();
  for (size_t OutputIndex = 0; OutputIndex < InputSize / 2; ++OutputIndex) {
    uint8_t Hex = 0;
    if (!tryGetHexFromNibbles(InputPtr[OutputIndex * 2 + 0], // MSB
                              InputPtr[OutputIndex * 2 + 1], // LSB
                              Hex))
      return false;
    OutputPtr[OutputIndex] = Hex;
  }
  return true;
}

/// Convert hexadecimal string \p Input to its binary representation.
/// The return string is half the size of \p Input.
inline std::string fromHex(StringRef Input) {
  std::string Hex;
  bool GotHex = tryGetFromHex(Input, Hex);
  (void)GotHex;
  assert(GotHex && "Input contains non hex digits");
  return Hex;
}

/// Convert the string \p S to an integer of the specified type using
/// the radix \p Base.  If \p Base is 0, auto-detects the radix.
/// Returns true if the number was successfully converted, false otherwise.
template <typename N> bool to_integer(StringRef S, N &Num, unsigned Base = 0) {
  return !S.getAsInteger(Base, Num);
}

namespace detail {
template <typename N>
inline bool to_float(const Twine &T, N &Num, N (*StrTo)(const char *, char **)) {
  SmallString<32> Storage;
  StringRef S = T.toNullTerminatedStringRef(Storage);
  char *End;
  N Temp = StrTo(S.data(), &End);
  if (*End != '\0')
    return false;
  Num = Temp;
  return true;
}
}

inline bool to_float(const Twine &T, float &Num) {
  return detail::to_float(T, Num, strtof);
}

inline bool to_float(const Twine &T, double &Num) {
  return detail::to_float(T, Num, strtod);
}

inline bool to_float(const Twine &T, long double &Num) {
  return detail::to_float(T, Num, strtold);
}

inline std::string utostr(uint64_t X, bool isNeg = false) {
  char Buffer[21];
  char *BufPtr = std::end(Buffer);

  if (X == 0) *--BufPtr = '0';  // Handle special case...

  while (X) {
    *--BufPtr = '0' + char(X % 10);
    X /= 10;
  }

  if (isNeg) *--BufPtr = '-';   // Add negative sign...
  return std::string(BufPtr, std::end(Buffer));
}

inline std::string itostr(int64_t X) {
  if (X < 0)
    return utostr(static_cast<uint64_t>(1) + ~static_cast<uint64_t>(X), true);
  else
    return utostr(static_cast<uint64_t>(X));
}

inline std::string toString(const APInt &I, unsigned Radix, bool Signed,
                            bool formatAsCLiteral = false) {
  SmallString<40> S;
  I.toString(S, Radix, Signed, formatAsCLiteral);
  return std::string(S.str());
}

inline std::string toString(const APSInt &I, unsigned Radix) {
  return toString(I, Radix, I.isSigned());
}

/// StrInStrNoCase - Portable version of strcasestr.  Locates the first
/// occurrence of string 's1' in string 's2', ignoring case.  Returns
/// the offset of s2 in s1 or npos if s2 cannot be found.
StringRef::size_type StrInStrNoCase(StringRef s1, StringRef s2);

/// getToken - This function extracts one token from source, ignoring any
/// leading characters that appear in the Delimiters string, and ending the
/// token at any of the characters that appear in the Delimiters string.  If
/// there are no tokens in the source string, an empty string is returned.
/// The function returns a pair containing the extracted token and the
/// remaining tail string.
std::pair<StringRef, StringRef> getToken(StringRef Source,
                                         StringRef Delimiters = " \t\n\v\f\r");

/// SplitString - Split up the specified string according to the specified
/// delimiters, appending the result fragments to the output list.
void SplitString(StringRef Source,
                 SmallVectorImpl<StringRef> &OutFragments,
                 StringRef Delimiters = " \t\n\v\f\r");

/// Returns the English suffix for an ordinal integer (-st, -nd, -rd, -th).
inline StringRef getOrdinalSuffix(unsigned Val) {
  // It is critically important that we do this perfectly for
  // user-written sequences with over 100 elements.
  switch (Val % 100) {
  case 11:
  case 12:
  case 13:
    return "th";
  default:
    switch (Val % 10) {
      case 1: return "st";
      case 2: return "nd";
      case 3: return "rd";
      default: return "th";
    }
  }
}

/// Print each character of the specified string, escaping it if it is not
/// printable or if it is an escape char.
void printEscapedString(StringRef Name, raw_ostream &Out);

/// Print each character of the specified string, escaping HTML special
/// characters.
void printHTMLEscaped(StringRef String, raw_ostream &Out);

/// printLowerCase - Print each character as lowercase if it is uppercase.
void printLowerCase(StringRef String, raw_ostream &Out);

/// Converts a string from camel-case to snake-case by replacing all uppercase
/// letters with '_' followed by the letter in lowercase, except if the
/// uppercase letter is the first character of the string.
std::string convertToSnakeFromCamelCase(StringRef input);

/// Converts a string from snake-case to camel-case by replacing all occurrences
/// of '_' followed by a lowercase letter with the letter in uppercase.
/// Optionally allow capitalization of the first letter (if it is a lowercase
/// letter)
std::string convertToCamelFromSnakeCase(StringRef input,
                                        bool capitalizeFirst = false);

namespace detail {

template <typename IteratorT>
inline std::string join_impl(IteratorT Begin, IteratorT End,
                             StringRef Separator, std::input_iterator_tag) {
  std::string S;
  if (Begin == End)
    return S;

  S += (*Begin);
  while (++Begin != End) {
    S += Separator;
    S += (*Begin);
  }
  return S;
}

template <typename IteratorT>
inline std::string join_impl(IteratorT Begin, IteratorT End,
                             StringRef Separator, std::forward_iterator_tag) {
  std::string S;
  if (Begin == End)
    return S;

  size_t Len = (std::distance(Begin, End) - 1) * Separator.size();
  for (IteratorT I = Begin; I != End; ++I)
    Len += (*I).size();
  S.reserve(Len);
  size_t PrevCapacity = S.capacity();
  (void)PrevCapacity;
  S += (*Begin);
  while (++Begin != End) {
    S += Separator;
    S += (*Begin);
  }
  assert(PrevCapacity == S.capacity() && "String grew during building");
  return S;
}

template <typename Sep>
inline void join_items_impl(std::string &Result, Sep Separator) {}

template <typename Sep, typename Arg>
inline void join_items_impl(std::string &Result, Sep Separator,
                            const Arg &Item) {
  Result += Item;
}

template <typename Sep, typename Arg1, typename... Args>
inline void join_items_impl(std::string &Result, Sep Separator, const Arg1 &tmp_A1,
                            Args &&... Items) {
  Result += tmp_A1;
  Result += Separator;
  join_items_impl(Result, Separator, std::forward<Args>(Items)...);
}

inline size_t join_one_item_size(char) { return 1; }
inline size_t join_one_item_size(const char *S) { return S ? ::strlen(S) : 0; }

template <typename T> inline size_t join_one_item_size(const T &Str) {
  return Str.size();
}

<<<<<<< HEAD
template <typename... Args> inline size_t join_items_size(Args &&...Items) {
  return (0 + ... + join_one_item_size(std::forward<Args>(Items)));
=======
inline size_t join_items_size() { return 0; }

template <typename tmp_A1> inline size_t join_items_size(const tmp_A1 &A) {
  return join_one_item_size(A);
}
template <typename tmp_A1, typename... Args>
inline size_t join_items_size(const tmp_A1 &A, Args &&... Items) {
  return join_one_item_size(A) + join_items_size(std::forward<Args>(Items)...);
>>>>>>> 24980c86
}

} // end namespace detail

/// Joins the strings in the range [Begin, End), adding Separator between
/// the elements.
template <typename IteratorT>
inline std::string join(IteratorT Begin, IteratorT End, StringRef Separator) {
  using tag = typename std::iterator_traits<IteratorT>::iterator_category;
  return detail::join_impl(Begin, End, Separator, tag());
}

/// Joins the strings in the range [R.begin(), R.end()), adding Separator
/// between the elements.
template <typename Range>
inline std::string join(Range &&R, StringRef Separator) {
  return join(R.begin(), R.end(), Separator);
}

/// Joins the strings in the parameter pack \p Items, adding \p Separator
/// between the elements.  All arguments must be implicitly convertible to
/// std::string, or there should be an overload of std::string::operator+=()
/// that accepts the argument explicitly.
template <typename Sep, typename... Args>
inline std::string join_items(Sep Separator, Args &&... Items) {
  std::string Result;
  if (sizeof...(Items) == 0)
    return Result;

  size_t NS = detail::join_one_item_size(Separator);
  size_t NI = detail::join_items_size(std::forward<Args>(Items)...);
  Result.reserve(NI + (sizeof...(Items) - 1) * NS + 1);
  detail::join_items_impl(Result, Separator, std::forward<Args>(Items)...);
  return Result;
}

/// A helper class to return the specified delimiter string after the first
/// invocation of operator StringRef().  Used to generate a comma-separated
/// list from a loop like so:
///
/// \code
///   ListSeparator LS;
///   for (auto &I : C)
///     OS << LS << I.getName();
/// \end
class ListSeparator {
  bool First = true;
  StringRef Separator;

public:
  ListSeparator(StringRef Separator = ", ") : Separator(Separator) {}
  operator StringRef() {
    if (First) {
      First = false;
      return {};
    }
    return Separator;
  }
};

/// A forward iterator over partitions of string over a separator.
class SplittingIterator
    : public iterator_facade_base<SplittingIterator, std::forward_iterator_tag,
                                  StringRef> {
  char SeparatorStorage;
  StringRef Current;
  StringRef Next;
  StringRef Separator;

public:
  SplittingIterator(StringRef Str, StringRef Separator)
      : Next(Str), Separator(Separator) {
    ++*this;
  }

  SplittingIterator(StringRef Str, char Separator)
      : SeparatorStorage(Separator), Next(Str),
        Separator(&SeparatorStorage, 1) {
    ++*this;
  }

  SplittingIterator(const SplittingIterator &R)
      : SeparatorStorage(R.SeparatorStorage), Current(R.Current), Next(R.Next),
        Separator(R.Separator) {
    if (R.Separator.data() == &R.SeparatorStorage)
      Separator = StringRef(&SeparatorStorage, 1);
  }

  SplittingIterator &operator=(const SplittingIterator &R) {
    if (this == &R)
      return *this;

    SeparatorStorage = R.SeparatorStorage;
    Current = R.Current;
    Next = R.Next;
    Separator = R.Separator;
    if (R.Separator.data() == &R.SeparatorStorage)
      Separator = StringRef(&SeparatorStorage, 1);
    return *this;
  }

  bool operator==(const SplittingIterator &R) const {
    assert(Separator == R.Separator);
    return Current.data() == R.Current.data();
  }

  const StringRef &operator*() const { return Current; }

  StringRef &operator*() { return Current; }

  SplittingIterator &operator++() {
    std::tie(Current, Next) = Next.split(Separator);
    return *this;
  }
};

/// Split the specified string over a separator and return a range-compatible
/// iterable over its partitions.  Used to permit conveniently iterating
/// over separated strings like so:
///
/// \code
///   for (StringRef x : llvm::split("foo,bar,baz", ","))
///     ...;
/// \end
///
/// Note that the passed string must remain valid throuhgout lifetime
/// of the iterators.
inline iterator_range<SplittingIterator> split(StringRef Str, StringRef Separator) {
  return {SplittingIterator(Str, Separator),
          SplittingIterator(StringRef(), Separator)};
}

inline iterator_range<SplittingIterator> split(StringRef Str, char Separator) {
  return {SplittingIterator(Str, Separator),
          SplittingIterator(StringRef(), Separator)};
}

} // end namespace llvm

#endif // LLVM_ADT_STRINGEXTRAS_H<|MERGE_RESOLUTION|>--- conflicted
+++ resolved
@@ -451,19 +451,8 @@
   return Str.size();
 }
 
-<<<<<<< HEAD
 template <typename... Args> inline size_t join_items_size(Args &&...Items) {
   return (0 + ... + join_one_item_size(std::forward<Args>(Items)));
-=======
-inline size_t join_items_size() { return 0; }
-
-template <typename tmp_A1> inline size_t join_items_size(const tmp_A1 &A) {
-  return join_one_item_size(A);
-}
-template <typename tmp_A1, typename... Args>
-inline size_t join_items_size(const tmp_A1 &A, Args &&... Items) {
-  return join_one_item_size(A) + join_items_size(std::forward<Args>(Items)...);
->>>>>>> 24980c86
 }
 
 } // end namespace detail

--- conflicted
+++ resolved
@@ -513,15 +513,9 @@
   /// starting with "Dest", constructing elements into it as needed.
   template <typename tmp_T1, typename tmp_T2>
   static void uninitialized_copy(
-<<<<<<< HEAD
       tmp_T1 *I, tmp_T1 *E, tmp_T2 *Dest,
-      std::enable_if_t<std::is_same<typename std::remove_const<tmp_T1>::type,
-                                    tmp_T2>::value> * = nullptr) {
-=======
-      T1 *I, T1 *E, T2 *Dest,
-      std::enable_if_t<std::is_same<std::remove_const_t<T1>, T2>::value> * =
+      std::enable_if_t<std::is_same<std::remove_const_t<tmp_T1>, tmp_T2>::value> * =
           nullptr) {
->>>>>>> 2ea922e9
     // Use memcpy for PODs iterated by pointers (which includes SmallVector
     // iterators): std::uninitialized_copy optimizes to memmove, but we can
     // use memcpy here. Note that I and E are iterators and thus might be

--- conflicted
+++ resolved
@@ -231,7 +231,7 @@
 static int Wflag;			/* recycle output files after this number of files */
 static int WflagChars;
 static char *zflag = NULL;		/* compress each savefile using a specified command (like gzip or bzip2) */
-static int timeout = 1000;		/* default timeout = 1000 ms = 1 s */
+static int timeout = 100;		/* default timeout = 100 ms = 0.1 s */
 #ifdef HAVE_PCAP_SET_IMMEDIATE_MODE
 static int immediate_mode;
 #endif
@@ -1363,11 +1363,7 @@
 			error("%s: Can't set monitor mode: %s",
 			    device, pcap_statustostr(status));
 	}
-<<<<<<< HEAD
 	status = pcap_set_timeout(pc, timeout);
-=======
-	status = pcap_set_timeout(pc, 100);
->>>>>>> 24980c86
 	if (status != 0)
 		error("%s: pcap_set_timeout failed: %s",
 		    device, pcap_statustostr(status));
@@ -1461,7 +1457,6 @@
 #endif /* HAVE_PCAP_SETDIRECTION */
 #else /* HAVE_PCAP_CREATE */
 	*ebuf = '\0';
-<<<<<<< HEAD
 	/*
 	 * If no snapshot length was specified, or a length of 0 was
 	 * specified, default to 256KB.
@@ -1469,9 +1464,6 @@
 	if (ndo->ndo_snaplen == 0)
 		ndo->ndo_snaplen = MAXIMUM_SNAPLEN;
 	pc = pcap_open_live(device, ndo->ndo_snaplen, !pflag, timeout, ebuf);
-=======
-	pc = pcap_open_live(device, ndo->ndo_snaplen, !pflag, 100, ebuf);
->>>>>>> 24980c86
 	if (pc == NULL) {
 		/*
 		 * If this failed with "No such device", that means

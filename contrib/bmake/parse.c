/*	$NetBSD: parse.c,v 1.734 2024/07/09 19:43:01 rillig Exp $	*/

/*
 * Copyright (c) 1988, 1989, 1990, 1993
 *	The Regents of the University of California.  All rights reserved.
 *
 * This code is derived from software contributed to Berkeley by
 * Adam de Boor.
 *
 * Redistribution and use in source and binary forms, with or without
 * modification, are permitted provided that the following conditions
 * are met:
 * 1. Redistributions of source code must retain the above copyright
 *    notice, this list of conditions and the following disclaimer.
 * 2. Redistributions in binary form must reproduce the above copyright
 *    notice, this list of conditions and the following disclaimer in the
 *    documentation and/or other materials provided with the distribution.
 * 3. Neither the name of the University nor the names of its contributors
 *    may be used to endorse or promote products derived from this software
 *    without specific prior written permission.
 *
 * THIS SOFTWARE IS PROVIDED BY THE REGENTS AND CONTRIBUTORS ``AS IS'' AND
 * ANY EXPRESS OR IMPLIED WARRANTIES, INCLUDING, BUT NOT LIMITED TO, THE
 * IMPLIED WARRANTIES OF MERCHANTABILITY AND FITNESS FOR A PARTICULAR PURPOSE
 * ARE DISCLAIMED.  IN NO EVENT SHALL THE REGENTS OR CONTRIBUTORS BE LIABLE
 * FOR ANY DIRECT, INDIRECT, INCIDENTAL, SPECIAL, EXEMPLARY, OR CONSEQUENTIAL
 * DAMAGES (INCLUDING, BUT NOT LIMITED TO, PROCUREMENT OF SUBSTITUTE GOODS
 * OR SERVICES; LOSS OF USE, DATA, OR PROFITS; OR BUSINESS INTERRUPTION)
 * HOWEVER CAUSED AND ON ANY THEORY OF LIABILITY, WHETHER IN CONTRACT, STRICT
 * LIABILITY, OR TORT (INCLUDING NEGLIGENCE OR OTHERWISE) ARISING IN ANY WAY
 * OUT OF THE USE OF THIS SOFTWARE, EVEN IF ADVISED OF THE POSSIBILITY OF
 * SUCH DAMAGE.
 */

/*
 * Copyright (c) 1989 by Berkeley Softworks
 * All rights reserved.
 *
 * This code is derived from software contributed to Berkeley by
 * Adam de Boor.
 *
 * Redistribution and use in source and binary forms, with or without
 * modification, are permitted provided that the following conditions
 * are met:
 * 1. Redistributions of source code must retain the above copyright
 *    notice, this list of conditions and the following disclaimer.
 * 2. Redistributions in binary form must reproduce the above copyright
 *    notice, this list of conditions and the following disclaimer in the
 *    documentation and/or other materials provided with the distribution.
 * 3. All advertising materials mentioning features or use of this software
 *    must display the following acknowledgement:
 *	This product includes software developed by the University of
 *	California, Berkeley and its contributors.
 * 4. Neither the name of the University nor the names of its contributors
 *    may be used to endorse or promote products derived from this software
 *    without specific prior written permission.
 *
 * THIS SOFTWARE IS PROVIDED BY THE REGENTS AND CONTRIBUTORS ``AS IS'' AND
 * ANY EXPRESS OR IMPLIED WARRANTIES, INCLUDING, BUT NOT LIMITED TO, THE
 * IMPLIED WARRANTIES OF MERCHANTABILITY AND FITNESS FOR A PARTICULAR PURPOSE
 * ARE DISCLAIMED.  IN NO EVENT SHALL THE REGENTS OR CONTRIBUTORS BE LIABLE
 * FOR ANY DIRECT, INDIRECT, INCIDENTAL, SPECIAL, EXEMPLARY, OR CONSEQUENTIAL
 * DAMAGES (INCLUDING, BUT NOT LIMITED TO, PROCUREMENT OF SUBSTITUTE GOODS
 * OR SERVICES; LOSS OF USE, DATA, OR PROFITS; OR BUSINESS INTERRUPTION)
 * HOWEVER CAUSED AND ON ANY THEORY OF LIABILITY, WHETHER IN CONTRACT, STRICT
 * LIABILITY, OR TORT (INCLUDING NEGLIGENCE OR OTHERWISE) ARISING IN ANY WAY
 * OUT OF THE USE OF THIS SOFTWARE, EVEN IF ADVISED OF THE POSSIBILITY OF
 * SUCH DAMAGE.
 */

/*
 * Parsing of makefiles.
 *
 * Parse_File is the main entry point and controls most of the other
 * functions in this module.
 *
 * Interface:
 *	Parse_Init	Initialize the module
 *
 *	Parse_End	Clean up the module
 *
 *	Parse_File	Parse a top-level makefile.  Included files are
 *			handled by IncludeFile instead.
 *
 *	Parse_VarAssign
 *			Try to parse the given line as a variable assignment.
 *			Used by MainParseArgs to determine if an argument is
 *			a target or a variable assignment.  Used internally
 *			for pretty much the same thing.
 *
 *	Parse_Error	Report a parse error, a warning or an informational
 *			message.
 *
 *	Parse_MainName	Populate the list of targets to create.
 */

#include <sys/types.h>
#include <sys/stat.h>
#include <errno.h>
#include <stdarg.h>

#include "make.h"

#ifdef HAVE_STDINT_H
#include <stdint.h>
#endif

#include "dir.h"
#include "job.h"
#include "pathnames.h"

/*	"@(#)parse.c	8.3 (Berkeley) 3/19/94"	*/
MAKE_RCSID("$NetBSD: parse.c,v 1.734 2024/07/09 19:43:01 rillig Exp $");

/* Detects a multiple-inclusion guard in a makefile. */
typedef enum {
	GS_START,		/* at the beginning of the file */
	GS_COND,		/* after the guard condition */
	GS_DONE,		/* after the closing .endif */
	GS_NO			/* the file is not guarded */
} GuardState;

/* A file being parsed. */
typedef struct IncludedFile {
	FStr name;		/* absolute or relative to the cwd */
	unsigned lineno;	/* 1-based */
	unsigned readLines;	/* the number of physical lines that have
				 * been read from the file */
	unsigned forHeadLineno;	/* 1-based */
	unsigned forBodyReadLines; /* the number of physical lines that have
				 * been read from the file above the body of
				 * the .for loop */
	unsigned int condMinDepth; /* depth of nested 'if' directives, at the
				 * beginning of the file */
	bool depending;		/* state of doing_depend on EOF */

	Buffer buf;		/* the file's content or the body of the .for
				 * loop; either empty or ends with '\n' */
	char *buf_ptr;		/* next char to be read from buf */
	char *buf_end;		/* buf_end[-1] == '\n' */

	GuardState guardState;
	Guard *guard;

	struct ForLoop *forLoop;
} IncludedFile;

/* Special attributes for target nodes. */
typedef enum ParseSpecial {
	SP_ATTRIBUTE,	/* Generic attribute */
	SP_BEGIN,	/* .BEGIN */
	SP_DEFAULT,	/* .DEFAULT */
	SP_DELETE_ON_ERROR, /* .DELETE_ON_ERROR */
	SP_END,		/* .END */
	SP_ERROR,	/* .ERROR */
	SP_IGNORE,	/* .IGNORE */
	SP_INCLUDES,	/* .INCLUDES; not mentioned in the manual page */
	SP_INTERRUPT,	/* .INTERRUPT */
	SP_LIBS,	/* .LIBS; not mentioned in the manual page */
	SP_MAIN,	/* .MAIN and no user-specified targets to make */
	SP_META,	/* .META */
	SP_MFLAGS,	/* .MFLAGS or .MAKEFLAGS */
	SP_NOMETA,	/* .NOMETA */
	SP_NOMETA_CMP,	/* .NOMETA_CMP */
	SP_NOPATH,	/* .NOPATH */
	SP_NOREADONLY,	/* .NOREADONLY */
	SP_NOT,		/* Not special */
	SP_NOTPARALLEL,	/* .NOTPARALLEL or .NO_PARALLEL */
	SP_NULL,	/* .NULL; not mentioned in the manual page */
	SP_OBJDIR,	/* .OBJDIR */
	SP_ORDER,	/* .ORDER */
	SP_PARALLEL,	/* .PARALLEL; not mentioned in the manual page */
	SP_PATH,	/* .PATH or .PATH.suffix */
	SP_PHONY,	/* .PHONY */
	SP_POSIX,	/* .POSIX; not mentioned in the manual page */
	SP_PRECIOUS,	/* .PRECIOUS */
	SP_READONLY,	/* .READONLY */
	SP_SHELL,	/* .SHELL */
	SP_SILENT,	/* .SILENT */
	SP_SINGLESHELL,	/* .SINGLESHELL; not mentioned in the manual page */
	SP_STALE,	/* .STALE */
	SP_SUFFIXES,	/* .SUFFIXES */
	SP_SYSPATH,	/* .SYSPATH */
	SP_WAIT		/* .WAIT */
} ParseSpecial;

typedef List SearchPathList;
typedef ListNode SearchPathListNode;


typedef enum VarAssignOp {
	VAR_NORMAL,		/* = */
	VAR_APPEND,		/* += */
	VAR_DEFAULT,		/* ?= */
	VAR_SUBST,		/* := */
	VAR_SHELL		/* != or :sh= */
} VarAssignOp;

typedef struct VarAssign {
	char *varname;		/* unexpanded */
	VarAssignOp op;
	const char *value;	/* unexpanded */
} VarAssign;

static bool Parse_IsVar(const char *, VarAssign *);
static void Parse_Var(VarAssign *, GNode *);

/*
 * The target to be made if no targets are specified in the command line.
 * This is the first target defined in any of the makefiles.
 */
GNode *mainNode;

/*
 * During parsing, the targets from the left-hand side of the currently
 * active dependency line, or NULL if the current line does not belong to a
 * dependency line, for example because it is a variable assignment.
 *
 * See unit-tests/deptgt.mk, keyword "parse.c:targets".
 */
static GNodeList *targets;

#ifdef CLEANUP
/*
 * All shell commands for all targets, in no particular order and possibly
 * with duplicate values.  Kept in a separate list since the commands from
 * .USE or .USEBEFORE nodes are shared with other GNodes, thereby giving up
 * the easily understandable ownership over the allocated strings.
 */
static StringList targCmds = LST_INIT;
#endif

/*
 * Predecessor node for handling .ORDER. Initialized to NULL when .ORDER
 * is seen, then set to each successive source on the line.
 */
static GNode *order_pred;

int parseErrors;

/*
 * The include chain of makefiles.  At index 0 is the top-level makefile from
 * the command line, followed by the included files or .for loops, up to and
 * including the current file.
 *
 * See PrintStackTrace for how to interpret the data.
 */
static Vector /* of IncludedFile */ includes;

SearchPath *parseIncPath;	/* directories for "..." includes */
SearchPath *sysIncPath;		/* directories for <...> includes */
SearchPath *defSysIncPath;	/* default for sysIncPath */

/*
 * The parseKeywords table is searched using binary search when deciding
 * if a target or source is special.
 */
static const struct {
	const char name[17];
	ParseSpecial special;	/* when used as a target */
	GNodeType targetAttr;	/* when used as a source */
} parseKeywords[] = {
    { ".BEGIN",		SP_BEGIN,	OP_NONE },
    { ".DEFAULT",	SP_DEFAULT,	OP_NONE },
    { ".DELETE_ON_ERROR", SP_DELETE_ON_ERROR, OP_NONE },
    { ".END",		SP_END,		OP_NONE },
    { ".ERROR",		SP_ERROR,	OP_NONE },
    { ".EXEC",		SP_ATTRIBUTE,	OP_EXEC },
    { ".IGNORE",	SP_IGNORE,	OP_IGNORE },
    { ".INCLUDES",	SP_INCLUDES,	OP_NONE },
    { ".INTERRUPT",	SP_INTERRUPT,	OP_NONE },
    { ".INVISIBLE",	SP_ATTRIBUTE,	OP_INVISIBLE },
    { ".JOIN",		SP_ATTRIBUTE,	OP_JOIN },
    { ".LIBS",		SP_LIBS,	OP_NONE },
    { ".MADE",		SP_ATTRIBUTE,	OP_MADE },
    { ".MAIN",		SP_MAIN,	OP_NONE },
    { ".MAKE",		SP_ATTRIBUTE,	OP_MAKE },
    { ".MAKEFLAGS",	SP_MFLAGS,	OP_NONE },
    { ".META",		SP_META,	OP_META },
    { ".MFLAGS",	SP_MFLAGS,	OP_NONE },
    { ".NOMETA",	SP_NOMETA,	OP_NOMETA },
    { ".NOMETA_CMP",	SP_NOMETA_CMP,	OP_NOMETA_CMP },
    { ".NOPATH",	SP_NOPATH,	OP_NOPATH },
    { ".NOREADONLY",	SP_NOREADONLY,	OP_NONE },
    { ".NOTMAIN",	SP_ATTRIBUTE,	OP_NOTMAIN },
    { ".NOTPARALLEL",	SP_NOTPARALLEL,	OP_NONE },
    { ".NO_PARALLEL",	SP_NOTPARALLEL,	OP_NONE },
    { ".NULL",		SP_NULL,	OP_NONE },
    { ".OBJDIR",	SP_OBJDIR,	OP_NONE },
    { ".OPTIONAL",	SP_ATTRIBUTE,	OP_OPTIONAL },
    { ".ORDER",		SP_ORDER,	OP_NONE },
    { ".PARALLEL",	SP_PARALLEL,	OP_NONE },
    { ".PATH",		SP_PATH,	OP_NONE },
    { ".PHONY",		SP_PHONY,	OP_PHONY },
    { ".POSIX",		SP_POSIX,	OP_NONE },
    { ".PRECIOUS",	SP_PRECIOUS,	OP_PRECIOUS },
    { ".READONLY",	SP_READONLY,	OP_NONE },
    { ".RECURSIVE",	SP_ATTRIBUTE,	OP_MAKE },
    { ".SHELL",		SP_SHELL,	OP_NONE },
    { ".SILENT",	SP_SILENT,	OP_SILENT },
    { ".SINGLESHELL",	SP_SINGLESHELL,	OP_NONE },
    { ".STALE",		SP_STALE,	OP_NONE },
    { ".SUFFIXES",	SP_SUFFIXES,	OP_NONE },
    { ".SYSPATH",	SP_SYSPATH,	OP_NONE },
    { ".USE",		SP_ATTRIBUTE,	OP_USE },
    { ".USEBEFORE",	SP_ATTRIBUTE,	OP_USEBEFORE },
    { ".WAIT",		SP_WAIT,	OP_NONE },
};

enum PosixState posix_state = PS_NOT_YET;

static HashTable /* full file name -> Guard */ guards;


static List *
Lst_New(void)
{
	List *list = bmake_malloc(sizeof *list);
	Lst_Init(list);
	return list;
}

static void
Lst_Free(List *list)
{

	Lst_Done(list);
	free(list);
}

static IncludedFile *
GetInclude(size_t i)
{
	assert(i < includes.len);
	return Vector_Get(&includes, i);
}

/* The makefile or the body of a .for loop that is currently being read. */
static IncludedFile *
CurFile(void)
{
	return GetInclude(includes.len - 1);
}

unsigned int
CurFile_CondMinDepth(void)
{
	return CurFile()->condMinDepth;
}

static Buffer
LoadFile(const char *path, int fd)
{
	ssize_t n;
	Buffer buf;
	size_t bufSize;
	struct stat st;

	bufSize = fstat(fd, &st) == 0 && S_ISREG(st.st_mode) &&
		  st.st_size > 0 && st.st_size < 1024 * 1024 * 1024
	    ? (size_t)st.st_size : 1024;
	Buf_InitSize(&buf, bufSize);

	for (;;) {
		if (buf.len == buf.cap) {
			if (buf.cap >= 512 * 1024 * 1024) {
				Error("%s: file too large", path);
				exit(2); /* Not 1 so -q can distinguish error */
			}
			Buf_Expand(&buf);
		}
		assert(buf.len < buf.cap);
		n = read(fd, buf.data + buf.len, buf.cap - buf.len);
		if (n < 0) {
			Error("%s: read error: %s", path, strerror(errno));
			exit(2);	/* Not 1 so -q can distinguish error */
		}
		if (n == 0)
			break;

		buf.len += (size_t)n;
	}
	assert(buf.len <= buf.cap);

	if (buf.len > 0 && !Buf_EndsWith(&buf, '\n'))
		Buf_AddByte(&buf, '\n');

	return buf;		/* may not be null-terminated */
}

/*
 * Print the current chain of .include and .for directives.  In Parse_Fatal
 * or other functions that already print the location, includingInnermost
 * would be redundant, but in other cases like Error or Fatal it needs to be
 * included.
 */
void
PrintStackTrace(bool includingInnermost)
{
	const IncludedFile *entries;
	size_t i, n;

	n = includes.len;
	if (n == 0)
		return;

	entries = GetInclude(0);
	if (!includingInnermost && entries[n - 1].forLoop == NULL)
		n--;		/* already in the diagnostic */

	for (i = n; i-- > 0;) {
		const IncludedFile *entry = entries + i;
		const char *fname = entry->name.str;
		char dirbuf[MAXPATHLEN + 1];

		if (fname[0] != '/' && strcmp(fname, "(stdin)") != 0) {
			const char *realPath = realpath(fname, dirbuf);
			if (realPath != NULL)
				fname = realPath;
		}

		if (entry->forLoop != NULL) {
			char *details = ForLoop_Details(entry->forLoop);
			debug_printf("\tin .for loop from %s:%u with %s\n",
			    fname, entry->forHeadLineno, details);
			free(details);
		} else if (i + 1 < n && entries[i + 1].forLoop != NULL) {
			/* entry->lineno is not a useful line number */
		} else
			debug_printf("\tin %s:%u\n", fname, entry->lineno);
	}
	if (makelevel > 0)
		debug_printf("\tin directory %s\n", curdir);
}

/* Check if the current character is escaped on the current line. */
static bool
IsEscaped(const char *line, const char *p)
{
	bool escaped = false;
	while (p > line && *--p == '\\')
		escaped = !escaped;
	return escaped;
}

/*
 * Remember the location (filename and lineno) where the last command was
 * added or where the node was mentioned in a .depend file.
 */
static void
RememberLocation(GNode *gn)
{
	IncludedFile *curFile = CurFile();
	gn->fname = Str_Intern(curFile->name.str);
	gn->lineno = curFile->lineno;
}

/*
 * Look in the table of keywords for one matching the given string.
 * Return the index of the keyword, or -1 if it isn't there.
 */
static int
FindKeyword(const char *str)
{
	int start = 0;
	int end = sizeof parseKeywords / sizeof parseKeywords[0] - 1;

	while (start <= end) {
		int curr = start + (end - start) / 2;
		int diff = strcmp(str, parseKeywords[curr].name);

		if (diff == 0)
			return curr;
		if (diff < 0)
			end = curr - 1;
		else
			start = curr + 1;
	}

	return -1;
}

void
PrintLocation(FILE *f, bool useVars, const GNode *gn)
{
	char dirbuf[MAXPATHLEN + 1];
	FStr dir, base;
	const char *fname;
	unsigned lineno;

	if (gn != NULL) {
		fname = gn->fname;
		lineno = gn->lineno;
	} else if (includes.len > 0) {
		IncludedFile *curFile = CurFile();
		fname = curFile->name.str;
		lineno = curFile->lineno;
	} else
		return;

	if (!useVars || fname[0] == '/' || strcmp(fname, "(stdin)") == 0) {
		(void)fprintf(f, "\"%s\" line %u: ", fname, lineno);
		return;
	}

	dir = Var_Value(SCOPE_GLOBAL, ".PARSEDIR");
	if (dir.str == NULL)
		dir.str = ".";
	if (dir.str[0] != '/')
		dir.str = realpath(dir.str, dirbuf);

	base = Var_Value(SCOPE_GLOBAL, ".PARSEFILE");
	if (base.str == NULL)
		base.str = str_basename(fname);

	(void)fprintf(f, "\"%s/%s\" line %u: ", dir.str, base.str, lineno);

	FStr_Done(&base);
	FStr_Done(&dir);
}

static void MAKE_ATTR_PRINTFLIKE(5, 0)
ParseVErrorInternal(FILE *f, bool useVars, const GNode *gn,
		    ParseErrorLevel level, const char *fmt, va_list ap)
{
	static bool fatal_warning_error_printed = false;

	(void)fprintf(f, "%s: ", progname);

	PrintLocation(f, useVars, gn);
	if (level == PARSE_WARNING)
		(void)fprintf(f, "warning: ");
	fprintf(f, "%s", EvalStack_Details());
	(void)vfprintf(f, fmt, ap);
	(void)fprintf(f, "\n");
	(void)fflush(f);

	if (level == PARSE_FATAL)
		parseErrors++;
	if (level == PARSE_WARNING && opts.parseWarnFatal) {
		if (!fatal_warning_error_printed) {
			Error("parsing warnings being treated as errors");
			fatal_warning_error_printed = true;
		}
		parseErrors++;
	}

	if (level == PARSE_FATAL || DEBUG(PARSE))
		PrintStackTrace(false);
}

static void MAKE_ATTR_PRINTFLIKE(3, 4)
ParseErrorInternal(const GNode *gn,
		   ParseErrorLevel level, const char *fmt, ...)
{
	va_list ap;

	(void)fflush(stdout);
	va_start(ap, fmt);
	ParseVErrorInternal(stderr, false, gn, level, fmt, ap);
	va_end(ap);

	if (opts.debug_file != stdout && opts.debug_file != stderr) {
		va_start(ap, fmt);
		ParseVErrorInternal(opts.debug_file, false, gn,
		    level, fmt, ap);
		va_end(ap);
	}
}

/*
 * Print a message, including location information.
 *
 * If the level is PARSE_FATAL, continue parsing until the end of the
 * current top-level makefile, then exit (see Parse_File).
 *
 * Fmt is given without a trailing newline.
 */
void
Parse_Error(ParseErrorLevel level, const char *fmt, ...)
{
	va_list ap;

	(void)fflush(stdout);
	va_start(ap, fmt);
	ParseVErrorInternal(stderr, true, NULL, level, fmt, ap);
	va_end(ap);

	if (opts.debug_file != stdout && opts.debug_file != stderr) {
		va_start(ap, fmt);
		ParseVErrorInternal(opts.debug_file, true, NULL,
		    level, fmt, ap);
		va_end(ap);
	}
}


/*
 * Handle an .info, .warning or .error directive.  For an .error directive,
 * exit immediately.
 */
static void
HandleMessage(ParseErrorLevel level, const char *levelName, const char *umsg)
{
	char *xmsg;

	if (umsg[0] == '\0') {
		Parse_Error(PARSE_FATAL, "Missing argument for \".%s\"",
		    levelName);
		return;
	}

	xmsg = Var_Subst(umsg, SCOPE_CMDLINE, VARE_EVAL);
	/* TODO: handle errors */

	Parse_Error(level, "%s", xmsg);
	free(xmsg);

	if (level == PARSE_FATAL) {
		PrintOnError(NULL, "\n");
		exit(1);
	}
}

/*
 * Add the child to the parent's children, and for non-special targets, vice
 * versa.
 */
static void
LinkSource(GNode *pgn, GNode *cgn, bool isSpecial)
{
	if ((pgn->type & OP_DOUBLEDEP) && !Lst_IsEmpty(&pgn->cohorts))
		pgn = pgn->cohorts.last->datum;

	Lst_Append(&pgn->children, cgn);
	pgn->unmade++;

	/*
	 * Special targets like .END do not need to be informed once the child
	 * target has been made.
	 */
	if (!isSpecial)
		Lst_Append(&cgn->parents, pgn);

	if (DEBUG(PARSE)) {
		debug_printf("Target \"%s\" depends on \"%s\"\n",
		    pgn->name, cgn->name);
		Targ_PrintNode(pgn, 0);
		Targ_PrintNode(cgn, 0);
	}
}

/* Add the node to each target from the current dependency group. */
static void
LinkToTargets(GNode *gn, bool isSpecial)
{
	GNodeListNode *ln;

	for (ln = targets->first; ln != NULL; ln = ln->next)
		LinkSource(ln->datum, gn, isSpecial);
}

static bool
TryApplyDependencyOperator(GNode *gn, GNodeType op)
{
	/*
	 * If the node occurred on the left-hand side of a dependency and the
	 * operator also defines a dependency, they must match.
	 */
	if ((op & OP_OPMASK) && (gn->type & OP_OPMASK) &&
	    ((op & OP_OPMASK) != (gn->type & OP_OPMASK))) {
		Parse_Error(PARSE_FATAL, "Inconsistent operator for %s",
		    gn->name);
		return false;
	}

	if (op == OP_DOUBLEDEP && (gn->type & OP_OPMASK) == OP_DOUBLEDEP) {
		/*
		 * If the node was on the left-hand side of a '::' operator,
		 * create a new node for the children and commands on this
		 * dependency line, since each of these dependency groups has
		 * its own attributes and commands, separate from the others.
		 *
		 * The new instance is placed on the 'cohorts' list of the
		 * initial one (note the initial one is not on its own
		 * cohorts list) and the new instance is linked to all
		 * parents of the initial instance.
		 */
		GNode *cohort;

		/*
		 * Propagate copied bits to the initial node.  They'll be
		 * propagated back to the rest of the cohorts later.
		 */
		gn->type |= op & (unsigned)~OP_OPMASK;

		cohort = Targ_NewInternalNode(gn->name);
		if (doing_depend)
			RememberLocation(cohort);
		/*
		 * Make the cohort invisible to avoid duplicating it
		 * into other variables. True, parents of this target won't
		 * tend to do anything with their local variables, but better
		 * safe than sorry.
		 *
		 * (I think this is pointless now, since the relevant list
		 * traversals will no longer see this node anyway. -mycroft)
		 */
		cohort->type = op | OP_INVISIBLE;
		Lst_Append(&gn->cohorts, cohort);
		cohort->centurion = gn;
		gn->unmade_cohorts++;
		snprintf(cohort->cohort_num, sizeof cohort->cohort_num, "#%d",
		    (unsigned int)gn->unmade_cohorts % 1000000);
	} else {
		gn->type |= op;	/* preserve any previous flags */
	}

	return true;
}

static void
ApplyDependencyOperator(GNodeType op)
{
	GNodeListNode *ln;

	for (ln = targets->first; ln != NULL; ln = ln->next)
		if (!TryApplyDependencyOperator(ln->datum, op))
			break;
}

/*
 * Add a .WAIT node in the dependency list. After any dynamic dependencies
 * (and filename globbing) have happened, it is given a dependency on each
 * previous child, back until the previous .WAIT node. The next child won't
 * be scheduled until the .WAIT node is built.
 *
 * Give each .WAIT node a unique name (mainly for diagnostics).
 */
static void
ApplyDependencySourceWait(bool isSpecial)
{
	static unsigned wait_number = 0;
	char name[6 + 10 + 1];
	GNode *gn;

	snprintf(name, sizeof name, ".WAIT_%u", ++wait_number);
	gn = Targ_NewInternalNode(name);
	if (doing_depend)
		RememberLocation(gn);
	gn->type = OP_WAIT | OP_PHONY | OP_DEPENDS | OP_NOTMAIN;
	LinkToTargets(gn, isSpecial);
}

static bool
ApplyDependencySourceKeyword(const char *src, ParseSpecial special)
{
	int keywd;
	GNodeType targetAttr;

	if (*src != '.' || !ch_isupper(src[1]))
		return false;

	keywd = FindKeyword(src);
	if (keywd == -1)
		return false;

	targetAttr = parseKeywords[keywd].targetAttr;
	if (targetAttr != OP_NONE) {
		ApplyDependencyOperator(targetAttr);
		return true;
	}
	if (parseKeywords[keywd].special == SP_WAIT) {
		ApplyDependencySourceWait(special != SP_NOT);
		return true;
	}
	return false;
}

/*
 * In a line like ".MAIN: source1 source2", add all sources to the list of
 * things to create, but only if the user didn't specify a target on the
 * command line and .MAIN occurs for the first time.
 *
 * See HandleDependencyTargetSpecial, branch SP_MAIN.
 * See unit-tests/cond-func-make-main.mk.
 */
static void
ApplyDependencySourceMain(const char *src)
{
	Lst_Append(&opts.create, bmake_strdup(src));
	/*
	 * Add the name to the .TARGETS variable as well, so the user can
	 * employ that, if desired.
	 */
	Global_Append(".TARGETS", src);
}

/*
 * For the sources of a .ORDER target, create predecessor/successor links
 * between the previous source and the current one.
 */
static void
ApplyDependencySourceOrder(const char *src)
{
	GNode *gn;

	gn = Targ_GetNode(src);
	if (doing_depend)
		RememberLocation(gn);
	if (order_pred != NULL) {
		Lst_Append(&order_pred->order_succ, gn);
		Lst_Append(&gn->order_pred, order_pred);
		if (DEBUG(PARSE)) {
			debug_printf(
			    "# .ORDER forces '%s' to be made before '%s'\n",
			    order_pred->name, gn->name);
			Targ_PrintNode(order_pred, 0);
			Targ_PrintNode(gn, 0);
		}
	}
	/* The current source now becomes the predecessor for the next one. */
	order_pred = gn;
}

/* The source is not an attribute, so find/create a node for it. */
static void
ApplyDependencySourceOther(const char *src, GNodeType targetAttr,
			   ParseSpecial special)
{
	GNode *gn;

	gn = Targ_GetNode(src);
	if (doing_depend)
		RememberLocation(gn);
	if (targetAttr != OP_NONE)
		gn->type |= targetAttr;
	else
		LinkToTargets(gn, special != SP_NOT);
}

/*
 * Given the name of a source in a dependency line, figure out if it is an
 * attribute (such as .SILENT) and if so, apply it to all targets. Otherwise
 * decide if there is some attribute which should be applied *to* the source
 * because of some special target (such as .PHONY) and apply it if so.
 * Otherwise, make the source a child of the targets.
 */
static void
ApplyDependencySource(GNodeType targetAttr, const char *src,
		      ParseSpecial special)
{
	if (ApplyDependencySourceKeyword(src, special))
		return;

	if (special == SP_MAIN)
		ApplyDependencySourceMain(src);
	else if (special == SP_ORDER)
		ApplyDependencySourceOrder(src);
	else
		ApplyDependencySourceOther(src, targetAttr, special);
}

/*
 * If we have yet to decide on a main target to make, in the absence of any
 * user input, we want the first target on the first dependency line that is
 * actually a real target (i.e. isn't a .USE or .EXEC rule) to be made.
 */
static void
MaybeUpdateMainTarget(void)
{
	GNodeListNode *ln;

	if (mainNode != NULL)
		return;

	for (ln = targets->first; ln != NULL; ln = ln->next) {
		GNode *gn = ln->datum;
		if (GNode_IsMainCandidate(gn)) {
			DEBUG1(MAKE, "Setting main node to \"%s\"\n",
			    gn->name);
			mainNode = gn;
			return;
		}
	}
}

static void
InvalidLineType(const char *line, const char *unexpanded_line)
{
	if (unexpanded_line[0] == '.') {
		const char *dirstart = unexpanded_line + 1;
		const char *dirend;
		cpp_skip_whitespace(&dirstart);
		dirend = dirstart;
		while (ch_isalnum(*dirend) || *dirend == '-')
			dirend++;
		Parse_Error(PARSE_FATAL, "Unknown directive \"%.*s\"",
		    (int)(dirend - dirstart), dirstart);
	} else if (strcmp(line, unexpanded_line) == 0)
		Parse_Error(PARSE_FATAL, "Invalid line '%s'", line);
	else
		Parse_Error(PARSE_FATAL,
		    "Invalid line '%s', expanded to '%s'",
		    unexpanded_line, line);
}

static void
ParseDependencyTargetWord(char **pp, const char *lstart)
{
	const char *p = *pp;

	while (*p != '\0') {
		if ((ch_isspace(*p) || *p == '!' || *p == ':' || *p == '(')
		    && !IsEscaped(lstart, p))
			break;

		if (*p == '$') {
			FStr val = Var_Parse(&p, SCOPE_CMDLINE, VARE_PARSE);
			/* TODO: handle errors */
			FStr_Done(&val);
		} else
			p++;
	}

	*pp += p - *pp;
}

/*
 * Handle special targets like .PATH, .DEFAULT, .BEGIN, .ORDER.
 *
 * See the tests deptgt-*.mk.
 */
static void
HandleDependencyTargetSpecial(const char *targetName,
			      ParseSpecial *inout_special,
			      SearchPathList **inout_paths)
{
	switch (*inout_special) {
	case SP_PATH:
		if (*inout_paths == NULL)
			*inout_paths = Lst_New();
		Lst_Append(*inout_paths, &dirSearchPath);
		break;
	case SP_SYSPATH:
		if (*inout_paths == NULL)
			*inout_paths = Lst_New();
		Lst_Append(*inout_paths, sysIncPath);
		break;
	case SP_MAIN:
		/*
		 * Allow targets from the command line to override the
		 * .MAIN node.
		 */
		if (!Lst_IsEmpty(&opts.create))
			*inout_special = SP_NOT;
		break;
	case SP_BEGIN:
	case SP_END:
	case SP_STALE:
	case SP_ERROR:
	case SP_INTERRUPT: {
		GNode *gn = Targ_GetNode(targetName);
		if (doing_depend)
			RememberLocation(gn);
		gn->type |= OP_NOTMAIN | OP_SPECIAL;
		Lst_Append(targets, gn);
		break;
	}
	case SP_DEFAULT: {
		/*
		 * Need to create a node to hang commands on, but we don't
		 * want it in the graph, nor do we want it to be the Main
		 * Target. We claim the node is a transformation rule to make
		 * life easier later, when we'll use Make_HandleUse to
		 * actually apply the .DEFAULT commands.
		 */
		GNode *gn = GNode_New(".DEFAULT");
		gn->type |= OP_NOTMAIN | OP_TRANSFORM;
		Lst_Append(targets, gn);
		defaultNode = gn;
		break;
	}
	case SP_DELETE_ON_ERROR:
		deleteOnError = true;
		break;
	case SP_NOTPARALLEL:
		opts.maxJobs = 1;
		break;
	case SP_SINGLESHELL:
		opts.compatMake = true;
		break;
	case SP_ORDER:
		order_pred = NULL;
		break;
	default:
		break;
	}
}

static bool
HandleDependencyTargetPath(const char *suffixName,
			   SearchPathList **inout_paths)
{
	SearchPath *path;

	path = Suff_GetPath(suffixName);
	if (path == NULL) {
		Parse_Error(PARSE_FATAL,
		    "Suffix '%s' not defined (yet)", suffixName);
		return false;
	}

	if (*inout_paths == NULL)
		*inout_paths = Lst_New();
	Lst_Append(*inout_paths, path);

	return true;
}

/* See if it's a special target and if so set inout_special to match it. */
static bool
HandleDependencyTarget(const char *targetName,
		       ParseSpecial *inout_special,
		       GNodeType *inout_targetAttr,
		       SearchPathList **inout_paths)
{
	int keywd;

	if (!(targetName[0] == '.' && ch_isupper(targetName[1])))
		return true;

	/*
	 * See if the target is a special target that must have it
	 * or its sources handled specially.
	 */
	keywd = FindKeyword(targetName);
	if (keywd != -1) {
		if (*inout_special == SP_PATH &&
		    parseKeywords[keywd].special != SP_PATH) {
			Parse_Error(PARSE_FATAL, "Mismatched special targets");
			return false;
		}

		*inout_special = parseKeywords[keywd].special;
		*inout_targetAttr = parseKeywords[keywd].targetAttr;

		HandleDependencyTargetSpecial(targetName, inout_special,
		    inout_paths);

	} else if (strncmp(targetName, ".PATH", 5) == 0) {
		*inout_special = SP_PATH;
		if (!HandleDependencyTargetPath(targetName + 5, inout_paths))
			return false;
	}
	return true;
}

static void
HandleSingleDependencyTargetMundane(const char *name)
{
	GNode *gn = Suff_IsTransform(name)
	    ? Suff_AddTransform(name)
	    : Targ_GetNode(name);
	if (doing_depend)
		RememberLocation(gn);

	Lst_Append(targets, gn);
}

static void
HandleDependencyTargetMundane(const char *targetName)
{
	if (Dir_HasWildcards(targetName)) {
		StringList targetNames = LST_INIT;

		SearchPath *emptyPath = SearchPath_New();
		SearchPath_Expand(emptyPath, targetName, &targetNames);
		SearchPath_Free(emptyPath);

		while (!Lst_IsEmpty(&targetNames)) {
			char *targName = Lst_Dequeue(&targetNames);
			HandleSingleDependencyTargetMundane(targName);
			free(targName);
		}
	} else
		HandleSingleDependencyTargetMundane(targetName);
}

static void
SkipExtraTargets(char **pp, const char *lstart)
{
	bool warning = false;
	const char *p = *pp;

	while (*p != '\0') {
		if (!IsEscaped(lstart, p) && (*p == '!' || *p == ':'))
			break;
		if (IsEscaped(lstart, p) || (*p != ' ' && *p != '\t'))
			warning = true;
		p++;
	}
	if (warning) {
		const char *start = *pp;
		cpp_skip_whitespace(&start);
		Parse_Error(PARSE_WARNING, "Extra target '%.*s' ignored",
		    (int)(p - start), start);
	}

	*pp += p - *pp;
}

static void
CheckSpecialMundaneMixture(ParseSpecial special)
{
	switch (special) {
	case SP_DEFAULT:
	case SP_STALE:
	case SP_BEGIN:
	case SP_END:
	case SP_ERROR:
	case SP_INTERRUPT:
		/*
		 * These create nodes on which to hang commands, so targets
		 * shouldn't be empty.
		 */
	case SP_NOT:
		/* Nothing special here -- targets may be empty. */
		break;
	default:
		Parse_Error(PARSE_WARNING,
		    "Special and mundane targets don't mix. "
		    "Mundane ones ignored");
		break;
	}
}

/*
 * In a dependency line like 'targets: sources' or 'targets! sources', parse
 * the operator ':', '::' or '!' from between the targets and the sources.
 */
static GNodeType
ParseDependencyOp(char **pp)
{
	if (**pp == '!')
		return (*pp)++, OP_FORCE;
	if (**pp == ':' && (*pp)[1] == ':')
		return *pp += 2, OP_DOUBLEDEP;
	else if (**pp == ':')
		return (*pp)++, OP_DEPENDS;
	else
		return OP_NONE;
}

static void
ClearPaths(ParseSpecial special, SearchPathList *paths)
{
	if (paths != NULL) {
		SearchPathListNode *ln;
		for (ln = paths->first; ln != NULL; ln = ln->next)
			SearchPath_Clear(ln->datum);
	}
	if (special == SP_SYSPATH)
		Dir_SetSYSPATH();
	else
		Dir_SetPATH();
}

static char *
FindInDirOfIncludingFile(const char *file)
{
	char *fullname, *incdir, *slash, *newName;
	int i;

	fullname = NULL;
	incdir = bmake_strdup(CurFile()->name.str);
	slash = strrchr(incdir, '/');
	if (slash != NULL) {
		*slash = '\0';
		/*
		 * Now do lexical processing of leading "../" on the
		 * filename.
		 */
		for (i = 0; strncmp(file + i, "../", 3) == 0; i += 3) {
			slash = strrchr(incdir + 1, '/');
			if (slash == NULL || strcmp(slash, "/..") == 0)
				break;
			*slash = '\0';
		}
		newName = str_concat3(incdir, "/", file + i);
		fullname = Dir_FindFile(newName, parseIncPath);
		if (fullname == NULL)
			fullname = Dir_FindFile(newName, &dirSearchPath);
		free(newName);
	}
	free(incdir);
	return fullname;
}

static char *
FindInQuotPath(const char *file)
{
	const char *suff;
	SearchPath *suffPath;
	char *fullname;

	fullname = FindInDirOfIncludingFile(file);
	if (fullname == NULL &&
	    (suff = strrchr(file, '.')) != NULL &&
	    (suffPath = Suff_GetPath(suff)) != NULL)
		fullname = Dir_FindFile(file, suffPath);
	if (fullname == NULL)
		fullname = Dir_FindFile(file, parseIncPath);
	if (fullname == NULL)
		fullname = Dir_FindFile(file, &dirSearchPath);
	return fullname;
}

static bool
SkipGuarded(const char *fullname)
{
	Guard *guard = HashTable_FindValue(&guards, fullname);
	if (guard != NULL && guard->kind == GK_VARIABLE
	    && GNode_ValueDirect(SCOPE_GLOBAL, guard->name) != NULL)
		goto skip;
	if (guard != NULL && guard->kind == GK_TARGET
	    && Targ_FindNode(guard->name) != NULL)
		goto skip;
	return false;

skip:
	DEBUG2(PARSE, "Skipping '%s' because '%s' is defined\n",
	    fullname, guard->name);
	return true;
}

/*
 * Handle one of the .[-ds]include directives by remembering the current file
 * and pushing the included file on the stack.  After the included file has
 * finished, parsing continues with the including file; see Parse_PushInput
 * and ParseEOF.
 *
 * System includes are looked up in sysIncPath, any other includes are looked
 * up in the parsedir and then in the directories specified by the -I command
 * line options.
 */
static void
IncludeFile(const char *file, bool isSystem, bool depinc, bool silent)
{
	Buffer buf;
	char *fullname;		/* full pathname of file */
	int fd;

	fullname = file[0] == '/' ? bmake_strdup(file) : NULL;

	if (fullname == NULL && !isSystem)
		fullname = FindInQuotPath(file);

	if (fullname == NULL) {
		SearchPath *path = Lst_IsEmpty(&sysIncPath->dirs)
		    ? defSysIncPath : sysIncPath;
		fullname = Dir_FindInclude(file, path);
	}

	if (fullname == NULL) {
		if (!silent)
			Parse_Error(PARSE_FATAL, "Could not find %s", file);
		return;
	}

	if (SkipGuarded(fullname))
		goto done;

	if ((fd = open(fullname, O_RDONLY)) == -1) {
		if (!silent)
<<<<<<< HEAD
			Parse_Error(PARSE_FATAL, "Cannot open %s: %s", fullname, strerror(errno));
		free(fullname);
		return;
=======
			Parse_Error(PARSE_FATAL, "Cannot open %s", fullname);
		goto done;
>>>>>>> 925e1016
	}

	buf = LoadFile(fullname, fd);
	(void)close(fd);

	Parse_PushInput(fullname, 1, 0, buf, NULL);
	if (depinc)
		doing_depend = depinc;	/* only turn it on */
done:
	free(fullname);
}

/* Handle a "dependency" line like '.SPECIAL:' without any sources. */
static void
HandleDependencySourcesEmpty(ParseSpecial special, SearchPathList *paths)
{
	switch (special) {
	case SP_SUFFIXES:
		Suff_ClearSuffixes();
		break;
	case SP_PRECIOUS:
		allPrecious = true;
		break;
	case SP_IGNORE:
		opts.ignoreErrors = true;
		break;
	case SP_SILENT:
		opts.silent = true;
		break;
	case SP_PATH:
	case SP_SYSPATH:
		ClearPaths(special, paths);
		break;
	case SP_POSIX:
		if (posix_state == PS_NOW_OR_NEVER) {
			/*
			 * With '-r', 'posix.mk' (if it exists)
			 * can effectively substitute for 'sys.mk',
			 * otherwise it is an extension.
			 */
			Global_Set("%POSIX", "1003.2");
			IncludeFile("posix.mk", true, false, true);
		}
		break;
	default:
		break;
	}
}

static void
AddToPaths(const char *dir, SearchPathList *paths)
{
	if (paths != NULL) {
		SearchPathListNode *ln;
		for (ln = paths->first; ln != NULL; ln = ln->next)
			(void)SearchPath_Add(ln->datum, dir);
	}
}

/*
 * If the target was one that doesn't take files as its sources but takes
 * something like suffixes, we take each space-separated word on the line as
 * a something and deal with it accordingly.
 */
static void
ParseDependencySourceSpecial(ParseSpecial special, const char *word,
			     SearchPathList *paths)
{
	switch (special) {
	case SP_SUFFIXES:
		Suff_AddSuffix(word);
		break;
	case SP_PATH:
	case SP_SYSPATH:
		AddToPaths(word, paths);
		break;
	case SP_INCLUDES:
		Suff_AddInclude(word);
		break;
	case SP_LIBS:
		Suff_AddLib(word);
		break;
	case SP_NOREADONLY:
		Var_ReadOnly(word, false);
		break;
	case SP_NULL:
		Suff_SetNull(word);
		break;
	case SP_OBJDIR:
		Main_SetObjdir(false, "%s", word);
		break;
	case SP_READONLY:
		Var_ReadOnly(word, true);
		break;
	default:
		break;
	}
}

static bool
ApplyDependencyTarget(char *name, char *nameEnd, ParseSpecial *inout_special,
		      GNodeType *inout_targetAttr,
		      SearchPathList **inout_paths)
{
	char savedNameEnd = *nameEnd;
	*nameEnd = '\0';

	if (!HandleDependencyTarget(name, inout_special,
	    inout_targetAttr, inout_paths))
		return false;

	if (*inout_special == SP_NOT && *name != '\0')
		HandleDependencyTargetMundane(name);
	else if (*inout_special == SP_PATH && *name != '.' && *name != '\0')
		Parse_Error(PARSE_WARNING, "Extra target (%s) ignored", name);

	*nameEnd = savedNameEnd;
	return true;
}

static bool
ParseDependencyTargets(char **pp,
		       const char *lstart,
		       ParseSpecial *inout_special,
		       GNodeType *inout_targetAttr,
		       SearchPathList **inout_paths,
		       const char *unexpanded_line)
{
	char *p = *pp;

	for (;;) {
		char *tgt = p;

		ParseDependencyTargetWord(&p, lstart);

		/*
		 * If the word is followed by a left parenthesis, it's the
		 * name of one or more files inside an archive.
		 */
		if (!IsEscaped(lstart, p) && *p == '(') {
			p = tgt;
			if (!Arch_ParseArchive(&p, targets, SCOPE_CMDLINE)) {
				Parse_Error(PARSE_FATAL,
				    "Error in archive specification: \"%s\"",
				    tgt);
				return false;
			}
			continue;
		}

		if (*p == '\0') {
			InvalidLineType(lstart, unexpanded_line);
			return false;
		}

		if (!ApplyDependencyTarget(tgt, p, inout_special,
		    inout_targetAttr, inout_paths))
			return false;

		if (*inout_special != SP_NOT && *inout_special != SP_PATH)
			SkipExtraTargets(&p, lstart);
		else
			pp_skip_whitespace(&p);

		if (*p == '\0')
			break;
		if ((*p == '!' || *p == ':') && !IsEscaped(lstart, p))
			break;
	}

	*pp = p;
	return true;
}

static void
ParseDependencySourcesSpecial(char *start,
			      ParseSpecial special, SearchPathList *paths)
{

	while (*start != '\0') {
		char savedEnd;
		char *end = start;
		while (*end != '\0' && !ch_isspace(*end))
			end++;
		savedEnd = *end;
		*end = '\0';
		ParseDependencySourceSpecial(special, start, paths);
		*end = savedEnd;
		if (savedEnd != '\0')
			end++;
		pp_skip_whitespace(&end);
		start = end;
	}
}

static void
LinkVarToTargets(VarAssign *var)
{
	GNodeListNode *ln;

	for (ln = targets->first; ln != NULL; ln = ln->next)
		Parse_Var(var, ln->datum);
}

static bool
ParseDependencySourcesMundane(char *start,
			      ParseSpecial special, GNodeType targetAttr)
{
	while (*start != '\0') {
		char *end = start;
		VarAssign var;

		/*
		 * Check for local variable assignment,
		 * rest of the line is the value.
		 */
		if (Parse_IsVar(start, &var)) {
			bool targetVarsEnabled = GetBooleanExpr(
			    "${.MAKE.TARGET_LOCAL_VARIABLES}", true);

			if (targetVarsEnabled)
				LinkVarToTargets(&var);
			free(var.varname);
			if (targetVarsEnabled)
				return true;
		}

		/*
		 * The targets take real sources, so we must beware of archive
		 * specifications (i.e. things with left parentheses in them)
		 * and handle them accordingly.
		 */
		for (; *end != '\0' && !ch_isspace(*end); end++) {
			if (*end == '(' && end > start && end[-1] != '$') {
				/*
				 * Only stop for a left parenthesis if it
				 * isn't at the start of a word (that'll be
				 * for variable changes later) and isn't
				 * preceded by a dollar sign (a dynamic
				 * source).
				 */
				break;
			}
		}

		if (*end == '(') {
			GNodeList sources = LST_INIT;
			if (!Arch_ParseArchive(&start, &sources,
			    SCOPE_CMDLINE)) {
				Parse_Error(PARSE_FATAL,
				    "Error in source archive spec \"%s\"",
				    start);
				return false;
			}

			while (!Lst_IsEmpty(&sources)) {
				GNode *gn = Lst_Dequeue(&sources);
				ApplyDependencySource(targetAttr, gn->name,
				    special);
			}
			Lst_Done(&sources);
			end = start;
		} else {
			if (*end != '\0') {
				*end = '\0';
				end++;
			}

			ApplyDependencySource(targetAttr, start, special);
		}
		pp_skip_whitespace(&end);
		start = end;
	}
	return true;
}

/*
 * From a dependency line like 'targets: sources', parse the sources.
 *
 * See the tests depsrc-*.mk.
 */
static void
ParseDependencySources(char *p, GNodeType targetAttr,
		       ParseSpecial special, SearchPathList **inout_paths)
{
	if (*p == '\0') {
		HandleDependencySourcesEmpty(special, *inout_paths);
	} else if (special == SP_MFLAGS) {
		Main_ParseArgLine(p);
		return;
	} else if (special == SP_SHELL) {
		if (!Job_ParseShell(p)) {
			Parse_Error(PARSE_FATAL,
			    "improper shell specification");
			return;
		}
		return;
	} else if (special == SP_NOTPARALLEL || special == SP_SINGLESHELL ||
		   special == SP_DELETE_ON_ERROR) {
		return;
	}

	switch (special) {
	case SP_INCLUDES:
	case SP_LIBS:
	case SP_NOREADONLY:
	case SP_NULL:
	case SP_OBJDIR:
	case SP_PATH:
	case SP_READONLY:
	case SP_SUFFIXES:
	case SP_SYSPATH:
		ParseDependencySourcesSpecial(p, special, *inout_paths);
		if (*inout_paths != NULL) {
			Lst_Free(*inout_paths);
			*inout_paths = NULL;
		}
		if (special == SP_PATH)
			Dir_SetPATH();
		if (special == SP_SYSPATH)
			Dir_SetSYSPATH();
		break;
	default:
		assert(*inout_paths == NULL);
		if (!ParseDependencySourcesMundane(p, special, targetAttr))
			return;
		break;
	}

	MaybeUpdateMainTarget();
}

/*
 * Parse a dependency line consisting of targets, followed by a dependency
 * operator, optionally followed by sources.
 *
 * The nodes of the sources are linked as children to the nodes of the
 * targets. Nodes are created as necessary.
 *
 * The operator is applied to each node in the global 'targets' list,
 * which is where the nodes found for the targets are kept.
 *
 * The sources are parsed in much the same way as the targets, except
 * that they are expanded using the wildcarding scheme of the C-Shell,
 * and a target is created for each expanded word. Each of the resulting
 * nodes is then linked to each of the targets as one of its children.
 *
 * Certain targets and sources such as .PHONY or .PRECIOUS are handled
 * specially, see ParseSpecial.
 *
 * Transformation rules such as '.c.o' are also handled here, see
 * Suff_AddTransform.
 *
 * Upon return, the value of expandedLine is unspecified.
 */
static void
ParseDependency(char *expandedLine, const char *unexpandedLine)
{
	char *p;
	SearchPathList *paths;	/* search paths to alter when parsing a list
				 * of .PATH targets */
	GNodeType targetAttr;	/* from special sources */
	ParseSpecial special;	/* in special targets, the children are
				 * linked as children of the parent but not
				 * vice versa */
	GNodeType op;

	DEBUG1(PARSE, "ParseDependency(%s)\n", expandedLine);
	p = expandedLine;
	paths = NULL;
	targetAttr = OP_NONE;
	special = SP_NOT;

	if (!ParseDependencyTargets(&p, expandedLine, &special, &targetAttr,
	    &paths, unexpandedLine))
		goto out;

	if (!Lst_IsEmpty(targets))
		CheckSpecialMundaneMixture(special);

	op = ParseDependencyOp(&p);
	if (op == OP_NONE) {
		InvalidLineType(expandedLine, unexpandedLine);
		goto out;
	}
	ApplyDependencyOperator(op);

	pp_skip_whitespace(&p);

	ParseDependencySources(p, targetAttr, special, &paths);

out:
	if (paths != NULL)
		Lst_Free(paths);
}

/*
 * Determine the assignment operator and adjust the end of the variable
 * name accordingly.
 */
static VarAssign
AdjustVarassignOp(const char *name, const char *nameEnd, const char *op,
		  const char *value)
{
	VarAssignOp type;
	VarAssign va;

	if (op > name && op[-1] == '+') {
		op--;
		type = VAR_APPEND;

	} else if (op > name && op[-1] == '?') {
		op--;
		type = VAR_DEFAULT;

	} else if (op > name && op[-1] == ':') {
		op--;
		type = VAR_SUBST;

	} else if (op > name && op[-1] == '!') {
		op--;
		type = VAR_SHELL;

	} else {
		type = VAR_NORMAL;
		while (op > name && ch_isspace(op[-1]))
			op--;

		if (op - name >= 3 && memcmp(op - 3, ":sh", 3) == 0) {
			op -= 3;
			type = VAR_SHELL;
		}
	}

	va.varname = bmake_strsedup(name, nameEnd < op ? nameEnd : op);
	va.op = type;
	va.value = value;
	return va;
}

/*
 * Parse a variable assignment, consisting of a single-word variable name,
 * optional whitespace, an assignment operator, optional whitespace and the
 * variable value.
 *
 * Note: There is a lexical ambiguity with assignment modifier characters
 * in variable names. This routine interprets the character before the =
 * as a modifier. Therefore, an assignment like
 *	C++=/usr/bin/CC
 * is interpreted as "C+ +=" instead of "C++ =".
 *
 * Used for both lines in a file and command line arguments.
 */
static bool
Parse_IsVar(const char *p, VarAssign *out_var)
{
	const char *nameStart, *nameEnd, *firstSpace, *eq;
	int level = 0;

	cpp_skip_hspace(&p);	/* Skip to variable name */

	/*
	 * During parsing, the '+' of the operator '+=' is initially parsed
	 * as part of the variable name.  It is later corrected, as is the
	 * ':sh' modifier. Of these two (nameEnd and eq), the earlier one
	 * determines the actual end of the variable name.
	 */

	nameStart = p;
	firstSpace = NULL;

	/* Scan for one of the assignment operators outside an expression. */
	while (*p != '\0') {
		char ch = *p++;
		if (ch == '(' || ch == '{') {
			level++;
			continue;
		}
		if (ch == ')' || ch == '}') {
			level--;
			continue;
		}

		if (level != 0)
			continue;

		if ((ch == ' ' || ch == '\t') && firstSpace == NULL)
			firstSpace = p - 1;
		while (ch == ' ' || ch == '\t')
			ch = *p++;

		if (ch == '\0')
			return false;
		if (ch == ':' && p[0] == 's' && p[1] == 'h') {
			p += 2;
			continue;
		}
		if (ch == '=')
			eq = p - 1;
		else if (*p == '=' &&
		    (ch == '+' || ch == ':' || ch == '?' || ch == '!'))
			eq = p;
		else if (firstSpace != NULL)
			return false;
		else
			continue;

		nameEnd = firstSpace != NULL ? firstSpace : eq;
		p = eq + 1;
		cpp_skip_whitespace(&p);
		*out_var = AdjustVarassignOp(nameStart, nameEnd, eq, p);
		return true;
	}

	return false;
}

/*
 * Check for syntax errors such as unclosed expressions or unknown modifiers.
 */
static void
VarCheckSyntax(VarAssignOp op, const char *uvalue, GNode *scope)
{
	if (opts.strict) {
		if (op != VAR_SUBST && strchr(uvalue, '$') != NULL) {
			char *parsedValue = Var_Subst(uvalue,
			    scope, VARE_PARSE);
			/* TODO: handle errors */
			free(parsedValue);
		}
	}
}

/* Perform a variable assignment that uses the operator ':='. */
static void
VarAssign_EvalSubst(GNode *scope, const char *name, const char *uvalue,
		    FStr *out_avalue)
{
	char *evalue;

	/*
	 * Make sure that we set the variable the first time to nothing
	 * so that it gets substituted.
	 *
	 * TODO: Add a test that demonstrates why this code is needed,
	 *  apart from making the debug log longer.
	 *
	 * XXX: The variable name is expanded up to 3 times.
	 */
	if (!Var_ExistsExpand(scope, name))
		Var_SetExpand(scope, name, "");

	evalue = Var_Subst(uvalue, scope,
	    VARE_EVAL_KEEP_DOLLAR_AND_UNDEFINED);
	/* TODO: handle errors */

	Var_SetExpand(scope, name, evalue);

	*out_avalue = FStr_InitOwn(evalue);
}

/* Perform a variable assignment that uses the operator '!='. */
static void
VarAssign_EvalShell(const char *name, const char *uvalue, GNode *scope,
		    FStr *out_avalue)
{
	FStr cmd;
	char *output, *error;

	cmd = FStr_InitRefer(uvalue);
	Var_Expand(&cmd, SCOPE_CMDLINE, VARE_EVAL_DEFINED);

	output = Cmd_Exec(cmd.str, &error);
	Var_SetExpand(scope, name, output);
	*out_avalue = FStr_InitOwn(output);
	if (error != NULL) {
		Parse_Error(PARSE_WARNING, "%s", error);
		free(error);
	}

	FStr_Done(&cmd);
}

/*
 * Perform a variable assignment.
 *
 * The actual value of the variable is returned in *out_true_avalue.
 * Especially for VAR_SUBST and VAR_SHELL this can differ from the literal
 * value.
 *
 * Return whether the assignment was actually performed, which is usually
 * the case.  It is only skipped if the operator is '?=' and the variable
 * already exists.
 */
static bool
VarAssign_Eval(const char *name, VarAssignOp op, const char *uvalue,
	       GNode *scope, FStr *out_true_avalue)
{
	FStr avalue = FStr_InitRefer(uvalue);

	if (op == VAR_APPEND)
		Var_AppendExpand(scope, name, uvalue);
	else if (op == VAR_SUBST)
		VarAssign_EvalSubst(scope, name, uvalue, &avalue);
	else if (op == VAR_SHELL)
		VarAssign_EvalShell(name, uvalue, scope, &avalue);
	else {
		/* XXX: The variable name is expanded up to 2 times. */
		if (op == VAR_DEFAULT && Var_ExistsExpand(scope, name))
			return false;

		/* Normal assignment -- just do it. */
		Var_SetExpand(scope, name, uvalue);
	}

	*out_true_avalue = avalue;
	return true;
}

static void
VarAssignSpecial(const char *name, const char *avalue)
{
	if (strcmp(name, ".MAKEOVERRIDES") == 0)
		Main_ExportMAKEFLAGS(false);	/* re-export MAKEFLAGS */
	else if (strcmp(name, ".CURDIR") == 0) {
		/*
		 * Someone is being (too?) clever...
		 * Let's pretend they know what they are doing and
		 * re-initialize the 'cur' CachedDir.
		 */
		Dir_InitCur(avalue);
		Dir_SetPATH();
	} else if (strcmp(name, ".MAKE.JOB.PREFIX") == 0)
		Job_SetPrefix();
	else if (strcmp(name, ".MAKE.EXPORTED") == 0)
		Var_ExportVars(avalue);
}

/* Perform the variable assignment in the given scope. */
static void
Parse_Var(VarAssign *var, GNode *scope)
{
	FStr avalue;		/* actual value (maybe expanded) */

	VarCheckSyntax(var->op, var->value, scope);
	if (VarAssign_Eval(var->varname, var->op, var->value, scope, &avalue)) {
		VarAssignSpecial(var->varname, avalue.str);
		FStr_Done(&avalue);
	}
}


/*
 * See if the command possibly calls a sub-make by using the
 * expressions ${.MAKE}, ${MAKE} or the plain word "make".
 */
static bool
MaybeSubMake(const char *cmd)
{
	const char *start;

	for (start = cmd; *start != '\0'; start++) {
		const char *p = start;
		char endc;

		/* XXX: What if progname != "make"? */
		if (strncmp(p, "make", 4) == 0)
			if (start == cmd || !ch_isalnum(p[-1]))
				if (!ch_isalnum(p[4]))
					return true;

		if (*p != '$')
			continue;
		p++;

		if (*p == '{')
			endc = '}';
		else if (*p == '(')
			endc = ')';
		else
			continue;
		p++;

		if (*p == '.')	/* Accept either ${.MAKE} or ${MAKE}. */
			p++;

		if (strncmp(p, "MAKE", 4) == 0 && p[4] == endc)
			return true;
	}
	return false;
}

/* Append the command to the target node. */
static void
GNode_AddCommand(GNode *gn, char *cmd)
{
	if ((gn->type & OP_DOUBLEDEP) && gn->cohorts.last != NULL)
		gn = gn->cohorts.last->datum;

	/* if target already supplied, ignore commands */
	if (!(gn->type & OP_HAS_COMMANDS)) {
		Lst_Append(&gn->commands, cmd);
		if (MaybeSubMake(cmd))
			gn->type |= OP_SUBMAKE;
		RememberLocation(gn);
	} else {
		Parse_Error(PARSE_WARNING,
		    "duplicate script for target \"%s\" ignored",
		    gn->name);
		ParseErrorInternal(gn, PARSE_WARNING,
		    "using previous script for \"%s\" defined here",
		    gn->name);
	}
}

/*
 * Parse a directive like '.include' or '.-include'.
 *
 * .include "user-makefile.mk"
 * .include <system-makefile.mk>
 */
static void
ParseInclude(char *directive)
{
	char endc;		/* '>' or '"' */
	char *p;
	bool silent = directive[0] != 'i';
	FStr file;

	p = directive + (silent ? 8 : 7);
	pp_skip_hspace(&p);

	if (*p != '"' && *p != '<') {
		Parse_Error(PARSE_FATAL,
		    ".include filename must be delimited by '\"' or '<'");
		return;
	}

	endc = *p++ == '<' ? '>' : '"';
	file = FStr_InitRefer(p);

	while (*p != '\0' && *p != endc)
		p++;

	if (*p != endc) {
		Parse_Error(PARSE_FATAL,
		    "Unclosed .include filename. '%c' expected", endc);
		return;
	}

	*p = '\0';

	Var_Expand(&file, SCOPE_CMDLINE, VARE_EVAL);
	IncludeFile(file.str, endc == '>', directive[0] == 'd', silent);
	FStr_Done(&file);
}

/*
 * Split filename into dirname + basename, then assign these to the
 * given variables.
 */
static void
SetFilenameVars(const char *filename, const char *dirvar, const char *filevar)
{
	const char *slash, *basename;
	FStr dirname;

	slash = strrchr(filename, '/');
	if (slash == NULL) {
		dirname = FStr_InitRefer(curdir);
		basename = filename;
	} else {
		dirname = FStr_InitOwn(bmake_strsedup(filename, slash));
		basename = slash + 1;
	}

	Global_Set(dirvar, dirname.str);
	Global_Set(filevar, basename);

	DEBUG4(PARSE, "SetFilenameVars: ${%s} = `%s' ${%s} = `%s'\n",
	    dirvar, dirname.str, filevar, basename);
	FStr_Done(&dirname);
}

/*
 * Return the immediately including file.
 *
 * This is made complicated since the .for loop is implemented as a special
 * kind of .include; see For_Run.
 */
static const char *
GetActuallyIncludingFile(void)
{
	size_t i;
	const IncludedFile *incs = GetInclude(0);

	for (i = includes.len; i >= 2; i--)
		if (incs[i - 1].forLoop == NULL)
			return incs[i - 2].name.str;
	return NULL;
}

/* Set .PARSEDIR, .PARSEFILE, .INCLUDEDFROMDIR and .INCLUDEDFROMFILE. */
static void
SetParseFile(const char *filename)
{
	const char *including;

	SetFilenameVars(filename, ".PARSEDIR", ".PARSEFILE");

	including = GetActuallyIncludingFile();
	if (including != NULL) {
		SetFilenameVars(including,
		    ".INCLUDEDFROMDIR", ".INCLUDEDFROMFILE");
	} else {
		Global_Delete(".INCLUDEDFROMDIR");
		Global_Delete(".INCLUDEDFROMFILE");
	}
}

static bool
StrContainsWord(const char *str, const char *word)
{
	size_t strLen = strlen(str);
	size_t wordLen = strlen(word);
	const char *p;

	if (strLen < wordLen)
		return false;

	for (p = str; p != NULL; p = strchr(p, ' ')) {
		if (*p == ' ')
			p++;
		if (p > str + strLen - wordLen)
			return false;

		if (memcmp(p, word, wordLen) == 0 &&
		    (p[wordLen] == '\0' || p[wordLen] == ' '))
			return true;
	}
	return false;
}

/*
 * XXX: Searching through a set of words with this linear search is
 * inefficient for variables that contain thousands of words.
 *
 * XXX: The paths in this list don't seem to be normalized in any way.
 */
static bool
VarContainsWord(const char *varname, const char *word)
{
	FStr val = Var_Value(SCOPE_GLOBAL, varname);
	bool found = val.str != NULL && StrContainsWord(val.str, word);
	FStr_Done(&val);
	return found;
}

/*
 * Track the makefiles we read - so makefiles can set dependencies on them.
 * Avoid adding anything more than once.
 *
 * Time complexity: O(n) per call, in total O(n^2), where n is the number
 * of makefiles that have been loaded.
 */
static void
TrackInput(const char *name)
{
	if (!VarContainsWord(".MAKE.MAKEFILES", name))
		Global_Append(".MAKE.MAKEFILES", name);
}


/* Parse from the given buffer, later return to the current file. */
void
Parse_PushInput(const char *name, unsigned lineno, unsigned readLines,
		Buffer buf, struct ForLoop *forLoop)
{
	IncludedFile *curFile;

	if (forLoop != NULL)
		name = CurFile()->name.str;
	else
		TrackInput(name);

	DEBUG3(PARSE, "Parse_PushInput: %s %s, line %u\n",
	    forLoop != NULL ? ".for loop in": "file", name, lineno);

	curFile = Vector_Push(&includes);
	curFile->name = FStr_InitOwn(bmake_strdup(name));
	curFile->lineno = lineno;
	curFile->readLines = readLines;
	curFile->forHeadLineno = lineno;
	curFile->forBodyReadLines = readLines;
	curFile->buf = buf;
	curFile->depending = doing_depend;	/* restore this on EOF */
	curFile->guardState = forLoop == NULL ? GS_START : GS_NO;
	curFile->guard = NULL;
	curFile->forLoop = forLoop;

	if (forLoop != NULL && !For_NextIteration(forLoop, &curFile->buf))
		abort();	/* see For_Run */

	curFile->buf_ptr = curFile->buf.data;
	curFile->buf_end = curFile->buf.data + curFile->buf.len;
	curFile->condMinDepth = cond_depth;
	SetParseFile(name);
}

/* Check if the directive is an include directive. */
static bool
IsInclude(const char *dir, bool sysv)
{
	if (dir[0] == 's' || dir[0] == '-' || (dir[0] == 'd' && !sysv))
		dir++;

	if (strncmp(dir, "include", 7) != 0)
		return false;

	/* Space is not mandatory for BSD .include */
	return !sysv || ch_isspace(dir[7]);
}


/* Check if the line is a SYSV include directive. */
static bool
IsSysVInclude(const char *line)
{
	const char *p;

	if (!IsInclude(line, true))
		return false;

	/* Avoid interpreting a dependency line as an include */
	for (p = line; (p = strchr(p, ':')) != NULL;) {

		/* end of line -> it's a dependency */
		if (*++p == '\0')
			return false;

		/* '::' operator or ': ' -> it's a dependency */
		if (*p == ':' || ch_isspace(*p))
			return false;
	}
	return true;
}

/* Push to another file.  The line points to the word "include". */
static void
ParseTraditionalInclude(char *line)
{
	char *p;		/* current position in file spec */
	bool done = false;
	bool silent = line[0] != 'i';
	char *file = line + (silent ? 8 : 7);
	char *all_files;

	DEBUG1(PARSE, "ParseTraditionalInclude: %s\n", file);

	pp_skip_whitespace(&file);

	all_files = Var_Subst(file, SCOPE_CMDLINE, VARE_EVAL);
	/* TODO: handle errors */

	for (file = all_files; !done; file = p + 1) {
		/* Skip to end of line or next whitespace */
		for (p = file; *p != '\0' && !ch_isspace(*p); p++)
			continue;

		if (*p != '\0')
			*p = '\0';
		else
			done = true;

		IncludeFile(file, false, false, silent);
	}

	free(all_files);
}

/* Parse "export <variable>=<value>", and actually export it. */
static void
ParseGmakeExport(char *line)
{
	char *variable = line + 6;
	char *value;

	DEBUG1(PARSE, "ParseGmakeExport: %s\n", variable);

	pp_skip_whitespace(&variable);

	for (value = variable; *value != '\0' && *value != '='; value++)
		continue;

	if (*value != '=') {
		Parse_Error(PARSE_FATAL,
		    "Variable/Value missing from \"export\"");
		return;
	}
	*value++ = '\0';	/* terminate variable */

	/*
	 * Expand the value before putting it in the environment.
	 */
	value = Var_Subst(value, SCOPE_CMDLINE, VARE_EVAL);
	/* TODO: handle errors */

	setenv(variable, value, 1);
	free(value);
}

/*
 * When the end of the current file or .for loop is reached, continue reading
 * the previous file at the previous location.
 *
 * Results:
 *	true to continue parsing, i.e. it had only reached the end of an
 *	included file, false if the main file has been parsed completely.
 */
static bool
ParseEOF(void)
{
	IncludedFile *curFile = CurFile();

	doing_depend = curFile->depending;
	if (curFile->forLoop != NULL &&
	    For_NextIteration(curFile->forLoop, &curFile->buf)) {
		curFile->buf_ptr = curFile->buf.data;
		curFile->buf_end = curFile->buf.data + curFile->buf.len;
		curFile->readLines = curFile->forBodyReadLines;
		return true;
	}

	Cond_EndFile();

	if (curFile->guardState == GS_DONE) {
		HashEntry *he = HashTable_CreateEntry(&guards,
		    curFile->name.str, NULL);
		if (he->value != NULL) {
			free(((Guard *)he->value)->name);
			free(he->value);
		}
		HashEntry_Set(he, curFile->guard);
	} else if (curFile->guard != NULL) {
		free(curFile->guard->name);
		free(curFile->guard);
	}

	FStr_Done(&curFile->name);
	Buf_Done(&curFile->buf);
	if (curFile->forLoop != NULL)
		ForLoop_Free(curFile->forLoop);
	Vector_Pop(&includes);

	if (includes.len == 0) {
		/* We've run out of input */
		Global_Delete(".PARSEDIR");
		Global_Delete(".PARSEFILE");
		Global_Delete(".INCLUDEDFROMDIR");
		Global_Delete(".INCLUDEDFROMFILE");
		return false;
	}

	curFile = CurFile();
	DEBUG2(PARSE, "ParseEOF: returning to file %s, line %u\n",
	    curFile->name.str, curFile->readLines + 1);

	SetParseFile(curFile->name.str);
	return true;
}

typedef enum ParseRawLineResult {
	PRLR_LINE,
	PRLR_EOF,
	PRLR_ERROR
} ParseRawLineResult;

/*
 * Parse until the end of a line, taking into account lines that end with
 * backslash-newline.  The resulting line goes from out_line to out_line_end;
 * the line is not null-terminated.
 */
static ParseRawLineResult
ParseRawLine(IncludedFile *curFile, char **out_line, char **out_line_end,
	     char **out_firstBackslash, char **out_commentLineEnd)
{
	char *line = curFile->buf_ptr;
	char *buf_end = curFile->buf_end;
	char *p = line;
	char *line_end = line;
	char *firstBackslash = NULL;
	char *commentLineEnd = NULL;
	ParseRawLineResult res = PRLR_LINE;

	curFile->readLines++;

	for (;;) {
		char ch;

		if (p == buf_end) {
			res = PRLR_EOF;
			break;
		}

		ch = *p;
		if (ch == '\0' || (ch == '\\' && p[1] == '\0')) {
			Parse_Error(PARSE_FATAL, "Zero byte read from file");
			exit(2);
		}

		/* Treat next character after '\' as literal. */
		if (ch == '\\') {
			if (firstBackslash == NULL)
				firstBackslash = p;
			if (p[1] == '\n') {
				curFile->readLines++;
				if (p + 2 == buf_end) {
					line_end = p;
					*line_end = '\n';
					p += 2;
					continue;
				}
			}
			p += 2;
			line_end = p;
			assert(p <= buf_end);
			continue;
		}

		/*
		 * Remember the first '#' for comment stripping, unless
		 * the previous char was '[', as in the modifier ':[#]'.
		 */
		if (ch == '#' && commentLineEnd == NULL &&
		    !(p > line && p[-1] == '['))
			commentLineEnd = line_end;

		p++;
		if (ch == '\n')
			break;

		/* We are not interested in trailing whitespace. */
		if (!ch_isspace(ch))
			line_end = p;
	}

	curFile->buf_ptr = p;
	*out_line = line;
	*out_line_end = line_end;
	*out_firstBackslash = firstBackslash;
	*out_commentLineEnd = commentLineEnd;
	return res;
}

/*
 * Beginning at start, unescape '\#' to '#' and replace backslash-newline
 * with a single space.
 */
static void
UnescapeBackslash(char *line, char *start)
{
	const char *src = start;
	char *dst = start;
	char *spaceStart = line;

	for (;;) {
		char ch = *src++;
		if (ch != '\\') {
			if (ch == '\0')
				break;
			*dst++ = ch;
			continue;
		}

		ch = *src++;
		if (ch == '\0') {
			/* Delete '\\' at the end of the buffer. */
			dst--;
			break;
		}

		/* Delete '\\' from before '#' on non-command lines. */
		if (ch == '#' && line[0] != '\t')
			*dst++ = ch;
		else if (ch == '\n') {
			cpp_skip_hspace(&src);
			*dst++ = ' ';
		} else {
			/* Leave '\\' in the buffer for later. */
			*dst++ = '\\';
			*dst++ = ch;
			/* Keep an escaped ' ' at the line end. */
			spaceStart = dst;
		}
	}

	/* Delete any trailing spaces - eg from empty continuations */
	while (dst > spaceStart && ch_isspace(dst[-1]))
		dst--;
	*dst = '\0';
}

typedef enum LineKind {
	/*
	 * Return the next line that is neither empty nor a comment.
	 * Backslash line continuations are folded into a single space.
	 * A trailing comment, if any, is discarded.
	 */
	LK_NONEMPTY,

	/*
	 * Return the next line, even if it is empty or a comment.
	 * Preserve backslash-newline to keep the line numbers correct.
	 *
	 * Used in .for loops to collect the body of the loop while waiting
	 * for the corresponding .endfor.
	 */
	LK_FOR_BODY,

	/*
	 * Return the next line that starts with a dot.
	 * Backslash line continuations are folded into a single space.
	 * A trailing comment, if any, is discarded.
	 *
	 * Used in .if directives to skip over irrelevant branches while
	 * waiting for the corresponding .endif.
	 */
	LK_DOT
} LineKind;

/*
 * Return the next "interesting" logical line from the current file.  The
 * returned string will be freed at the end of including the file.
 */
static char *
ReadLowLevelLine(LineKind kind)
{
	IncludedFile *curFile = CurFile();
	ParseRawLineResult res;
	char *line;
	char *line_end;
	char *firstBackslash;
	char *commentLineEnd;

	for (;;) {
		curFile->lineno = curFile->readLines + 1;
		res = ParseRawLine(curFile,
		    &line, &line_end, &firstBackslash, &commentLineEnd);
		if (res == PRLR_ERROR)
			return NULL;

		if (line == line_end || line == commentLineEnd) {
			if (res == PRLR_EOF)
				return NULL;
			if (kind != LK_FOR_BODY)
				continue;
		}

		/* We now have a line of data */
		assert(ch_isspace(*line_end));
		*line_end = '\0';

		if (kind == LK_FOR_BODY)
			return line;	/* Don't join the physical lines. */

		if (kind == LK_DOT && line[0] != '.')
			continue;
		break;
	}

	if (commentLineEnd != NULL && line[0] != '\t')
		*commentLineEnd = '\0';
	if (firstBackslash != NULL)
		UnescapeBackslash(line, firstBackslash);
	return line;
}

static bool
SkipIrrelevantBranches(void)
{
	const char *line;

	while ((line = ReadLowLevelLine(LK_DOT)) != NULL)
		if (Cond_EvalLine(line) == CR_TRUE)
			return true;
	return false;
}

static bool
ParseForLoop(const char *line)
{
	int rval;
	unsigned forHeadLineno;
	unsigned bodyReadLines;
	int forLevel;

	rval = For_Eval(line);
	if (rval == 0)
		return false;	/* Not a .for line */
	if (rval < 0)
		return true;	/* Syntax error - error printed, ignore line */

	forHeadLineno = CurFile()->lineno;
	bodyReadLines = CurFile()->readLines;

	/* Accumulate the loop body until the matching '.endfor'. */
	forLevel = 1;
	do {
		line = ReadLowLevelLine(LK_FOR_BODY);
		if (line == NULL) {
			Parse_Error(PARSE_FATAL,
			    "Unexpected end of file in .for loop");
			break;
		}
	} while (For_Accum(line, &forLevel));

	For_Run(forHeadLineno, bodyReadLines);
	return true;
}

/*
 * Read an entire line from the input file.
 *
 * Empty lines, .if and .for are handled by this function, while variable
 * assignments, other directives, dependency lines and shell commands are
 * handled by the caller.
 *
 * Return a line without trailing whitespace, or NULL for EOF.  The returned
 * string will be freed at the end of including the file.
 */
static char *
ReadHighLevelLine(void)
{
	char *line;
	CondResult condResult;

	for (;;) {
		IncludedFile *curFile = CurFile();
		line = ReadLowLevelLine(LK_NONEMPTY);
		if (posix_state == PS_MAYBE_NEXT_LINE)
			posix_state = PS_NOW_OR_NEVER;
		else
			posix_state = PS_TOO_LATE;
		if (line == NULL)
			return NULL;

		DEBUG2(PARSE, "Parsing line %u: %s\n", curFile->lineno, line);
		if (curFile->guardState != GS_NO
		    && ((curFile->guardState == GS_START && line[0] != '.')
			|| curFile->guardState == GS_DONE))
			curFile->guardState = GS_NO;
		if (line[0] != '.')
			return line;

		condResult = Cond_EvalLine(line);
		if (curFile->guardState == GS_START) {
			Guard *guard;
			if (condResult != CR_ERROR
			    && (guard = Cond_ExtractGuard(line)) != NULL) {
				curFile->guardState = GS_COND;
				curFile->guard = guard;
			} else
				curFile->guardState = GS_NO;
		}
		switch (condResult) {
		case CR_FALSE:	/* May also mean a syntax error. */
			if (!SkipIrrelevantBranches())
				return NULL;
			continue;
		case CR_TRUE:
			continue;
		case CR_ERROR:	/* Not a conditional line */
			if (ParseForLoop(line))
				continue;
			break;
		}
		return line;
	}
}

static void
FinishDependencyGroup(void)
{
	GNodeListNode *ln;

	if (targets == NULL)
		return;

	for (ln = targets->first; ln != NULL; ln = ln->next) {
		GNode *gn = ln->datum;

		Suff_EndTransform(gn);

		/*
		 * Mark the target as already having commands if it does, to
		 * keep from having shell commands on multiple dependency
		 * lines.
		 */
		if (!Lst_IsEmpty(&gn->commands))
			gn->type |= OP_HAS_COMMANDS;
	}

	Lst_Free(targets);
	targets = NULL;
}

#ifdef CLEANUP
void Parse_RegisterCommand(char *cmd)
{
	Lst_Append(&targCmds, cmd);
}
#endif

/* Add the command to each target from the current dependency spec. */
static void
ParseLine_ShellCommand(const char *p)
{
	cpp_skip_whitespace(&p);
	if (*p == '\0')
		return;		/* skip empty commands */

	if (targets == NULL) {
		Parse_Error(PARSE_FATAL,
		    "Unassociated shell command \"%s\"", p);
		return;
	}

	{
		char *cmd = bmake_strdup(p);
		GNodeListNode *ln;

		for (ln = targets->first; ln != NULL; ln = ln->next) {
			GNode *gn = ln->datum;
			GNode_AddCommand(gn, cmd);
		}
		Parse_RegisterCommand(cmd);
	}
}

static void
HandleBreak(const char *arg)
{
	IncludedFile *curFile = CurFile();

	if (arg[0] != '\0')
		Parse_Error(PARSE_FATAL,
		    "The .break directive does not take arguments");

	if (curFile->forLoop != NULL) {
		/* pretend we reached EOF */
		For_Break(curFile->forLoop);
		cond_depth = CurFile_CondMinDepth();
		ParseEOF();
	} else
		Parse_Error(PARSE_FATAL, "break outside of for loop");
}

/*
 * See if the line starts with one of the known directives, and if so, handle
 * the directive.
 */
static bool
ParseDirective(char *line)
{
	char *p = line + 1;
	const char *arg;
	Substring dir;

	pp_skip_whitespace(&p);
	if (IsInclude(p, false)) {
		ParseInclude(p);
		return true;
	}

	dir.start = p;
	while (ch_islower(*p) || *p == '-')
		p++;
	dir.end = p;

	if (*p != '\0' && !ch_isspace(*p))
		return false;

	pp_skip_whitespace(&p);
	arg = p;

	if (Substring_Equals(dir, "break"))
		HandleBreak(arg);
	else if (Substring_Equals(dir, "undef"))
		Var_Undef(arg);
	else if (Substring_Equals(dir, "export"))
		Var_Export(VEM_PLAIN, arg);
	else if (Substring_Equals(dir, "export-all"))
		Var_Export(VEM_ALL, arg);
	else if (Substring_Equals(dir, "export-env"))
		Var_Export(VEM_ENV, arg);
	else if (Substring_Equals(dir, "export-literal"))
		Var_Export(VEM_LITERAL, arg);
	else if (Substring_Equals(dir, "unexport"))
		Var_UnExport(false, arg);
	else if (Substring_Equals(dir, "unexport-env"))
		Var_UnExport(true, arg);
	else if (Substring_Equals(dir, "info"))
		HandleMessage(PARSE_INFO, "info", arg);
	else if (Substring_Equals(dir, "warning"))
		HandleMessage(PARSE_WARNING, "warning", arg);
	else if (Substring_Equals(dir, "error"))
		HandleMessage(PARSE_FATAL, "error", arg);
	else
		return false;
	return true;
}

bool
Parse_VarAssign(const char *line, bool finishDependencyGroup, GNode *scope)
{
	VarAssign var;

	if (!Parse_IsVar(line, &var))
		return false;
	if (finishDependencyGroup)
		FinishDependencyGroup();
	Parse_Var(&var, scope);
	free(var.varname);
	return true;
}

void
Parse_GuardElse(void)
{
	IncludedFile *curFile = CurFile();
	if (cond_depth == curFile->condMinDepth + 1)
		curFile->guardState = GS_NO;
}

void
Parse_GuardEndif(void)
{
	IncludedFile *curFile = CurFile();
	if (cond_depth == curFile->condMinDepth
	    && curFile->guardState == GS_COND)
		curFile->guardState = GS_DONE;
}

static char *
FindSemicolon(char *p)
{
	int depth = 0;

	for (; *p != '\0'; p++) {
		if (*p == '\\' && p[1] != '\0') {
			p++;
			continue;
		}

		if (*p == '$' && (p[1] == '(' || p[1] == '{'))
			depth++;
		else if (depth > 0 && (*p == ')' || *p == '}'))
			depth--;
		else if (depth == 0 && *p == ';')
			break;
	}
	return p;
}

static void
ParseDependencyLine(char *line)
{
	VarEvalMode emode;
	char *expanded_line;
	const char *shellcmd = NULL;

	{
		char *semicolon = FindSemicolon(line);
		if (*semicolon != '\0') {
			/* Terminate the dependency list at the ';' */
			*semicolon = '\0';
			shellcmd = semicolon + 1;
		}
	}

	/*
	 * We now know it's a dependency line, so it needs to have all
	 * variables expanded before being parsed.
	 *
	 * XXX: Ideally the dependency line would first be split into
	 * its left-hand side, dependency operator and right-hand side,
	 * and then each side would be expanded on its own.  This would
	 * allow for the left-hand side to allow only defined variables
	 * and to allow variables on the right-hand side to be undefined
	 * as well.
	 *
	 * Parsing the line first would also prevent that targets
	 * generated from expressions are interpreted as the
	 * dependency operator, such as in "target${:U\:} middle: source",
	 * in which the middle is interpreted as a source, not a target.
	 */

	/*
	 * In lint mode, allow undefined variables to appear in dependency
	 * lines.
	 *
	 * Ideally, only the right-hand side would allow undefined variables
	 * since it is common to have optional dependencies. Having undefined
	 * variables on the left-hand side is more unusual though.  Since
	 * both sides are expanded in a single pass, there is not much choice
	 * what to do here.
	 *
	 * In normal mode, it does not matter whether undefined variables are
	 * allowed or not since as of 2020-09-14, Var_Parse does not print
	 * any parse errors in such a case. It simply returns the special
	 * empty string var_Error, which cannot be detected in the result of
	 * Var_Subst.
	 */
	emode = opts.strict ? VARE_EVAL : VARE_EVAL_DEFINED;
	expanded_line = Var_Subst(line, SCOPE_CMDLINE, emode);
	/* TODO: handle errors */

	/* Need a fresh list for the target nodes */
	if (targets != NULL)
		Lst_Free(targets);
	targets = Lst_New();

	ParseDependency(expanded_line, line);
	free(expanded_line);

	if (shellcmd != NULL)
		ParseLine_ShellCommand(shellcmd);
}

static void
ParseLine(char *line)
{
	if (line[0] == '.' && ParseDirective(line))
		return;

	if (line[0] == '\t') {
		ParseLine_ShellCommand(line + 1);
		return;
	}

	if (IsSysVInclude(line)) {
		ParseTraditionalInclude(line);
		return;
	}

	if (strncmp(line, "export", 6) == 0 && ch_isspace(line[6]) &&
	    strchr(line, ':') == NULL) {
		ParseGmakeExport(line);
		return;
	}

	if (Parse_VarAssign(line, true, SCOPE_GLOBAL))
		return;

	FinishDependencyGroup();

	ParseDependencyLine(line);
}

/* Interpret a top-level makefile. */
void
Parse_File(const char *name, int fd)
{
	char *line;
	Buffer buf;

	buf = LoadFile(name, fd != -1 ? fd : STDIN_FILENO);
	if (fd != -1)
		(void)close(fd);

	assert(targets == NULL);

	Parse_PushInput(name, 1, 0, buf, NULL);

	do {
		while ((line = ReadHighLevelLine()) != NULL) {
			ParseLine(line);
		}
	} while (ParseEOF());

	FinishDependencyGroup();

	if (parseErrors != 0) {
		(void)fflush(stdout);
		(void)fprintf(stderr,
		    "%s: Fatal errors encountered -- cannot continue\n",
		    progname);
		PrintOnError(NULL, "");
		exit(1);
	}
}

/* Initialize the parsing module. */
void
Parse_Init(void)
{
	mainNode = NULL;
	parseIncPath = SearchPath_New();
	sysIncPath = SearchPath_New();
	defSysIncPath = SearchPath_New();
	Vector_Init(&includes, sizeof(IncludedFile));
	HashTable_Init(&guards);
}

#ifdef CLEANUP
/* Clean up the parsing module. */
void
Parse_End(void)
{
	HashIter hi;

	Lst_DoneFree(&targCmds);
	assert(targets == NULL);
	SearchPath_Free(defSysIncPath);
	SearchPath_Free(sysIncPath);
	SearchPath_Free(parseIncPath);
	assert(includes.len == 0);
	Vector_Done(&includes);
	HashIter_Init(&hi, &guards);
	while (HashIter_Next(&hi)) {
		Guard *guard = hi.entry->value;
		free(guard->name);
		free(guard);
	}
	HashTable_Done(&guards);
}
#endif


/* Populate the list with the single main target to create, or error out. */
void
Parse_MainName(GNodeList *mainList)
{
	if (mainNode == NULL)
		Punt("no target to make.");

	Lst_Append(mainList, mainNode);
	if (mainNode->type & OP_DOUBLEDEP)
		Lst_AppendAll(mainList, &mainNode->cohorts);

	Global_Append(".TARGETS", mainNode->name);
}<|MERGE_RESOLUTION|>--- conflicted
+++ resolved
@@ -1273,14 +1273,8 @@
 
 	if ((fd = open(fullname, O_RDONLY)) == -1) {
 		if (!silent)
-<<<<<<< HEAD
 			Parse_Error(PARSE_FATAL, "Cannot open %s: %s", fullname, strerror(errno));
-		free(fullname);
-		return;
-=======
-			Parse_Error(PARSE_FATAL, "Cannot open %s", fullname);
 		goto done;
->>>>>>> 925e1016
 	}
 
 	buf = LoadFile(fullname, fd);

/*	$NetBSD: make.c,v 1.234 2021/01/10 21:20:46 rillig Exp $	*/

/*
 * Copyright (c) 1988, 1989, 1990, 1993
 *	The Regents of the University of California.  All rights reserved.
 *
 * This code is derived from software contributed to Berkeley by
 * Adam de Boor.
 *
 * Redistribution and use in source and binary forms, with or without
 * modification, are permitted provided that the following conditions
 * are met:
 * 1. Redistributions of source code must retain the above copyright
 *    notice, this list of conditions and the following disclaimer.
 * 2. Redistributions in binary form must reproduce the above copyright
 *    notice, this list of conditions and the following disclaimer in the
 *    documentation and/or other materials provided with the distribution.
 * 3. Neither the name of the University nor the names of its contributors
 *    may be used to endorse or promote products derived from this software
 *    without specific prior written permission.
 *
 * THIS SOFTWARE IS PROVIDED BY THE REGENTS AND CONTRIBUTORS ``AS IS'' AND
 * ANY EXPRESS OR IMPLIED WARRANTIES, INCLUDING, BUT NOT LIMITED TO, THE
 * IMPLIED WARRANTIES OF MERCHANTABILITY AND FITNESS FOR A PARTICULAR PURPOSE
 * ARE DISCLAIMED.  IN NO EVENT SHALL THE REGENTS OR CONTRIBUTORS BE LIABLE
 * FOR ANY DIRECT, INDIRECT, INCIDENTAL, SPECIAL, EXEMPLARY, OR CONSEQUENTIAL
 * DAMAGES (INCLUDING, BUT NOT LIMITED TO, PROCUREMENT OF SUBSTITUTE GOODS
 * OR SERVICES; LOSS OF USE, DATA, OR PROFITS; OR BUSINESS INTERRUPTION)
 * HOWEVER CAUSED AND ON ANY THEORY OF LIABILITY, WHETHER IN CONTRACT, STRICT
 * LIABILITY, OR TORT (INCLUDING NEGLIGENCE OR OTHERWISE) ARISING IN ANY WAY
 * OUT OF THE USE OF THIS SOFTWARE, EVEN IF ADVISED OF THE POSSIBILITY OF
 * SUCH DAMAGE.
 */

/*
 * Copyright (c) 1989 by Berkeley Softworks
 * All rights reserved.
 *
 * This code is derived from software contributed to Berkeley by
 * Adam de Boor.
 *
 * Redistribution and use in source and binary forms, with or without
 * modification, are permitted provided that the following conditions
 * are met:
 * 1. Redistributions of source code must retain the above copyright
 *    notice, this list of conditions and the following disclaimer.
 * 2. Redistributions in binary form must reproduce the above copyright
 *    notice, this list of conditions and the following disclaimer in the
 *    documentation and/or other materials provided with the distribution.
 * 3. All advertising materials mentioning features or use of this software
 *    must display the following acknowledgement:
 *	This product includes software developed by the University of
 *	California, Berkeley and its contributors.
 * 4. Neither the name of the University nor the names of its contributors
 *    may be used to endorse or promote products derived from this software
 *    without specific prior written permission.
 *
 * THIS SOFTWARE IS PROVIDED BY THE REGENTS AND CONTRIBUTORS ``AS IS'' AND
 * ANY EXPRESS OR IMPLIED WARRANTIES, INCLUDING, BUT NOT LIMITED TO, THE
 * IMPLIED WARRANTIES OF MERCHANTABILITY AND FITNESS FOR A PARTICULAR PURPOSE
 * ARE DISCLAIMED.  IN NO EVENT SHALL THE REGENTS OR CONTRIBUTORS BE LIABLE
 * FOR ANY DIRECT, INDIRECT, INCIDENTAL, SPECIAL, EXEMPLARY, OR CONSEQUENTIAL
 * DAMAGES (INCLUDING, BUT NOT LIMITED TO, PROCUREMENT OF SUBSTITUTE GOODS
 * OR SERVICES; LOSS OF USE, DATA, OR PROFITS; OR BUSINESS INTERRUPTION)
 * HOWEVER CAUSED AND ON ANY THEORY OF LIABILITY, WHETHER IN CONTRACT, STRICT
 * LIABILITY, OR TORT (INCLUDING NEGLIGENCE OR OTHERWISE) ARISING IN ANY WAY
 * OUT OF THE USE OF THIS SOFTWARE, EVEN IF ADVISED OF THE POSSIBILITY OF
 * SUCH DAMAGE.
 */

/*
 * Examination of targets and their suitability for creation.
 *
 * Interface:
 *	Make_Run	Initialize things for the module. Returns TRUE if
 *			work was (or would have been) done.
 *
 *	Make_Update	After a target is made, update all its parents.
 *			Perform various bookkeeping chores like the updating
 *			of the youngestChild field of the parent, filling
 *			of the IMPSRC context variable, etc. Place the parent
 *			on the toBeMade queue if it should be.
 *
 *	GNode_UpdateYoungestChild
 *			Update the node's youngestChild field based on the
 *			child's modification time.
 *
 *	Make_DoAllVar	Set up the various local variables for a
 *			target, including the .ALLSRC variable, making
 *			sure that any variable that needs to exist
 *			at the very least has the empty value.
 *
 *	GNode_IsOODate	Determine if a target is out-of-date.
 *
 *	Make_HandleUse	See if a child is a .USE node for a parent
 *			and perform the .USE actions if so.
 *
 *	Make_ExpandUse	Expand .USE nodes
 */

#include "make.h"
#include "dir.h"
#include "job.h"

/*	"@(#)make.c	8.1 (Berkeley) 6/6/93"	*/
MAKE_RCSID("$NetBSD: make.c,v 1.234 2021/01/10 21:20:46 rillig Exp $");

/* Sequence # to detect recursion. */
static unsigned int checked_seqno = 1;

/*
 * The current fringe of the graph.
 * These are nodes which await examination by MakeOODate.
 * It is added to by Make_Update and subtracted from by MakeStartJobs
 */
static GNodeList toBeMade = LST_INIT;


void
debug_printf(const char *fmt, ...)
{
	va_list args;

	va_start(args, fmt);
	vfprintf(opts.debug_file, fmt, args);
	va_end(args);
}

MAKE_ATTR_DEAD static void
make_abort(GNode *gn, int lineno)
{

	debug_printf("make_abort from line %d\n", lineno);
	Targ_PrintNode(gn, 2);
	Targ_PrintNodes(&toBeMade, 2);
	Targ_PrintGraph(3);
	abort();
}

ENUM_VALUE_RTTI_8(GNodeMade,
    UNMADE, DEFERRED, REQUESTED, BEINGMADE,
    MADE, UPTODATE, ERROR, ABORTED);

ENUM_FLAGS_RTTI_31(GNodeType,
    OP_DEPENDS, OP_FORCE, OP_DOUBLEDEP,
/* OP_OPMASK is omitted since it combines other flags */
    OP_OPTIONAL, OP_USE, OP_EXEC, OP_IGNORE,
    OP_PRECIOUS, OP_SILENT, OP_MAKE, OP_JOIN,
    OP_MADE, OP_SPECIAL, OP_USEBEFORE, OP_INVISIBLE,
    OP_NOTMAIN, OP_PHONY, OP_NOPATH, OP_WAIT,
    OP_NOMETA, OP_META, OP_NOMETA_CMP, OP_SUBMAKE,
    OP_TRANSFORM, OP_MEMBER, OP_LIB, OP_ARCHV,
    OP_HAS_COMMANDS, OP_SAVE_CMDS, OP_DEPS_FOUND, OP_MARK);

ENUM_FLAGS_RTTI_10(GNodeFlags,
    REMAKE, CHILDMADE, FORCE, DONE_WAIT,
    DONE_ORDER, FROM_DEPEND, DONE_ALLSRC, CYCLE,
    DONECYCLE, INTERNAL);

void
GNode_FprintDetails(FILE *f, const char *prefix, const GNode *gn,
		    const char *suffix)
{
	char type_buf[GNodeType_ToStringSize];
	char flags_buf[GNodeFlags_ToStringSize];

	fprintf(f, "%smade %s, type %s, flags %s%s",
	    prefix,
	    Enum_ValueToString(gn->made, GNodeMade_ToStringSpecs),
	    Enum_FlagsToString(type_buf, sizeof type_buf,
		gn->type, GNodeType_ToStringSpecs),
	    Enum_FlagsToString(flags_buf, sizeof flags_buf,
		gn->flags, GNodeFlags_ToStringSpecs),
	    suffix);
}

Boolean
GNode_ShouldExecute(GNode *gn)
{
	return !((gn->type & OP_MAKE)
	    ? opts.noRecursiveExecute
	    : opts.noExecute);
}

/* Update the youngest child of the node, according to the given child. */
void
GNode_UpdateYoungestChild(GNode *gn, GNode *cgn)
{
	if (gn->youngestChild == NULL || cgn->mtime > gn->youngestChild->mtime)
		gn->youngestChild = cgn;
}

static Boolean
IsOODateRegular(GNode *gn)
{
<<<<<<< HEAD
    /* These rules are inherited from the original Make. */

    if (gn->youngestChild != NULL) {
	if (gn->mtime < gn->youngestChild->mtime) {
	    DEBUG1(MAKE, "modified before source \"%s\"...",
		   GNode_Path(gn->youngestChild));
	    SET_OODATE_REASON("modified before source %s (%s > %s)...",
		GNode_Path(gn->youngestChild),
		Targ_FmtTime(gn->youngestChild->mtime), Targ_FmtTime(gn->youngestChild->mtime));
	    return TRUE;
=======
	/* These rules are inherited from the original Make. */

	if (gn->youngestChild != NULL) {
		if (gn->mtime < gn->youngestChild->mtime) {
			DEBUG1(MAKE, "modified before source \"%s\"...",
			    GNode_Path(gn->youngestChild));
			return TRUE;
		}
		return FALSE;
>>>>>>> 679e4cda
	}

<<<<<<< HEAD
    if (gn->mtime == 0 && !(gn->type & OP_OPTIONAL)) {
	DEBUG0(MAKE, "non-existent and no sources...");
	SET_OODATE_REASON("non-existent and no sources...");
	return TRUE;
    }

    if (gn->type & OP_DOUBLEDEP) {
	DEBUG0(MAKE, ":: operator and no sources...");
	SET_OODATE_REASON(":: operator and no sources...");
	return TRUE;
    }
=======
	if (gn->mtime == 0 && !(gn->type & OP_OPTIONAL)) {
		DEBUG0(MAKE, "nonexistent and no sources...");
		return TRUE;
	}

	if (gn->type & OP_DOUBLEDEP) {
		DEBUG0(MAKE, ":: operator and no sources...");
		return TRUE;
	}
>>>>>>> 679e4cda

	return FALSE;
}

/*
 * See if the node is out of date with respect to its sources.
 *
 * Used by Make_Run when deciding which nodes to place on the
 * toBeMade queue initially and by Make_Update to screen out .USE and
 * .EXEC nodes. In the latter case, however, any other sort of node
 * must be considered out-of-date since at least one of its children
 * will have been recreated.
 *
 * The mtime field of the node and the youngestChild field of its parents
 * may be changed.
 */
Boolean
GNode_IsOODate(GNode *gn)
{
	Boolean oodate;

	/*
	 * Certain types of targets needn't even be sought as their datedness
	 * doesn't depend on their modification time...
	 */
<<<<<<< HEAD
	oodate = (gn->mtime == 0 || Arch_LibOODate(gn) ||
		  (gn->youngestChild == NULL && (gn->type & OP_DOUBLEDEP)));
	if (oodate)
	    SET_OODATE_REASON("no chidren and :: target or nonexistent");
    } else if (gn->type & OP_JOIN) {
	/*
	 * A target with the .JOIN attribute is only considered
	 * out-of-date if any of its children was out-of-date.
	 */
	DEBUG0(MAKE, ".JOIN node...");
	DEBUG1(MAKE, "source %smade...", gn->flags & CHILDMADE ? "" : "not ");
	oodate = (gn->flags & CHILDMADE) != 0;
	if (oodate)
	    SET_OODATE_REASON(".JOIN mode and child out of date");
    } else if (gn->type & (OP_FORCE|OP_EXEC|OP_PHONY)) {
	/*
	 * A node which is the object of the force (!) operator or which has
	 * the .EXEC attribute is always considered out-of-date.
	 */
	if (DEBUG(MAKE)) {
	    if (gn->type & OP_FORCE) {
		debug_printf("! operator...");
	    } else if (gn->type & OP_PHONY) {
		debug_printf(".PHONY node...");
	    } else {
		debug_printf(".EXEC node...");
	    }
	}
	if (gn->type & OP_FORCE) {
	    SET_OODATE_REASON("! operator");
	} else if (gn->type & OP_PHONY) {
	    SET_OODATE_REASON(".PHONY mode");
	} else {
	    SET_OODATE_REASON(".EXEC mode");
	}
	oodate = TRUE;
    } else if (IsOODateRegular(gn)) {
	oodate = TRUE;
    } else {
=======
	if (!(gn->type & (OP_JOIN | OP_USE | OP_USEBEFORE | OP_EXEC))) {
		Dir_UpdateMTime(gn, TRUE);
		if (DEBUG(MAKE)) {
			if (gn->mtime != 0)
				debug_printf("modified %s...",
				    Targ_FmtTime(gn->mtime));
			else
				debug_printf("nonexistent...");
		}
	}

>>>>>>> 679e4cda
	/*
	 * A target is remade in one of the following circumstances:
	 *
	 *	its modification time is smaller than that of its youngest
	 *	child and it would actually be run (has commands or is not
	 *	GNode_IsTarget)
	 *
	 *	it's the object of a force operator
	 *
	 *	it has no children, was on the lhs of an operator and doesn't
	 *	exist already.
	 *
	 * Libraries are only considered out-of-date if the archive module
	 * says they are.
	 *
	 * These weird rules are brought to you by Backward-Compatibility
	 * and the strange people who wrote 'Make'.
	 */
<<<<<<< HEAD
	if (gn->flags & FORCE) {
	    if (DEBUG(MAKE)) {
		debug_printf("non existing child...");
	    }
	    SET_OODATE_REASON("non existing child...");
=======
	if (gn->type & (OP_USE | OP_USEBEFORE)) {
		/*
		 * If the node is a USE node it is *never* out of date
		 * no matter *what*.
		 */
		DEBUG0(MAKE, ".USE node...");
		oodate = FALSE;
	} else if ((gn->type & OP_LIB) && (gn->mtime == 0 || Arch_IsLib(gn))) {
		DEBUG0(MAKE, "library...");

		/*
		 * always out of date if no children and :: target
		 * or nonexistent.
		 */
		oodate = (gn->mtime == 0 || Arch_LibOODate(gn) ||
			  (gn->youngestChild == NULL &&
			   (gn->type & OP_DOUBLEDEP)));
	} else if (gn->type & OP_JOIN) {
		/*
		 * A target with the .JOIN attribute is only considered
		 * out-of-date if any of its children was out-of-date.
		 */
		DEBUG0(MAKE, ".JOIN node...");
		DEBUG1(MAKE, "source %smade...",
		    gn->flags & CHILDMADE ? "" : "not ");
		oodate = (gn->flags & CHILDMADE) != 0;
	} else if (gn->type & (OP_FORCE | OP_EXEC | OP_PHONY)) {
		/*
		 * A node which is the object of the force (!) operator or
		 * which has the .EXEC attribute is always considered
		 * out-of-date.
		 */
		if (DEBUG(MAKE)) {
			if (gn->type & OP_FORCE) {
				debug_printf("! operator...");
			} else if (gn->type & OP_PHONY) {
				debug_printf(".PHONY node...");
			} else {
				debug_printf(".EXEC node...");
			}
		}
		oodate = TRUE;
	} else if (IsOODateRegular(gn)) {
		oodate = TRUE;
	} else {
		/*
		 * When a nonexistent child with no sources
		 * (such as a typically used FORCE source) has been made and
		 * the target of the child (usually a directory) has the same
		 * timestamp as the timestamp just given to the nonexistent
		 * child after it was considered made.
		 */
		if (DEBUG(MAKE)) {
			if (gn->flags & FORCE)
				debug_printf("non existing child...");
		}
		oodate = (gn->flags & FORCE) != 0;
>>>>>>> 679e4cda
	}

#ifdef USE_META
<<<<<<< HEAD
    if (useMeta) {
	oodate = meta_oodate(gn, oodate);
	if (oodate)
	    SET_OODATE_REASON("meta_oodate returned true without setting a reason!");
    }
=======
	if (useMeta) {
		oodate = meta_oodate(gn, oodate);
	}
>>>>>>> 679e4cda
#endif

	/*
	 * If the target isn't out-of-date, the parents need to know its
	 * modification time. Note that targets that appear to be out-of-date
	 * but aren't, because they have no commands and are GNode_IsTarget,
	 * have their mtime stay below their children's mtime to keep parents
	 * from thinking they're out-of-date.
	 */
	if (!oodate) {
		GNodeListNode *ln;
		for (ln = gn->parents.first; ln != NULL; ln = ln->next)
			GNode_UpdateYoungestChild(ln->datum, gn);
	}

	return oodate;
}

static void
PretendAllChildrenAreMade(GNode *pgn)
{
	GNodeListNode *ln;

	for (ln = pgn->children.first; ln != NULL; ln = ln->next) {
		GNode *cgn = ln->datum;

		/* This may also update cgn->path. */
		Dir_UpdateMTime(cgn, FALSE);
		GNode_UpdateYoungestChild(pgn, cgn);
		pgn->unmade--;
	}
}

/*
 * Called by Make_Run and SuffApplyTransform on the downward pass to handle
 * .USE and transformation nodes, by copying the child node's commands, type
 * flags and children to the parent node.
 *
 * A .USE node is much like an explicit transformation rule, except its
 * commands are always added to the target node, even if the target already
 * has commands.
 *
 * Input:
 *	cgn		The source node, which is either a .USE/.USEBEFORE
 *			node or a transformation node (OP_TRANSFORM).
 *	pgn		The target node
 */
void
Make_HandleUse(GNode *cgn, GNode *pgn)
{
	GNodeListNode *ln;	/* An element in the children list */

#ifdef DEBUG_SRC
	if (!(cgn->type & (OP_USE | OP_USEBEFORE | OP_TRANSFORM))) {
		debug_printf("Make_HandleUse: called for plain node %s\n",
		    cgn->name);
		/* XXX: debug mode should not affect control flow */
		return;
	}
#endif

	if ((cgn->type & (OP_USE | OP_USEBEFORE)) ||
	    Lst_IsEmpty(&pgn->commands)) {
		if (cgn->type & OP_USEBEFORE) {
			/* .USEBEFORE */
			Lst_PrependAll(&pgn->commands, &cgn->commands);
		} else {
			/* .USE, or target has no commands */
			Lst_AppendAll(&pgn->commands, &cgn->commands);
		}
	}

	for (ln = cgn->children.first; ln != NULL; ln = ln->next) {
		GNode *gn = ln->datum;

		/*
		 * Expand variables in the .USE node's name
		 * and save the unexpanded form.
		 * We don't need to do this for commands.
		 * They get expanded properly when we execute.
		 */
		if (gn->uname == NULL) {
			gn->uname = gn->name;
		} else {
			free(gn->name);
		}
		(void)Var_Subst(gn->uname, pgn, VARE_WANTRES, &gn->name);
		/* TODO: handle errors */
		if (gn->uname != NULL && strcmp(gn->name, gn->uname) != 0) {
			/* See if we have a target for this node. */
			GNode *tgn = Targ_FindNode(gn->name);
			if (tgn != NULL)
				gn = tgn;
		}

		Lst_Append(&pgn->children, gn);
		Lst_Append(&gn->parents, pgn);
		pgn->unmade++;
	}

	pgn->type |=
	    cgn->type & ~(OP_OPMASK | OP_USE | OP_USEBEFORE | OP_TRANSFORM);
}

/*
 * Used by Make_Run on the downward pass to handle .USE nodes. Should be
 * called before the children are enqueued to be looked at by MakeAddChild.
 *
 * For a .USE child, the commands, type flags and children are copied to the
 * parent node, and since the relation to the .USE node is then no longer
 * needed, that relation is removed.
 *
 * Input:
 *	cgn		the child, which may be a .USE node
 *	pgn		the current parent
 */
static void
MakeHandleUse(GNode *cgn, GNode *pgn, GNodeListNode *ln)
{
	Boolean unmarked;

	unmarked = !(cgn->type & OP_MARK);
	cgn->type |= OP_MARK;

	if (!(cgn->type & (OP_USE | OP_USEBEFORE)))
		return;

	if (unmarked)
		Make_HandleUse(cgn, pgn);

	/*
	 * This child node is now "made", so we decrement the count of
	 * unmade children in the parent... We also remove the child
	 * from the parent's list to accurately reflect the number of decent
	 * children the parent has. This is used by Make_Run to decide
	 * whether to queue the parent or examine its children...
	 */
	Lst_Remove(&pgn->children, ln);
	pgn->unmade--;
}

static void
HandleUseNodes(GNode *gn)
{
	GNodeListNode *ln, *nln;
	for (ln = gn->children.first; ln != NULL; ln = nln) {
		nln = ln->next;
		MakeHandleUse(ln->datum, gn, ln);
	}
}


/*
 * Check the modification time of a gnode, and update it if necessary.
 * Return 0 if the gnode does not exist, or its filesystem time if it does.
 */
time_t
Make_Recheck(GNode *gn)
{
	time_t mtime;

	Dir_UpdateMTime(gn, TRUE);
	mtime = gn->mtime;

#ifndef RECHECK
	/*
	 * We can't re-stat the thing, but we can at least take care of rules
	 * where a target depends on a source that actually creates the
	 * target, but only if it has changed, e.g.
	 *
	 * parse.h : parse.o
	 *
	 * parse.o : parse.y
	 *		yacc -d parse.y
	 *		cc -c y.tab.c
	 *		mv y.tab.o parse.o
	 *		cmp -s y.tab.h parse.h || mv y.tab.h parse.h
	 *
	 * In this case, if the definitions produced by yacc haven't changed
	 * from before, parse.h won't have been updated and gn->mtime will
	 * reflect the current modification time for parse.h. This is
	 * something of a kludge, I admit, but it's a useful one.
	 *
	 * XXX: People like to use a rule like "FRC:" to force things that
	 * depend on FRC to be made, so we have to check for gn->children
	 * being empty as well.
	 */
	if (!Lst_IsEmpty(gn->commands) || Lst_IsEmpty(gn->children)) {
		gn->mtime = now;
	}
#else
	/*
	 * This is what Make does and it's actually a good thing, as it
	 * allows rules like
	 *
	 *	cmp -s y.tab.h parse.h || cp y.tab.h parse.h
	 *
	 * to function as intended. Unfortunately, thanks to the stateless
	 * nature of NFS (by which I mean the loose coupling of two clients
	 * using the same file from a common server), there are times when
	 * the modification time of a file created on a remote machine
	 * will not be modified before the local stat() implied by the
	 * Dir_UpdateMTime occurs, thus leading us to believe that the file
	 * is unchanged, wreaking havoc with files that depend on this one.
	 *
	 * I have decided it is better to make too much than to make too
	 * little, so this stuff is commented out unless you're sure it's ok.
	 * -- ardeb 1/12/88
	 */
	/*
	 * Christos, 4/9/92: If we are saving commands, pretend that
	 * the target is made now. Otherwise archives with '...' rules
	 * don't work!
	 */
	if (!GNode_ShouldExecute(gn) || (gn->type & OP_SAVE_CMDS) ||
	    (mtime == 0 && !(gn->type & OP_WAIT))) {
		DEBUG2(MAKE, " recheck(%s): update time from %s to now\n",
		    gn->name,
		    gn->mtime == 0 ? "nonexistent" : Targ_FmtTime(gn->mtime));
		gn->mtime = now;
	} else {
		DEBUG2(MAKE, " recheck(%s): current update time: %s\n",
		    gn->name, Targ_FmtTime(gn->mtime));
	}
#endif

	/* XXX: The returned mtime may differ from gn->mtime.
	 * Intentionally? */
	return mtime;
}

/*
 * Set the .PREFIX and .IMPSRC variables for all the implied parents
 * of this node.
 */
static void
UpdateImplicitParentsVars(GNode *cgn, const char *cname)
{
	GNodeListNode *ln;
	const char *cpref = GNode_VarPrefix(cgn);

	for (ln = cgn->implicitParents.first; ln != NULL; ln = ln->next) {
		GNode *pgn = ln->datum;
		if (pgn->flags & REMAKE) {
			Var_Set(IMPSRC, cname, pgn);
			if (cpref != NULL)
				Var_Set(PREFIX, cpref, pgn);
		}
	}
}

/* See if a .ORDER rule stops us from building this node. */
static Boolean
IsWaitingForOrder(GNode *gn)
{
	GNodeListNode *ln;

	for (ln = gn->order_pred.first; ln != NULL; ln = ln->next) {
		GNode *ogn = ln->datum;

		if (GNode_IsDone(ogn) || !(ogn->flags & REMAKE))
			continue;

		DEBUG2(MAKE,
		    "IsWaitingForOrder: Waiting for .ORDER node \"%s%s\"\n",
		    ogn->name, ogn->cohort_num);
		return TRUE;
	}
	return FALSE;
}

static int MakeBuildParent(GNode *, GNodeListNode *);

static void
ScheduleOrderSuccessors(GNode *gn)
{
	GNodeListNode *toBeMadeNext = toBeMade.first;
	GNodeListNode *ln;

	for (ln = gn->order_succ.first; ln != NULL; ln = ln->next)
		if (MakeBuildParent(ln->datum, toBeMadeNext) != 0)
			break;
}

/*
 * Perform update on the parents of a node. Used by JobFinish once
 * a node has been dealt with and by MakeStartJobs if it finds an
 * up-to-date node.
 *
 * The unmade field of pgn is decremented and pgn may be placed on
 * the toBeMade queue if this field becomes 0.
 *
 * If the child was made, the parent's flag CHILDMADE field will be
 * set true.
 *
 * If the child is not up-to-date and still does not exist,
 * set the FORCE flag on the parents.
 *
 * If the child wasn't made, the youngestChild field of the parent will be
 * altered if the child's mtime is big enough.
 *
 * Finally, if the child is the implied source for the parent, the
 * parent's IMPSRC variable is set appropriately.
 */
void
Make_Update(GNode *cgn)
{
	const char *cname;	/* the child's name */
	time_t mtime = -1;
	GNodeList *parents;
	GNodeListNode *ln;
	GNode *centurion;

	/* It is save to re-examine any nodes again */
	checked_seqno++;

	cname = GNode_VarTarget(cgn);

	DEBUG2(MAKE, "Make_Update: %s%s\n", cgn->name, cgn->cohort_num);

	/*
	 * If the child was actually made, see what its modification time is
	 * now -- some rules won't actually update the file. If the file
	 * still doesn't exist, make its mtime now.
	 */
	if (cgn->made != UPTODATE) {
		mtime = Make_Recheck(cgn);
	}

	/*
	 * If this is a `::' node, we must consult its first instance
	 * which is where all parents are linked.
	 */
	if ((centurion = cgn->centurion) != NULL) {
		if (!Lst_IsEmpty(&cgn->parents))
			Punt("%s%s: cohort has parents", cgn->name,
			    cgn->cohort_num);
		centurion->unmade_cohorts--;
		if (centurion->unmade_cohorts < 0)
			Error("Graph cycles through centurion %s",
			    centurion->name);
	} else {
		centurion = cgn;
	}
	parents = &centurion->parents;

	/* If this was a .ORDER node, schedule the RHS */
	ScheduleOrderSuccessors(centurion);

	/* Now mark all the parents as having one less unmade child */
	for (ln = parents->first; ln != NULL; ln = ln->next) {
		GNode *pgn = ln->datum;

		if (DEBUG(MAKE)) {
			debug_printf("inspect parent %s%s: ", pgn->name,
			    pgn->cohort_num);
			GNode_FprintDetails(opts.debug_file, "", pgn, "");
			debug_printf(", unmade %d ", pgn->unmade - 1);
		}

		if (!(pgn->flags & REMAKE)) {
			/* This parent isn't needed */
			DEBUG0(MAKE, "- not needed\n");
			continue;
		}
		if (mtime == 0 && !(cgn->type & OP_WAIT))
			pgn->flags |= FORCE;

		/*
		 * If the parent has the .MADE attribute, its timestamp got
		 * updated to that of its newest child, and its unmade
		 * child count got set to zero in Make_ExpandUse().
		 * However other things might cause us to build one of its
		 * children - and so we mustn't do any processing here when
		 * the child build finishes.
		 */
		if (pgn->type & OP_MADE) {
			DEBUG0(MAKE, "- .MADE\n");
			continue;
		}

		if (!(cgn->type & (OP_EXEC | OP_USE | OP_USEBEFORE))) {
			if (cgn->made == MADE)
				pgn->flags |= CHILDMADE;
			GNode_UpdateYoungestChild(pgn, cgn);
		}

		/*
		 * A parent must wait for the completion of all instances
		 * of a `::' dependency.
		 */
		if (centurion->unmade_cohorts != 0 ||
		    !GNode_IsDone(centurion)) {
			DEBUG2(MAKE,
			    "- centurion made %d, %d unmade cohorts\n",
			    centurion->made, centurion->unmade_cohorts);
			continue;
		}

		/* One more child of this parent is now made */
		pgn->unmade--;
		if (pgn->unmade < 0) {
			if (DEBUG(MAKE)) {
				debug_printf("Graph cycles through %s%s\n",
				    pgn->name, pgn->cohort_num);
				Targ_PrintGraph(2);
			}
			Error("Graph cycles through %s%s", pgn->name,
			    pgn->cohort_num);
		}

		/*
		 * We must always rescan the parents of .WAIT and .ORDER
		 * nodes.
		 */
		if (pgn->unmade != 0 && !(centurion->type & OP_WAIT)
		    && !(centurion->flags & DONE_ORDER)) {
			DEBUG0(MAKE, "- unmade children\n");
			continue;
		}
		if (pgn->made != DEFERRED) {
			/*
			 * Either this parent is on a different branch of
			 * the tree, or it on the RHS of a .WAIT directive
			 * or it is already on the toBeMade list.
			 */
			DEBUG0(MAKE, "- not deferred\n");
			continue;
		}

		if (IsWaitingForOrder(pgn))
			continue;

		if (DEBUG(MAKE)) {
			debug_printf("- %s%s made, schedule %s%s (made %d)\n",
			    cgn->name, cgn->cohort_num,
			    pgn->name, pgn->cohort_num, pgn->made);
			Targ_PrintNode(pgn, 2);
		}
		/* Ok, we can schedule the parent again */
		pgn->made = REQUESTED;
		Lst_Enqueue(&toBeMade, pgn);
	}

	UpdateImplicitParentsVars(cgn, cname);
}

static void
UnmarkChildren(GNode *gn)
{
	GNodeListNode *ln;

	for (ln = gn->children.first; ln != NULL; ln = ln->next) {
		GNode *child = ln->datum;
		child->type &= ~OP_MARK;
	}
}

/*
 * Add a child's name to the ALLSRC and OODATE variables of the given
 * node, but only if it has not been given the .EXEC, .USE or .INVISIBLE
 * attributes. .EXEC and .USE children are very rarely going to be files,
 * so...
 *
 * If the child is a .JOIN node, its ALLSRC is propagated to the parent.
 *
 * A child is added to the OODATE variable if its modification time is
 * later than that of its parent, as defined by Make, except if the
 * parent is a .JOIN node. In that case, it is only added to the OODATE
 * variable if it was actually made (since .JOIN nodes don't have
 * modification times, the comparison is rather unfair...)..
 *
 * Input:
 *	cgn		The child to add
 *	pgn		The parent to whose ALLSRC variable it should
 *			be added
 */
static void
MakeAddAllSrc(GNode *cgn, GNode *pgn)
{
	if (cgn->type & OP_MARK)
		return;
	cgn->type |= OP_MARK;

	if (!(cgn->type & (OP_EXEC | OP_USE | OP_USEBEFORE | OP_INVISIBLE))) {
		const char *child, *allsrc;

		if (cgn->type & OP_ARCHV)
			child = GNode_VarMember(cgn);
		else
			child = GNode_Path(cgn);
		if (cgn->type & OP_JOIN) {
			allsrc = GNode_VarAllsrc(cgn);
		} else {
			allsrc = child;
		}
		if (allsrc != NULL)
			Var_Append(ALLSRC, allsrc, pgn);
		if (pgn->type & OP_JOIN) {
			if (cgn->made == MADE) {
				Var_Append(OODATE, child, pgn);
			}
		} else if ((pgn->mtime < cgn->mtime) ||
			   (cgn->mtime >= now && cgn->made == MADE)) {
			/*
			 * It goes in the OODATE variable if the parent is
			 * younger than the child or if the child has been
			 * modified more recently than the start of the make.
			 * This is to keep pmake from getting confused if
			 * something else updates the parent after the make
			 * starts (shouldn't happen, I know, but sometimes it
			 * does). In such a case, if we've updated the child,
			 * the parent is likely to have a modification time
			 * later than that of the child and anything that
			 * relies on the OODATE variable will be hosed.
			 *
			 * XXX: This will cause all made children to go in
			 * the OODATE variable, even if they're not touched,
			 * if RECHECK isn't defined, since cgn->mtime is set
			 * to now in Make_Update. According to some people,
			 * this is good...
			 */
			Var_Append(OODATE, child, pgn);
		}
	}
}

/*
 * Set up the ALLSRC and OODATE variables. Sad to say, it must be
 * done separately, rather than while traversing the graph. This is
 * because Make defined OODATE to contain all sources whose modification
 * times were later than that of the target, *not* those sources that
 * were out-of-date. Since in both compatibility and native modes,
 * the modification time of the parent isn't found until the child
 * has been dealt with, we have to wait until now to fill in the
 * variable. As for ALLSRC, the ordering is important and not
 * guaranteed when in native mode, so it must be set here, too.
 *
 * If the node is a .JOIN node, its TARGET variable will be set to
 * match its ALLSRC variable.
 */
void
Make_DoAllVar(GNode *gn)
{
	GNodeListNode *ln;

	if (gn->flags & DONE_ALLSRC)
		return;

	UnmarkChildren(gn);
	for (ln = gn->children.first; ln != NULL; ln = ln->next)
		MakeAddAllSrc(ln->datum, gn);

	if (!Var_Exists(OODATE, gn))
		Var_Set(OODATE, "", gn);
	if (!Var_Exists(ALLSRC, gn))
		Var_Set(ALLSRC, "", gn);

	if (gn->type & OP_JOIN)
		Var_Set(TARGET, GNode_VarAllsrc(gn), gn);
	gn->flags |= DONE_ALLSRC;
}

static int
MakeBuildChild(GNode *cn, GNodeListNode *toBeMadeNext)
{

	if (DEBUG(MAKE)) {
		debug_printf("MakeBuildChild: inspect %s%s, ",
		    cn->name, cn->cohort_num);
		GNode_FprintDetails(opts.debug_file, "", cn, "\n");
	}
	if (GNode_IsReady(cn))
		return 0;

	/* If this node is on the RHS of a .ORDER, check LHSs. */
	if (IsWaitingForOrder(cn)) {
		/* Can't build this (or anything else in this child list) yet */
		cn->made = DEFERRED;
		return 0;	/* but keep looking */
	}

	DEBUG2(MAKE, "MakeBuildChild: schedule %s%s\n",
	    cn->name, cn->cohort_num);

	cn->made = REQUESTED;
	if (toBeMadeNext == NULL)
		Lst_Append(&toBeMade, cn);
	else
		Lst_InsertBefore(&toBeMade, toBeMadeNext, cn);

	if (cn->unmade_cohorts != 0) {
		ListNode *ln;

		for (ln = cn->cohorts.first; ln != NULL; ln = ln->next)
			if (MakeBuildChild(ln->datum, toBeMadeNext) != 0)
				break;
	}

	/*
	 * If this node is a .WAIT node with unmade children
	 * then don't add the next sibling.
	 */
	return cn->type & OP_WAIT && cn->unmade > 0;
}

/* When a .ORDER LHS node completes, we do this on each RHS. */
static int
MakeBuildParent(GNode *pn, GNodeListNode *toBeMadeNext)
{
	if (pn->made != DEFERRED)
		return 0;

	if (MakeBuildChild(pn, toBeMadeNext) == 0) {
		/* When this node is built, reschedule its parents. */
		pn->flags |= DONE_ORDER;
	}

	return 0;
}

static void
MakeChildren(GNode *gn)
{
	GNodeListNode *toBeMadeNext = toBeMade.first;
	GNodeListNode *ln;

	for (ln = gn->children.first; ln != NULL; ln = ln->next)
		if (MakeBuildChild(ln->datum, toBeMadeNext) != 0)
			break;
}

/*
 * Start as many jobs as possible, taking them from the toBeMade queue.
 *
 * If the -q option was given, no job will be started,
 * but as soon as an out-of-date target is found, this function
 * returns TRUE. In all other cases, this function returns FALSE.
 */
static Boolean
MakeStartJobs(void)
{
	GNode *gn;
	Boolean have_token = FALSE;

	while (!Lst_IsEmpty(&toBeMade)) {
		/*
		 * Get token now to avoid cycling job-list when we only
		 * have 1 token
		 */
		if (!have_token && !Job_TokenWithdraw())
			break;
		have_token = TRUE;

		gn = Lst_Dequeue(&toBeMade);
		DEBUG2(MAKE, "Examining %s%s...\n", gn->name, gn->cohort_num);

		if (gn->made != REQUESTED) {
			/*
			 * XXX: Replace %d with string representation;
			 * see made_name.
			 */
			DEBUG1(MAKE, "state %d\n", gn->made);

			make_abort(gn, __LINE__);
		}

		if (gn->checked_seqno == checked_seqno) {
			/*
			 * We've already looked at this node since a job
			 * finished...
			 */
			DEBUG2(MAKE, "already checked %s%s\n", gn->name,
			    gn->cohort_num);
			gn->made = DEFERRED;
			continue;
		}
		gn->checked_seqno = checked_seqno;

		if (gn->unmade != 0) {
			/*
			 * We can't build this yet, add all unmade children
			 * to toBeMade, just before the current first element.
			 */
			gn->made = DEFERRED;

			MakeChildren(gn);

			/* and drop this node on the floor */
			DEBUG2(MAKE, "dropped %s%s\n", gn->name,
			    gn->cohort_num);
			continue;
		}

		gn->made = BEINGMADE;
		if (GNode_IsOODate(gn)) {
			DEBUG0(MAKE, "out-of-date\n");
			if (opts.queryFlag)
				return TRUE;
			Make_DoAllVar(gn);
			Job_Make(gn);
			have_token = FALSE;
		} else {
			DEBUG0(MAKE, "up-to-date\n");
			gn->made = UPTODATE;
			if (gn->type & OP_JOIN) {
				/*
				 * Even for an up-to-date .JOIN node, we
				 * need it to have its context variables so
				 * references to it get the correct value
				 * for .TARGET when building up the context
				 * variables of its parent(s)...
				 */
				Make_DoAllVar(gn);
			}
			Make_Update(gn);
		}
	}

	if (have_token)
		Job_TokenReturn();

	return FALSE;
}

/* Print the status of a .ORDER node. */
static void
MakePrintStatusOrderNode(GNode *ogn, GNode *gn)
{
	if (!GNode_IsWaitingFor(ogn))
		return;

	printf("    `%s%s' has .ORDER dependency against %s%s ",
	    gn->name, gn->cohort_num, ogn->name, ogn->cohort_num);
	GNode_FprintDetails(stdout, "(", ogn, ")\n");

	if (DEBUG(MAKE) && opts.debug_file != stdout) {
		debug_printf("    `%s%s' has .ORDER dependency against %s%s ",
		    gn->name, gn->cohort_num, ogn->name, ogn->cohort_num);
		GNode_FprintDetails(opts.debug_file, "(", ogn, ")\n");
	}
}

static void
MakePrintStatusOrder(GNode *gn)
{
	GNodeListNode *ln;
	for (ln = gn->order_pred.first; ln != NULL; ln = ln->next)
		MakePrintStatusOrderNode(ln->datum, gn);
}

static void MakePrintStatusList(GNodeList *, int *);

/*
 * Print the status of a top-level node, viz. it being up-to-date already
 * or not created due to an error in a lower level.
 */
static Boolean
MakePrintStatus(GNode *gn, int *errors)
{
	if (gn->flags & DONECYCLE) {
		/*
		 * We've completely processed this node before, don't do
		 * it again.
		 */
		return FALSE;
	}

	if (gn->unmade == 0) {
		gn->flags |= DONECYCLE;
		switch (gn->made) {
		case UPTODATE:
			printf("`%s%s' is up to date.\n", gn->name,
			    gn->cohort_num);
			break;
		case MADE:
			break;
		case UNMADE:
		case DEFERRED:
		case REQUESTED:
		case BEINGMADE:
			(*errors)++;
			printf("`%s%s' was not built", gn->name,
			    gn->cohort_num);
			GNode_FprintDetails(stdout, " (", gn, ")!\n");
			if (DEBUG(MAKE) && opts.debug_file != stdout) {
				debug_printf("`%s%s' was not built", gn->name,
				    gn->cohort_num);
				GNode_FprintDetails(opts.debug_file, " (", gn,
				    ")!\n");
			}
			/* Most likely problem is actually caused by .ORDER */
			MakePrintStatusOrder(gn);
			break;
		default:
			/* Errors - already counted */
			printf("`%s%s' not remade because of errors.\n",
			    gn->name, gn->cohort_num);
			if (DEBUG(MAKE) && opts.debug_file != stdout)
				debug_printf(
				    "`%s%s' not remade because of errors.\n",
				    gn->name, gn->cohort_num);
			break;
		}
		return FALSE;
	}

	DEBUG3(MAKE, "MakePrintStatus: %s%s has %d unmade children\n",
	    gn->name, gn->cohort_num, gn->unmade);
	/*
	 * If printing cycles and came to one that has unmade children,
	 * print out the cycle by recursing on its children.
	 */
	if (!(gn->flags & CYCLE)) {
		/* First time we've seen this node, check all children */
		gn->flags |= CYCLE;
		MakePrintStatusList(&gn->children, errors);
		/* Mark that this node needn't be processed again */
		gn->flags |= DONECYCLE;
		return FALSE;
	}

	/* Only output the error once per node */
	gn->flags |= DONECYCLE;
	Error("Graph cycles through `%s%s'", gn->name, gn->cohort_num);
	if ((*errors)++ > 100)
		/* Abandon the whole error report */
		return TRUE;

	/* Reporting for our children will give the rest of the loop */
	MakePrintStatusList(&gn->children, errors);
	return FALSE;
}

static void
MakePrintStatusList(GNodeList *gnodes, int *errors)
{
	GNodeListNode *ln;

	for (ln = gnodes->first; ln != NULL; ln = ln->next)
		if (MakePrintStatus(ln->datum, errors))
			break;
}

static void
ExamineLater(GNodeList *examine, GNodeList *toBeExamined)
{
	ListNode *ln;

	for (ln = toBeExamined->first; ln != NULL; ln = ln->next) {
		GNode *gn = ln->datum;

		if (gn->flags & REMAKE)
			continue;
		if (gn->type & (OP_USE | OP_USEBEFORE))
			continue;

		DEBUG2(MAKE, "ExamineLater: need to examine \"%s%s\"\n",
		    gn->name, gn->cohort_num);
		Lst_Enqueue(examine, gn);
	}
}

/*
 * Expand .USE nodes and create a new targets list.
 *
 * Input:
 *	targs		the initial list of targets
 */
void
Make_ExpandUse(GNodeList *targs)
{
	GNodeList examine = LST_INIT;	/* Queue of targets to examine */
	Lst_AppendAll(&examine, targs);

	/*
	 * Make an initial downward pass over the graph, marking nodes to
	 * be made as we go down.
	 *
	 * We call Suff_FindDeps to find where a node is and to get some
	 * children for it if it has none and also has no commands. If the
	 * node is a leaf, we stick it on the toBeMade queue to be looked
	 * at in a minute, otherwise we add its children to our queue and
	 * go on about our business.
	 */
	while (!Lst_IsEmpty(&examine)) {
		GNode *gn = Lst_Dequeue(&examine);

		if (gn->flags & REMAKE)
			/* We've looked at this one already */
			continue;
		gn->flags |= REMAKE;
		DEBUG2(MAKE, "Make_ExpandUse: examine %s%s\n",
		    gn->name, gn->cohort_num);

		if (gn->type & OP_DOUBLEDEP)
			Lst_PrependAll(&examine, &gn->cohorts);

		/*
		 * Apply any .USE rules before looking for implicit
		 * dependencies to make sure everything has commands that
		 * should.
		 *
		 * Make sure that the TARGET is set, so that we can make
		 * expansions.
		 */
		if (gn->type & OP_ARCHV) {
			char *eoa = strchr(gn->name, '(');
			char *eon = strchr(gn->name, ')');
			if (eoa == NULL || eon == NULL)
				continue;
			*eoa = '\0';
			*eon = '\0';
			Var_Set(MEMBER, eoa + 1, gn);
			Var_Set(ARCHIVE, gn->name, gn);
			*eoa = '(';
			*eon = ')';
		}

		Dir_UpdateMTime(gn, FALSE);
		Var_Set(TARGET, GNode_Path(gn), gn);
		UnmarkChildren(gn);
		HandleUseNodes(gn);

		if (!(gn->type & OP_MADE))
			Suff_FindDeps(gn);
		else {
			PretendAllChildrenAreMade(gn);
			if (gn->unmade != 0) {
				printf(
				    "Warning: "
				    "%s%s still has %d unmade children\n",
				    gn->name, gn->cohort_num, gn->unmade);
			}
		}

		if (gn->unmade != 0)
			ExamineLater(&examine, &gn->children);
	}

	Lst_Done(&examine);
}

/* Make the .WAIT node depend on the previous children */
static void
add_wait_dependency(GNodeListNode *owln, GNode *wn)
{
	GNodeListNode *cln;
	GNode *cn;

	for (cln = owln; (cn = cln->datum) != wn; cln = cln->next) {
		DEBUG3(MAKE, ".WAIT: add dependency %s%s -> %s\n",
		    cn->name, cn->cohort_num, wn->name);

		/* XXX: This pattern should be factored out, it repeats often */
		Lst_Append(&wn->children, cn);
		wn->unmade++;
		Lst_Append(&cn->parents, wn);
	}
}

/* Convert .WAIT nodes into dependencies. */
static void
Make_ProcessWait(GNodeList *targs)
{
	GNode *pgn;		/* 'parent' node we are examining */
	GNodeListNode *owln;	/* Previous .WAIT node */
	GNodeList examine;	/* List of targets to examine */

	/*
	 * We need all the nodes to have a common parent in order for the
	 * .WAIT and .ORDER scheduling to work.
	 * Perhaps this should be done earlier...
	 */

	pgn = GNode_New(".MAIN");
	pgn->flags = REMAKE;
	pgn->type = OP_PHONY | OP_DEPENDS;
	/* Get it displayed in the diag dumps */
	Lst_Prepend(Targ_List(), pgn);

	{
		GNodeListNode *ln;
		for (ln = targs->first; ln != NULL; ln = ln->next) {
			GNode *cgn = ln->datum;

			Lst_Append(&pgn->children, cgn);
			Lst_Append(&cgn->parents, pgn);
			pgn->unmade++;
		}
	}

	/* Start building with the 'dummy' .MAIN' node */
	MakeBuildChild(pgn, NULL);

	Lst_Init(&examine);
	Lst_Append(&examine, pgn);

	while (!Lst_IsEmpty(&examine)) {
		GNodeListNode *ln;

		pgn = Lst_Dequeue(&examine);

		/* We only want to process each child-list once */
		if (pgn->flags & DONE_WAIT)
			continue;
		pgn->flags |= DONE_WAIT;
		DEBUG1(MAKE, "Make_ProcessWait: examine %s\n", pgn->name);

		if (pgn->type & OP_DOUBLEDEP)
			Lst_PrependAll(&examine, &pgn->cohorts);

		owln = pgn->children.first;
		for (ln = pgn->children.first; ln != NULL; ln = ln->next) {
			GNode *cgn = ln->datum;
			if (cgn->type & OP_WAIT) {
				add_wait_dependency(owln, cgn);
				owln = ln;
			} else {
				Lst_Append(&examine, cgn);
			}
		}
	}

	Lst_Done(&examine);
}

/*
 * Initialize the nodes to remake and the list of nodes which are ready to
 * be made by doing a breadth-first traversal of the graph starting from the
 * nodes in the given list. Once this traversal is finished, all the 'leaves'
 * of the graph are in the toBeMade queue.
 *
 * Using this queue and the Job module, work back up the graph, calling on
 * MakeStartJobs to keep the job table as full as possible.
 *
 * Input:
 *	targs		the initial list of targets
 *
 * Results:
 *	TRUE if work was done. FALSE otherwise.
 *
 * Side Effects:
 *	The make field of all nodes involved in the creation of the given
 *	targets is set to 1. The toBeMade list is set to contain all the
 *	'leaves' of these subgraphs.
 */
Boolean
Make_Run(GNodeList *targs)
{
	int errors;		/* Number of errors the Job module reports */

	/* Start trying to make the current targets... */
	Lst_Init(&toBeMade);

	Make_ExpandUse(targs);
	Make_ProcessWait(targs);

	if (DEBUG(MAKE)) {
		debug_printf("#***# full graph\n");
		Targ_PrintGraph(1);
	}

	if (opts.queryFlag) {
		/*
		 * We wouldn't do any work unless we could start some jobs
		 * in the next loop... (we won't actually start any, of
		 * course, this is just to see if any of the targets was out
		 * of date)
		 */
		return MakeStartJobs();
	}
	/*
	 * Initialization. At the moment, no jobs are running and until some
	 * get started, nothing will happen since the remaining upward
	 * traversal of the graph is performed by the routines in job.c upon
	 * the finishing of a job. So we fill the Job table as much as we can
	 * before going into our loop.
	 */
	(void)MakeStartJobs();

	/*
	 * Main Loop: The idea here is that the ending of jobs will take
	 * care of the maintenance of data structures and the waiting for
	 * output will cause us to be idle most of the time while our
	 * children run as much as possible. Because the job table is kept
	 * as full as possible, the only time when it will be empty is when
	 * all the jobs which need running have been run, so that is the end
	 * condition of this loop. Note that the Job module will exit if
	 * there were any errors unless the keepgoing flag was given.
	 */
	while (!Lst_IsEmpty(&toBeMade) || jobTokensRunning > 0) {
		Job_CatchOutput();
		(void)MakeStartJobs();
	}

	errors = Job_Finish();

	/*
	 * Print the final status of each target. E.g. if it wasn't made
	 * because some inferior reported an error.
	 */
	DEBUG1(MAKE, "done: errors %d\n", errors);
	if (errors == 0) {
		MakePrintStatusList(targs, &errors);
		if (DEBUG(MAKE)) {
			debug_printf("done: errors %d\n", errors);
			if (errors > 0)
				Targ_PrintGraph(4);
		}
	}
	return errors > 0;
}<|MERGE_RESOLUTION|>--- conflicted
+++ resolved
@@ -193,53 +193,31 @@
 static Boolean
 IsOODateRegular(GNode *gn)
 {
-<<<<<<< HEAD
-    /* These rules are inherited from the original Make. */
-
-    if (gn->youngestChild != NULL) {
-	if (gn->mtime < gn->youngestChild->mtime) {
-	    DEBUG1(MAKE, "modified before source \"%s\"...",
-		   GNode_Path(gn->youngestChild));
-	    SET_OODATE_REASON("modified before source %s (%s > %s)...",
-		GNode_Path(gn->youngestChild),
-		Targ_FmtTime(gn->youngestChild->mtime), Targ_FmtTime(gn->youngestChild->mtime));
-	    return TRUE;
-=======
 	/* These rules are inherited from the original Make. */
 
 	if (gn->youngestChild != NULL) {
 		if (gn->mtime < gn->youngestChild->mtime) {
 			DEBUG1(MAKE, "modified before source \"%s\"...",
 			    GNode_Path(gn->youngestChild));
+			SET_OODATE_REASON("modified before source %s (%s > %s)...",
+			    GNode_Path(gn->youngestChild),
+			    Targ_FmtTime(gn->youngestChild->mtime), Targ_FmtTime(gn->youngestChild->mtime));
 			return TRUE;
 		}
 		return FALSE;
->>>>>>> 679e4cda
-	}
-
-<<<<<<< HEAD
-    if (gn->mtime == 0 && !(gn->type & OP_OPTIONAL)) {
-	DEBUG0(MAKE, "non-existent and no sources...");
-	SET_OODATE_REASON("non-existent and no sources...");
-	return TRUE;
-    }
-
-    if (gn->type & OP_DOUBLEDEP) {
-	DEBUG0(MAKE, ":: operator and no sources...");
-	SET_OODATE_REASON(":: operator and no sources...");
-	return TRUE;
-    }
-=======
+	}
+
 	if (gn->mtime == 0 && !(gn->type & OP_OPTIONAL)) {
 		DEBUG0(MAKE, "nonexistent and no sources...");
+		SET_OODATE_REASON("non-existent and no sources...");
 		return TRUE;
 	}
 
 	if (gn->type & OP_DOUBLEDEP) {
 		DEBUG0(MAKE, ":: operator and no sources...");
+		SET_OODATE_REASON(":: operator and no sources...");
 		return TRUE;
 	}
->>>>>>> 679e4cda
 
 	return FALSE;
 }
@@ -265,47 +243,6 @@
 	 * Certain types of targets needn't even be sought as their datedness
 	 * doesn't depend on their modification time...
 	 */
-<<<<<<< HEAD
-	oodate = (gn->mtime == 0 || Arch_LibOODate(gn) ||
-		  (gn->youngestChild == NULL && (gn->type & OP_DOUBLEDEP)));
-	if (oodate)
-	    SET_OODATE_REASON("no chidren and :: target or nonexistent");
-    } else if (gn->type & OP_JOIN) {
-	/*
-	 * A target with the .JOIN attribute is only considered
-	 * out-of-date if any of its children was out-of-date.
-	 */
-	DEBUG0(MAKE, ".JOIN node...");
-	DEBUG1(MAKE, "source %smade...", gn->flags & CHILDMADE ? "" : "not ");
-	oodate = (gn->flags & CHILDMADE) != 0;
-	if (oodate)
-	    SET_OODATE_REASON(".JOIN mode and child out of date");
-    } else if (gn->type & (OP_FORCE|OP_EXEC|OP_PHONY)) {
-	/*
-	 * A node which is the object of the force (!) operator or which has
-	 * the .EXEC attribute is always considered out-of-date.
-	 */
-	if (DEBUG(MAKE)) {
-	    if (gn->type & OP_FORCE) {
-		debug_printf("! operator...");
-	    } else if (gn->type & OP_PHONY) {
-		debug_printf(".PHONY node...");
-	    } else {
-		debug_printf(".EXEC node...");
-	    }
-	}
-	if (gn->type & OP_FORCE) {
-	    SET_OODATE_REASON("! operator");
-	} else if (gn->type & OP_PHONY) {
-	    SET_OODATE_REASON(".PHONY mode");
-	} else {
-	    SET_OODATE_REASON(".EXEC mode");
-	}
-	oodate = TRUE;
-    } else if (IsOODateRegular(gn)) {
-	oodate = TRUE;
-    } else {
-=======
 	if (!(gn->type & (OP_JOIN | OP_USE | OP_USEBEFORE | OP_EXEC))) {
 		Dir_UpdateMTime(gn, TRUE);
 		if (DEBUG(MAKE)) {
@@ -317,7 +254,6 @@
 		}
 	}
 
->>>>>>> 679e4cda
 	/*
 	 * A target is remade in one of the following circumstances:
 	 *
@@ -336,13 +272,6 @@
 	 * These weird rules are brought to you by Backward-Compatibility
 	 * and the strange people who wrote 'Make'.
 	 */
-<<<<<<< HEAD
-	if (gn->flags & FORCE) {
-	    if (DEBUG(MAKE)) {
-		debug_printf("non existing child...");
-	    }
-	    SET_OODATE_REASON("non existing child...");
-=======
 	if (gn->type & (OP_USE | OP_USEBEFORE)) {
 		/*
 		 * If the node is a USE node it is *never* out of date
@@ -360,6 +289,8 @@
 		oodate = (gn->mtime == 0 || Arch_LibOODate(gn) ||
 			  (gn->youngestChild == NULL &&
 			   (gn->type & OP_DOUBLEDEP)));
+		if (oodate)
+			SET_OODATE_REASON("no chidren and :: target or nonexistent");
 	} else if (gn->type & OP_JOIN) {
 		/*
 		 * A target with the .JOIN attribute is only considered
@@ -369,6 +300,8 @@
 		DEBUG1(MAKE, "source %smade...",
 		    gn->flags & CHILDMADE ? "" : "not ");
 		oodate = (gn->flags & CHILDMADE) != 0;
+		if (oodate)
+			SET_OODATE_REASON(".JOIN mode and child out of date");
 	} else if (gn->type & (OP_FORCE | OP_EXEC | OP_PHONY)) {
 		/*
 		 * A node which is the object of the force (!) operator or
@@ -384,6 +317,13 @@
 				debug_printf(".EXEC node...");
 			}
 		}
+		if (gn->type & OP_FORCE) {
+		    SET_OODATE_REASON("! operator");
+		} else if (gn->type & OP_PHONY) {
+		    SET_OODATE_REASON(".PHONY mode");
+		} else {
+		    SET_OODATE_REASON(".EXEC mode");
+		}
 		oodate = TRUE;
 	} else if (IsOODateRegular(gn)) {
 		oodate = TRUE;
@@ -398,23 +338,17 @@
 		if (DEBUG(MAKE)) {
 			if (gn->flags & FORCE)
 				debug_printf("non existing child...");
+			SET_OODATE_REASON("non existing child...");
 		}
 		oodate = (gn->flags & FORCE) != 0;
->>>>>>> 679e4cda
 	}
 
 #ifdef USE_META
-<<<<<<< HEAD
-    if (useMeta) {
-	oodate = meta_oodate(gn, oodate);
-	if (oodate)
-	    SET_OODATE_REASON("meta_oodate returned true without setting a reason!");
-    }
-=======
 	if (useMeta) {
 		oodate = meta_oodate(gn, oodate);
-	}
->>>>>>> 679e4cda
+		if (oodate)
+			SET_OODATE_REASON("meta_oodate returned true without setting a reason!");
+	}
 #endif
 
 	/*

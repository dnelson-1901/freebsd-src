--- conflicted
+++ resolved
@@ -194,6 +194,9 @@
 	if (gn->mtime < gn->youngestChild->mtime) {
 	    DEBUG1(MAKE, "modified before source \"%s\"...",
 		   GNode_Path(gn->youngestChild));
+	    SET_OODATE_REASON("modified before source %s (%s > %s)...",
+		GNode_Path(gn->youngestChild),
+		Targ_FmtTime(gn->youngestChild->mtime), Targ_FmtTime(gn->youngestChild->mtime));
 	    return TRUE;
 	}
 	return FALSE;
@@ -201,11 +204,13 @@
 
     if (gn->mtime == 0 && !(gn->type & OP_OPTIONAL)) {
 	DEBUG0(MAKE, "non-existent and no sources...");
+	SET_OODATE_REASON("non-existent and no sources...");
 	return TRUE;
     }
 
     if (gn->type & OP_DOUBLEDEP) {
 	DEBUG0(MAKE, ":: operator and no sources...");
+	SET_OODATE_REASON(":: operator and no sources...");
 	return TRUE;
     }
 
@@ -271,33 +276,19 @@
 	 * or non-existent.
 	 */
 	oodate = (gn->mtime == 0 || Arch_LibOODate(gn) ||
-<<<<<<< HEAD
-		  (gn->cmgn == NULL && (gn->type & OP_DOUBLEDEP)));
+		  (gn->youngestChild == NULL && (gn->type & OP_DOUBLEDEP)));
 	if (oodate)
 	    SET_OODATE_REASON("no chidren and :: target or nonexistent");
-=======
-		  (gn->youngestChild == NULL && (gn->type & OP_DOUBLEDEP)));
->>>>>>> 40903394
     } else if (gn->type & OP_JOIN) {
 	/*
 	 * A target with the .JOIN attribute is only considered
 	 * out-of-date if any of its children was out-of-date.
 	 */
-<<<<<<< HEAD
-	if (DEBUG(MAKE)) {
-	    fprintf(debug_file, ".JOIN node...");
-	}
-	if (DEBUG(MAKE)) {
-	    fprintf(debug_file, "source %smade...", gn->flags & CHILDMADE ? "" : "not ");
-	}
-	oodate = (gn->flags & CHILDMADE) ? TRUE : FALSE;
-	if (oodate)
-	    SET_OODATE_REASON(".JOIN mode and child out of date");
-=======
 	DEBUG0(MAKE, ".JOIN node...");
 	DEBUG1(MAKE, "source %smade...", gn->flags & CHILDMADE ? "" : "not ");
 	oodate = (gn->flags & CHILDMADE) != 0;
->>>>>>> 40903394
+	if (oodate)
+	    SET_OODATE_REASON(".JOIN mode and child out of date");
     } else if (gn->type & (OP_FORCE|OP_EXEC|OP_PHONY)) {
 	/*
 	 * A node which is the object of the force (!) operator or which has
@@ -320,41 +311,7 @@
 	    SET_OODATE_REASON(".EXEC mode");
 	}
 	oodate = TRUE;
-<<<<<<< HEAD
-    } else if ((gn->cmgn != NULL && gn->mtime < gn->cmgn->mtime) ||
-	       (gn->cmgn == NULL &&
-		((gn->mtime == 0 && !(gn->type & OP_OPTIONAL))
-		  || gn->type & OP_DOUBLEDEP)))
-    {
-	/*
-	 * A node whose modification time is less than that of its
-	 * youngest child or that has no children (cmgn == NULL) and
-	 * either doesn't exist (mtime == 0) and it isn't optional
-	 * or was the object of a * :: operator is out-of-date.
-	 * Why? Because that's the way Make does it.
-	 */
-	if (DEBUG(MAKE)) {
-	    if (gn->cmgn != NULL && gn->mtime < gn->cmgn->mtime) {
-		fprintf(debug_file, "modified before source %s...",
-		    gn->cmgn->path ? gn->cmgn->path : gn->cmgn->name);
-	    } else if (gn->mtime == 0) {
-		fprintf(debug_file, "non-existent and no sources...");
-	    } else {
-		fprintf(debug_file, ":: operator and no sources...");
-	    }
-	}
-	if (gn->cmgn != NULL && gn->mtime < gn->cmgn->mtime) {
-	    SET_OODATE_REASON("modified before source %s (%s > %s)...",
-	        gn->cmgn->path ? gn->cmgn->path : gn->cmgn->name,
-	        Targ_FmtTime(gn->cmgn->mtime), Targ_FmtTime(gn->mtime));
-	} else if (gn->mtime == 0) {
-	    SET_OODATE_REASON("non-existent and no sources...");
-	} else {
-	    SET_OODATE_REASON(":: operator and no sources...");
-	}
-=======
     } else if (IsOODateRegular(gn)) {
->>>>>>> 40903394
 	oodate = TRUE;
     } else {
 	/*
@@ -364,17 +321,11 @@
 	 * timestamp as the timestamp just given to the non-existing child
 	 * after it was considered made.
 	 */
-<<<<<<< HEAD
 	if (gn->flags & FORCE) {
 	    if (DEBUG(MAKE)) {
-		fprintf(debug_file, "non existing child...");
+		debug_printf("non existing child...");
 	    }
 	    SET_OODATE_REASON("non existing child...");
-=======
-	if (DEBUG(MAKE)) {
-	    if (gn->flags & FORCE)
-		debug_printf("non existing child...");
->>>>>>> 40903394
 	}
 	oodate = (gn->flags & FORCE) != 0;
     }

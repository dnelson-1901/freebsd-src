/*      $NetBSD: meta.c,v 1.144 2020/11/15 12:02:44 rillig Exp $ */

/*
 * Implement 'meta' mode.
 * Adapted from John Birrell's patches to FreeBSD make.
 * --sjg
 */
/*
 * Copyright (c) 2009-2016, Juniper Networks, Inc.
 * Portions Copyright (c) 2009, John Birrell.
 *
 * Redistribution and use in source and binary forms, with or without
 * modification, are permitted provided that the following conditions
 * are met:
 * 1. Redistributions of source code must retain the above copyright
 *    notice, this list of conditions and the following disclaimer.
 * 2. Redistributions in binary form must reproduce the above copyright
 *    notice, this list of conditions and the following disclaimer in the
 *    documentation and/or other materials provided with the distribution.
 *
 * THIS SOFTWARE IS PROVIDED BY THE COPYRIGHT HOLDERS AND CONTRIBUTORS
 * "AS IS" AND ANY EXPRESS OR IMPLIED WARRANTIES, INCLUDING, BUT NOT
 * LIMITED TO, THE IMPLIED WARRANTIES OF MERCHANTABILITY AND FITNESS FOR
 * A PARTICULAR PURPOSE ARE DISCLAIMED. IN NO EVENT SHALL THE COPYRIGHT
 * OWNER OR CONTRIBUTORS BE LIABLE FOR ANY DIRECT, INDIRECT, INCIDENTAL,
 * SPECIAL, EXEMPLARY, OR CONSEQUENTIAL DAMAGES (INCLUDING, BUT NOT
 * LIMITED TO, PROCUREMENT OF SUBSTITUTE GOODS OR SERVICES; LOSS OF USE,
 * DATA, OR PROFITS; OR BUSINESS INTERRUPTION) HOWEVER CAUSED AND ON ANY
 * THEORY OF LIABILITY, WHETHER IN CONTRACT, STRICT LIABILITY, OR TORT
 * (INCLUDING NEGLIGENCE OR OTHERWISE) ARISING IN ANY WAY OUT OF THE USE
 * OF THIS SOFTWARE, EVEN IF ADVISED OF THE POSSIBILITY OF SUCH DAMAGE.
 */
#if defined(USE_META)

#ifdef HAVE_CONFIG_H
# include "config.h"
#endif
#include <sys/stat.h>
#ifdef HAVE_LIBGEN_H
#include <libgen.h>
#elif !defined(HAVE_DIRNAME)
char * dirname(char *);
#endif
#include <errno.h>
#if !defined(HAVE_CONFIG_H) || defined(HAVE_ERR_H)
#include <err.h>
#endif

#include "make.h"
#include "dir.h"
#include "job.h"

#ifdef USE_FILEMON
#include "filemon/filemon.h"
#endif

static BuildMon Mybm;			/* for compat */
static StringList *metaBailiwick;	/* our scope of control */
static char *metaBailiwickStr;		/* string storage for the list */
static StringList *metaIgnorePaths;	/* paths we deliberately ignore */
static char *metaIgnorePathsStr;	/* string storage for the list */
char *oodateReason;			/* why are we rebuilding the target? */

#ifndef MAKE_META_IGNORE_PATHS
#define MAKE_META_IGNORE_PATHS ".MAKE.META.IGNORE_PATHS"
#endif
#ifndef MAKE_META_IGNORE_PATTERNS
#define MAKE_META_IGNORE_PATTERNS ".MAKE.META.IGNORE_PATTERNS"
#endif
#ifndef MAKE_META_IGNORE_FILTER
#define MAKE_META_IGNORE_FILTER ".MAKE.META.IGNORE_FILTER"
#endif

Boolean useMeta = FALSE;
static Boolean useFilemon = FALSE;
static Boolean writeMeta = FALSE;
static Boolean metaMissing = FALSE;	/* oodate if missing */
static Boolean filemonMissing = FALSE;	/* oodate if missing */
static Boolean metaEnv = FALSE;		/* don't save env unless asked */
static Boolean metaVerbose = FALSE;
static Boolean metaIgnoreCMDs = FALSE;	/* ignore CMDs in .meta files */
static Boolean metaIgnorePatterns = FALSE; /* do we need to do pattern matches */
static Boolean metaIgnoreFilter = FALSE;   /* do we have more complex filtering? */
static Boolean metaCurdirOk = FALSE;	/* write .meta in .CURDIR Ok? */
static Boolean metaSilent = FALSE;	/* if we have a .meta be SILENT */

extern Boolean forceJobs;
extern char    **environ;

#define	MAKE_META_PREFIX	".MAKE.META.PREFIX"

#ifndef N2U
# define N2U(n, u)   (((n) + ((u) - 1)) / (u))
#endif
#ifndef ROUNDUP
# define ROUNDUP(n, u)   (N2U((n), (u)) * (u))
#endif

#if !defined(HAVE_STRSEP)
# define strsep(s, d) stresep((s), (d), '\0')
#endif

/*
 * Filemon is a kernel module which snoops certain syscalls.
 *
 * C chdir
 * E exec
 * F [v]fork
 * L [sym]link
 * M rename
 * R read
 * W write
 * S stat
 *
 * See meta_oodate below - we mainly care about 'E' and 'R'.
 *
 * We can still use meta mode without filemon, but
 * the benefits are more limited.
 */
#ifdef USE_FILEMON

/*
 * Open the filemon device.
 */
static void
meta_open_filemon(BuildMon *pbm)
{
    int dupfd;

    pbm->mon_fd = -1;
    pbm->filemon = NULL;
    if (!useFilemon || !pbm->mfp)
	return;

    pbm->filemon = filemon_open();
    if (pbm->filemon == NULL) {
	useFilemon = FALSE;
	warn("Could not open filemon %s", filemon_path());
	return;
    }

    /*
     * We use a file outside of '.'
     * to avoid a FreeBSD kernel bug where unlink invalidates
     * cwd causing getcwd to do a lot more work.
     * We only care about the descriptor.
     */
    pbm->mon_fd = mkTempFile("filemon.XXXXXX", NULL);
    if ((dupfd = dup(pbm->mon_fd)) == -1) {
	err(1, "Could not dup filemon output!");
    }
    (void)fcntl(dupfd, F_SETFD, FD_CLOEXEC);
    if (filemon_setfd(pbm->filemon, dupfd) == -1) {
	err(1, "Could not set filemon file descriptor!");
    }
    /* we don't need these once we exec */
    (void)fcntl(pbm->mon_fd, F_SETFD, FD_CLOEXEC);
}

/*
 * Read the build monitor output file and write records to the target's
 * metadata file.
 */
static int
filemon_read(FILE *mfp, int fd)
{
    char buf[BUFSIZ];
    int error;

    /* Check if we're not writing to a meta data file.*/
    if (mfp == NULL) {
	if (fd >= 0)
	    close(fd);			/* not interested */
	return 0;
    }
    /* rewind */
    if (lseek(fd, (off_t)0, SEEK_SET) < 0) {
	error = errno;
	warn("Could not rewind filemon");
	fprintf(mfp, "\n");
    } else {
	ssize_t n;

	error = 0;
	fprintf(mfp, "\n-- filemon acquired metadata --\n");

	while ((n = read(fd, buf, sizeof buf)) > 0) {
	    if ((ssize_t)fwrite(buf, 1, (size_t)n, mfp) < n)
		error = EIO;
	}
    }
    fflush(mfp);
    if (close(fd) < 0)
	error = errno;
    return error;
}
#endif

/*
 * when realpath() fails,
 * we use this, to clean up ./ and ../
 */
static void
eat_dots(char *buf, size_t bufsz, int dots)
{
    char *cp;
    char *cp2;
    const char *eat;
    size_t eatlen;

    switch (dots) {
    case 1:
	eat = "/./";
	eatlen = 2;
	break;
    case 2:
	eat = "/../";
	eatlen = 3;
	break;
    default:
	return;
    }

    do {
	cp = strstr(buf, eat);
	if (cp) {
	    cp2 = cp + eatlen;
	    if (dots == 2 && cp > buf) {
		do {
		    cp--;
		} while (cp > buf && *cp != '/');
	    }
	    if (*cp == '/') {
		strlcpy(cp, cp2, bufsz - (size_t)(cp - buf));
	    } else {
		return;			/* can't happen? */
	    }
	}
    } while (cp);
}

static char *
meta_name(char *mname, size_t mnamelen,
	  const char *dname,
	  const char *tname,
	  const char *cwd)
{
    char buf[MAXPATHLEN];
    char *rp;
    char *cp;
    char *tp;
    char *dtp;
    size_t ldname;

    /*
     * Weed out relative paths from the target file name.
     * We have to be careful though since if target is a
     * symlink, the result will be unstable.
     * So we use realpath() just to get the dirname, and leave the
     * basename as given to us.
     */
    if ((cp = strrchr(tname, '/'))) {
	if (cached_realpath(tname, buf)) {
	    if ((rp = strrchr(buf, '/'))) {
		rp++;
		cp++;
		if (strcmp(cp, rp) != 0)
		    strlcpy(rp, cp, sizeof buf - (size_t)(rp - buf));
	    }
	    tname = buf;
	} else {
	    /*
	     * We likely have a directory which is about to be made.
	     * We pretend realpath() succeeded, to have a chance
	     * of generating the same meta file name that we will
	     * next time through.
	     */
	    if (tname[0] == '/') {
		strlcpy(buf, tname, sizeof buf);
	    } else {
		snprintf(buf, sizeof buf, "%s/%s", cwd, tname);
	    }
	    eat_dots(buf, sizeof buf, 1);	/* ./ */
	    eat_dots(buf, sizeof buf, 2);	/* ../ */
	    tname = buf;
	}
    }
    /* on some systems dirname may modify its arg */
    tp = bmake_strdup(tname);
    dtp = dirname(tp);
    if (strcmp(dname, dtp) == 0)
	snprintf(mname, mnamelen, "%s.meta", tname);
    else {
	ldname = strlen(dname);
	if (strncmp(dname, dtp, ldname) == 0 && dtp[ldname] == '/')
	    snprintf(mname, mnamelen, "%s/%s.meta", dname, &tname[ldname+1]);
	else
	    snprintf(mname, mnamelen, "%s/%s.meta", dname, tname);

	/*
	 * Replace path separators in the file name after the
	 * current object directory path.
	 */
	cp = mname + strlen(dname) + 1;

	while (*cp != '\0') {
	    if (*cp == '/')
		*cp = '_';
	    cp++;
	}
    }
    free(tp);
    return mname;
}

/*
 * Return true if running ${.MAKE}
 * Bypassed if target is flagged .MAKE
 */
static int
is_submake(void *cmdp, void *gnp)
{
    static const char *p_make = NULL;
    static size_t p_len;
    char  *cmd = cmdp;
    GNode *gn = gnp;
    char *mp = NULL;
    char *cp;
    char *cp2;
    int rc = 0;				/* keep looking */

    if (p_make == NULL) {
	void *dontFreeIt;
	p_make = Var_Value(".MAKE", gn, &dontFreeIt);
	p_len = strlen(p_make);
    }
    cp = strchr(cmd, '$');
    if ((cp)) {
	(void)Var_Subst(cmd, gn, VARE_WANTRES, &mp);
	/* TODO: handle errors */
	cmd = mp;
    }
    cp2 = strstr(cmd, p_make);
    if (cp2 != NULL) {
	switch (cp2[p_len]) {
	case '\0':
	case ' ':
	case '\t':
	case '\n':
	    rc = 1;
	    break;
	}
	if (cp2 > cmd && rc > 0) {
	    switch (cp2[-1]) {
	    case ' ':
	    case '\t':
	    case '\n':
		break;
	    default:
		rc = 0;			/* no match */
		break;
	    }
	}
    }
    free(mp);
    return rc;
}

typedef struct meta_file_s {
    FILE *fp;
    GNode *gn;
} meta_file_t;

static void
printCMD(const char *cmd, meta_file_t *mfp)
{
    char *cmd_freeIt = NULL;

    if (strchr(cmd, '$')) {
	(void)Var_Subst(cmd, mfp->gn, VARE_WANTRES, &cmd_freeIt);
	/* TODO: handle errors */
	cmd = cmd_freeIt;
    }
    fprintf(mfp->fp, "CMD %s\n", cmd);
    free(cmd_freeIt);
}

static void
printCMDs(GNode *gn, meta_file_t *mf)
{
    GNodeListNode *ln;

    for (ln = gn->commands->first; ln != NULL; ln = ln->next)
	printCMD(ln->datum, mf);
}

/*
 * Certain node types never get a .meta file
 */
#define SKIP_META_TYPE(_type) do { \
    if ((gn->type & __CONCAT(OP_, _type))) { \
	if (verbose) { \
	    debug_printf("Skipping meta for %s: .%s\n", \
		    gn->name, __STRING(_type)); \
	} \
	return FALSE; \
    } \
} while (0)


/*
 * Do we need/want a .meta file ?
 */
static Boolean
meta_needed(GNode *gn, const char *dname,
	     char *objdir, int verbose)
{
    struct cached_stat cst;

    if (verbose)
	verbose = DEBUG(META);

    /* This may be a phony node which we don't want meta data for... */
    /* Skip .meta for .BEGIN, .END, .ERROR etc as well. */
    /* Or it may be explicitly flagged as .NOMETA */
    SKIP_META_TYPE(NOMETA);
    /* Unless it is explicitly flagged as .META */
    if (!(gn->type & OP_META)) {
	SKIP_META_TYPE(PHONY);
	SKIP_META_TYPE(SPECIAL);
	SKIP_META_TYPE(MAKE);
    }

    /* Check if there are no commands to execute. */
    if (Lst_IsEmpty(gn->commands)) {
	if (verbose)
	    debug_printf("Skipping meta for %s: no commands\n", gn->name);
	return FALSE;
    }
    if ((gn->type & (OP_META|OP_SUBMAKE)) == OP_SUBMAKE) {
	/* OP_SUBMAKE is a bit too aggressive */
	if (Lst_ForEachUntil(gn->commands, is_submake, gn)) {
	    DEBUG1(META, "Skipping meta for %s: .SUBMAKE\n", gn->name);
	    return FALSE;
	}
    }

    /* The object directory may not exist. Check it.. */
    if (cached_stat(dname, &cst) != 0) {
	if (verbose)
	    debug_printf("Skipping meta for %s: no .OBJDIR\n", gn->name);
	return FALSE;
    }

    /* make sure these are canonical */
    if (cached_realpath(dname, objdir))
	dname = objdir;

    /* If we aren't in the object directory, don't create a meta file. */
    if (!metaCurdirOk && strcmp(curdir, dname) == 0) {
	if (verbose)
	    debug_printf("Skipping meta for %s: .OBJDIR == .CURDIR\n",
			 gn->name);
	return FALSE;
    }
    return TRUE;
}


static FILE *
meta_create(BuildMon *pbm, GNode *gn)
{
    meta_file_t mf;
    char buf[MAXPATHLEN];
    char objdir[MAXPATHLEN];
    char **ptr;
    const char *dname;
    const char *tname;
    char *fname;
    const char *cp;
    void *objdir_freeIt;

    mf.fp = NULL;

    dname = Var_Value(".OBJDIR", gn, &objdir_freeIt);
    tname = GNode_VarTarget(gn);

    /* if this succeeds objdir is realpath of dname */
    if (!meta_needed(gn, dname, objdir, TRUE))
	goto out;
    dname = objdir;

    if (metaVerbose) {
	char *mp;

	/* Describe the target we are building */
	(void)Var_Subst("${" MAKE_META_PREFIX "}", gn, VARE_WANTRES, &mp);
	/* TODO: handle errors */
	if (*mp)
	    fprintf(stdout, "%s\n", mp);
	free(mp);
    }
    /* Get the basename of the target */
    if ((cp = strrchr(tname, '/')) == NULL) {
	cp = tname;
    } else {
	cp++;
    }

    fflush(stdout);

    if (!writeMeta)
	/* Don't create meta data. */
	goto out;

    fname = meta_name(pbm->meta_fname, sizeof pbm->meta_fname,
		      dname, tname, objdir);

#ifdef DEBUG_META_MODE
    DEBUG1(META, "meta_create: %s\n", fname);
#endif

    if ((mf.fp = fopen(fname, "w")) == NULL)
	err(1, "Could not open meta file '%s'", fname);

    fprintf(mf.fp, "# Meta data file %s\n", fname);

    mf.gn = gn;

    printCMDs(gn, &mf);

    fprintf(mf.fp, "CWD %s\n", getcwd(buf, sizeof buf));
    fprintf(mf.fp, "TARGET %s\n", tname);
    cp = GNode_VarOodate(gn);
    if (cp && *cp) {
	    fprintf(mf.fp, "OODATE %s\n", cp);
    }
    fprintf(mf.fp, "REASON %s\n", oodateReason);
    free(oodateReason);
    oodateReason = NULL;
    if (metaEnv) {
	for (ptr = environ; *ptr != NULL; ptr++)
	    fprintf(mf.fp, "ENV %s\n", *ptr);
    }

    fprintf(mf.fp, "-- command output --\n");
    fflush(mf.fp);

    Var_Append(".MAKE.META.FILES", fname, VAR_GLOBAL);
    Var_Append(".MAKE.META.CREATED", fname, VAR_GLOBAL);

    gn->type |= OP_META;		/* in case anyone wants to know */
    if (metaSilent) {
	    gn->type |= OP_SILENT;
    }
 out:
    bmake_free(objdir_freeIt);

    return mf.fp;
}

static Boolean
boolValue(char *s)
{
    switch(*s) {
    case '0':
    case 'N':
    case 'n':
    case 'F':
    case 'f':
	return FALSE;
    }
    return TRUE;
}

/*
 * Initialization we need before reading makefiles.
 */
void
meta_init(void)
{
#ifdef USE_FILEMON
	/* this allows makefiles to test if we have filemon support */
	Var_Set(".MAKE.PATH_FILEMON", filemon_path(), VAR_GLOBAL);
#endif
}


#define get_mode_bf(bf, token) \
    if ((cp = strstr(make_mode, token))) \
	bf = boolValue(cp + sizeof (token) - 1)

/*
 * Initialization we need after reading makefiles.
 */
void
meta_mode_init(const char *make_mode)
{
    static int once = 0;
    char *cp;
    void *freeIt;

    useMeta = TRUE;
    useFilemon = TRUE;
    writeMeta = TRUE;

    if (make_mode) {
	if (strstr(make_mode, "env"))
	    metaEnv = TRUE;
	if (strstr(make_mode, "verb"))
	    metaVerbose = TRUE;
	if (strstr(make_mode, "read"))
	    writeMeta = FALSE;
	if (strstr(make_mode, "nofilemon"))
	    useFilemon = FALSE;
	if (strstr(make_mode, "ignore-cmd"))
	    metaIgnoreCMDs = TRUE;
	if (useFilemon)
	    get_mode_bf(filemonMissing, "missing-filemon=");
	get_mode_bf(metaCurdirOk, "curdirok=");
	get_mode_bf(metaMissing, "missing-meta=");
	get_mode_bf(metaSilent, "silent=");
    }
    if (metaVerbose && !Var_Exists(MAKE_META_PREFIX, VAR_GLOBAL)) {
	/*
	 * The default value for MAKE_META_PREFIX
	 * prints the absolute path of the target.
	 * This works be cause :H will generate '.' if there is no /
	 * and :tA will resolve that to cwd.
	 */
	Var_Set(MAKE_META_PREFIX, "Building ${.TARGET:H:tA}/${.TARGET:T}", VAR_GLOBAL);
    }
    if (once)
	return;
    once = 1;
    memset(&Mybm, 0, sizeof Mybm);
    /*
     * We consider ourselves master of all within ${.MAKE.META.BAILIWICK}
     */
    metaBailiwick = Lst_New();
    (void)Var_Subst("${.MAKE.META.BAILIWICK:O:u:tA}",
		    VAR_GLOBAL, VARE_WANTRES, &metaBailiwickStr);
    /* TODO: handle errors */
    str2Lst_Append(metaBailiwick, metaBailiwickStr);
    /*
     * We ignore any paths that start with ${.MAKE.META.IGNORE_PATHS}
     */
    metaIgnorePaths = Lst_New();
    Var_Append(MAKE_META_IGNORE_PATHS,
	       "/dev /etc /proc /tmp /var/run /var/tmp ${TMPDIR}", VAR_GLOBAL);
    (void)Var_Subst("${" MAKE_META_IGNORE_PATHS ":O:u:tA}",
		    VAR_GLOBAL, VARE_WANTRES, &metaIgnorePathsStr);
    /* TODO: handle errors */
    str2Lst_Append(metaIgnorePaths, metaIgnorePathsStr);

    /*
     * We ignore any paths that match ${.MAKE.META.IGNORE_PATTERNS}
     */
    freeIt = NULL;
    if (Var_Value(MAKE_META_IGNORE_PATTERNS, VAR_GLOBAL, &freeIt)) {
	metaIgnorePatterns = TRUE;
	bmake_free(freeIt);
    }
    freeIt = NULL;
    if (Var_Value(MAKE_META_IGNORE_FILTER, VAR_GLOBAL, &freeIt)) {
	metaIgnoreFilter = TRUE;
	bmake_free(freeIt);
    }
}

/*
 * In each case below we allow for job==NULL
 */
void
meta_job_start(Job *job, GNode *gn)
{
    BuildMon *pbm;

    if (job != NULL) {
	pbm = &job->bm;
    } else {
	pbm = &Mybm;
    }
    pbm->mfp = meta_create(pbm, gn);
#ifdef USE_FILEMON_ONCE
    /* compat mode we open the filemon dev once per command */
    if (job == NULL)
	return;
#endif
#ifdef USE_FILEMON
    if (pbm->mfp != NULL && useFilemon) {
	meta_open_filemon(pbm);
    } else {
	pbm->mon_fd = -1;
	pbm->filemon = NULL;
    }
#endif
}

/*
 * The child calls this before doing anything.
 * It does not disturb our state.
 */
void
meta_job_child(Job *job)
{
#ifdef USE_FILEMON
    BuildMon *pbm;

    if (job != NULL) {
	pbm = &job->bm;
    } else {
	pbm = &Mybm;
    }
    if (pbm->mfp != NULL) {
	close(fileno(pbm->mfp));
	if (useFilemon && pbm->filemon) {
	    pid_t pid;

	    pid = getpid();
	    if (filemon_setpid_child(pbm->filemon, pid) == -1) {
		err(1, "Could not set filemon pid!");
	    }
	}
    }
#endif
}

void
meta_job_parent(Job *job, pid_t pid)
{
#if defined(USE_FILEMON) && !defined(USE_FILEMON_DEV)
    BuildMon *pbm;

    if (job != NULL) {
	pbm = &job->bm;
    } else {
	pbm = &Mybm;
    }
    if (useFilemon && pbm->filemon) {
	filemon_setpid_parent(pbm->filemon, pid);
    }
#endif
}

int
meta_job_fd(Job *job)
{
#if defined(USE_FILEMON) && !defined(USE_FILEMON_DEV)
    BuildMon *pbm;

    if (job != NULL) {
	pbm = &job->bm;
    } else {
	pbm = &Mybm;
    }
    if (useFilemon && pbm->filemon) {
	return filemon_readfd(pbm->filemon);
    }
#endif
    return -1;
}

int
meta_job_event(Job *job)
{
#if defined(USE_FILEMON) && !defined(USE_FILEMON_DEV)
    BuildMon *pbm;

    if (job != NULL) {
	pbm = &job->bm;
    } else {
	pbm = &Mybm;
    }
    if (useFilemon && pbm->filemon) {
	return filemon_process(pbm->filemon);
    }
#endif
    return 0;
}

void
meta_job_error(Job *job, GNode *gn, int flags, int status)
{
    char cwd[MAXPATHLEN];
    BuildMon *pbm;

    if (job != NULL) {
	pbm = &job->bm;
	if (gn == NULL)
	    gn = job->node;
    } else {
	pbm = &Mybm;
    }
    if (pbm->mfp != NULL) {
	fprintf(pbm->mfp, "\n*** Error code %d%s\n",
		status,
		(flags & JOB_IGNERR) ?
		"(ignored)" : "");
    }
    if (gn) {
	Var_Set(".ERROR_TARGET", GNode_Path(gn), VAR_GLOBAL);
    }
    getcwd(cwd, sizeof cwd);
    Var_Set(".ERROR_CWD", cwd, VAR_GLOBAL);
    if (pbm->meta_fname[0] != '\0') {
	Var_Set(".ERROR_META_FILE", pbm->meta_fname, VAR_GLOBAL);
    }
    meta_job_finish(job);
}

void
meta_job_output(Job *job, char *cp, const char *nl)
{
    BuildMon *pbm;

    if (job != NULL) {
	pbm = &job->bm;
    } else {
	pbm = &Mybm;
    }
    if (pbm->mfp != NULL) {
	if (metaVerbose) {
	    static char *meta_prefix = NULL;
	    static size_t meta_prefix_len;

	    if (meta_prefix == NULL) {
		char *cp2;

		(void)Var_Subst("${" MAKE_META_PREFIX "}",
				VAR_GLOBAL, VARE_WANTRES, &meta_prefix);
		/* TODO: handle errors */
		if ((cp2 = strchr(meta_prefix, '$')))
		    meta_prefix_len = (size_t)(cp2 - meta_prefix);
		else
		    meta_prefix_len = strlen(meta_prefix);
	    }
	    if (strncmp(cp, meta_prefix, meta_prefix_len) == 0) {
		cp = strchr(cp+1, '\n');
		if (!cp++)
		    return;
	    }
	}
	fprintf(pbm->mfp, "%s%s", cp, nl);
    }
}

int
meta_cmd_finish(void *pbmp)
{
    int error = 0;
    BuildMon *pbm = pbmp;
#ifdef USE_FILEMON
    int x;
#endif

    if (pbm == NULL)
	pbm = &Mybm;

#ifdef USE_FILEMON
    if (pbm->filemon) {
	while (filemon_process(pbm->filemon) > 0)
	    continue;
	if (filemon_close(pbm->filemon) == -1)
	    error = errno;
	x = filemon_read(pbm->mfp, pbm->mon_fd);
	if (error == 0 && x != 0)
	    error = x;
	pbm->mon_fd = -1;
	pbm->filemon = NULL;
	return error;
    }
#endif

    fprintf(pbm->mfp, "\n");	/* ensure end with newline */
    return error;
}

int
meta_job_finish(Job *job)
{
    BuildMon *pbm;
    int error = 0;
    int x;

    if (job != NULL) {
	pbm = &job->bm;
    } else {
	pbm = &Mybm;
    }
    if (pbm->mfp != NULL) {
	error = meta_cmd_finish(pbm);
	x = fclose(pbm->mfp);
	if (error == 0 && x != 0)
	    error = errno;
	pbm->mfp = NULL;
	pbm->meta_fname[0] = '\0';
    }
    return error;
}

void
meta_finish(void)
{
    if (metaBailiwick != NULL)
	Lst_Free(metaBailiwick);
    free(metaBailiwickStr);
    if (metaIgnorePaths != NULL)
	Lst_Free(metaIgnorePaths);
    free(metaIgnorePathsStr);
}

/*
 * Fetch a full line from fp - growing bufp if needed
 * Return length in bufp.
 */
static int
fgetLine(char **bufp, size_t *szp, int o, FILE *fp)
{
    char *buf = *bufp;
    size_t bufsz = *szp;
    struct stat fs;
    int x;

    if (fgets(&buf[o], (int)bufsz - o, fp) != NULL) {
    check_newline:
	x = o + (int)strlen(&buf[o]);
	if (buf[x - 1] == '\n')
	    return x;
	/*
	 * We need to grow the buffer.
	 * The meta file can give us a clue.
	 */
	if (fstat(fileno(fp), &fs) == 0) {
	    size_t newsz;
	    char *p;

	    newsz = ROUNDUP(((size_t)fs.st_size / 2), BUFSIZ);
	    if (newsz <= bufsz)
		newsz = ROUNDUP((size_t)fs.st_size, BUFSIZ);
	    if (newsz <= bufsz)
		return x;		/* truncated */
	    DEBUG2(META, "growing buffer %zu -> %zu\n", bufsz, newsz);
	    p = bmake_realloc(buf, newsz);
	    if (p) {
		*bufp = buf = p;
		*szp = bufsz = newsz;
		/* fetch the rest */
		if (fgets(&buf[x], (int)bufsz - x, fp) == NULL)
		    return x;		/* truncated! */
		goto check_newline;
	    }
	}
    }
    return 0;
}

/* Lst_ForEachUntil wants 1 to stop search */
static int
prefix_match(void *p, void *q)
{
    const char *prefix = p;
    const char *path = q;
    size_t n = strlen(prefix);

    return strncmp(path, prefix, n) == 0;
}

/* See if the path equals prefix or starts with "prefix/". */
static Boolean
path_starts_with(const char *path, const char *prefix)
{
    size_t n = strlen(prefix);

    if (strncmp(path, prefix, n) != 0)
	return FALSE;
    return path[n] == '\0' || path[n] == '/';
}

static int
meta_ignore(GNode *gn, const char *p)
{
    char fname[MAXPATHLEN];

    if (p == NULL)
	return TRUE;

    if (*p == '/') {
	cached_realpath(p, fname); /* clean it up */
	if (Lst_ForEachUntil(metaIgnorePaths, prefix_match, fname)) {
#ifdef DEBUG_META_MODE
	    DEBUG1(META, "meta_oodate: ignoring path: %s\n", p);
#endif
	    return TRUE;
	}
    }

    if (metaIgnorePatterns) {
	const char *expr;
	char *pm;

	Var_Set(".p.", p, gn);
	expr = "${" MAKE_META_IGNORE_PATTERNS ":@m@${.p.:M$m}@}";
	(void)Var_Subst(expr, gn, VARE_WANTRES, &pm);
	/* TODO: handle errors */
	if (*pm) {
#ifdef DEBUG_META_MODE
	    DEBUG1(META, "meta_oodate: ignoring pattern: %s\n", p);
#endif
	    free(pm);
	    return TRUE;
	}
	free(pm);
    }

    if (metaIgnoreFilter) {
	char *fm;

	/* skip if filter result is empty */
	snprintf(fname, sizeof fname,
		 "${%s:L:${%s:ts:}}",
		 p, MAKE_META_IGNORE_FILTER);
	(void)Var_Subst(fname, gn, VARE_WANTRES, &fm);
	/* TODO: handle errors */
	if (*fm == '\0') {
#ifdef DEBUG_META_MODE
	    DEBUG1(META, "meta_oodate: ignoring filtered: %s\n", p);
#endif
	    free(fm);
	    return TRUE;
	}
	free(fm);
    }
    return FALSE;
}

/*
 * When running with 'meta' functionality, a target can be out-of-date
 * if any of the references in its meta data file is more recent.
 * We have to track the latestdir on a per-process basis.
 */
#define LCWD_VNAME_FMT ".meta.%d.lcwd"
#define LDIR_VNAME_FMT ".meta.%d.ldir"

/*
 * It is possible that a .meta file is corrupted,
 * if we detect this we want to reproduce it.
 * Setting oodate TRUE will have that effect.
 */
#define CHECK_VALID_META(p) if (!(p && *p)) { \
    warnx("%s: %d: malformed", fname, lineno); \
    SET_OODATE_REASON("%s: %d: malformed", fname, lineno); \
    oodate = TRUE; \
    continue; \
    }

#define DEQUOTE(p) if (*p == '\'') {	\
    char *ep; \
    p++; \
    if ((ep = strchr(p, '\''))) \
	*ep = '\0'; \
    }

static void
append_if_new(StringList *list, const char *str)
{
    StringListNode *ln;

    for (ln = list->first; ln != NULL; ln = ln->next)
	if (strcmp(ln->datum, str) == 0)
	    return;
    Lst_Append(list, bmake_strdup(str));
}

Boolean
meta_oodate(GNode *gn, Boolean oodate)
{
    static char *tmpdir = NULL;
    static char cwd[MAXPATHLEN];
    char lcwd_vname[64];
    char ldir_vname[64];
    char lcwd[MAXPATHLEN];
    char latestdir[MAXPATHLEN];
    char fname[MAXPATHLEN];
    char fname1[MAXPATHLEN];
    char fname2[MAXPATHLEN];
    char fname3[MAXPATHLEN];
    const char *dname;
    const char *tname;
    char *p;
    char *cp;
    char *link_src;
    char *move_target;
    static size_t cwdlen = 0;
    static size_t tmplen = 0;
    FILE *fp;
    Boolean needOODATE = FALSE;
    StringList *missingFiles;
    Boolean have_filemon = FALSE;
    void *objdir_freeIt;

    if (oodate) {
    	SET_OODATE_REASON("called meta_oodate with oodate already true")
	return oodate;		/* we're done */
    }

    dname = Var_Value(".OBJDIR", gn, &objdir_freeIt);
    tname = GNode_VarTarget(gn);

    /* if this succeeds fname3 is realpath of dname */
    if (!meta_needed(gn, dname, fname3, FALSE))
	goto oodate_out;
    dname = fname3;

    missingFiles = Lst_New();

    /*
     * We need to check if the target is out-of-date. This includes
     * checking if the expanded command has changed. This in turn
     * requires that all variables are set in the same way that they
     * would be if the target needs to be re-built.
     */
    Make_DoAllVar(gn);

    meta_name(fname, sizeof fname, dname, tname, dname);

#ifdef DEBUG_META_MODE
    DEBUG1(META, "meta_oodate: %s\n", fname);
#endif

    if ((fp = fopen(fname, "r")) != NULL) {
	static char *buf = NULL;
	static size_t bufsz;
	int lineno = 0;
	int lastpid = 0;
	int pid;
	int x;
	StringListNode *cmdNode;
	struct cached_stat cst;

	if (buf == NULL) {
	    bufsz = 8 * BUFSIZ;
	    buf = bmake_malloc(bufsz);
	}

	if (cwdlen == 0) {
	    if (getcwd(cwd, sizeof cwd) == NULL)
		err(1, "Could not get current working directory");
	    cwdlen = strlen(cwd);
	}
	strlcpy(lcwd, cwd, sizeof lcwd);
	strlcpy(latestdir, cwd, sizeof latestdir);

	if (tmpdir == NULL) {
	    tmpdir = getTmpdir();
	    tmplen = strlen(tmpdir);
	}

	/* we want to track all the .meta we read */
	Var_Append(".MAKE.META.FILES", fname, VAR_GLOBAL);

	cmdNode = gn->commands->first;
	while (!oodate && (x = fgetLine(&buf, &bufsz, 0, fp)) > 0) {
	    lineno++;
	    if (buf[x - 1] == '\n')
		buf[x - 1] = '\0';
	    else {
		warnx("%s: %d: line truncated at %u", fname, lineno, x);
		SET_OODATE_REASON("%s: %d: line truncated at %u", fname, lineno, x);
		oodate = TRUE;
		break;
	    }
	    link_src = NULL;
	    move_target = NULL;
	    /* Find the start of the build monitor section. */
	    if (!have_filemon) {
		if (strncmp(buf, "-- filemon", 10) == 0) {
		    have_filemon = TRUE;
		    continue;
		}
		if (strncmp(buf, "# buildmon", 10) == 0) {
		    have_filemon = TRUE;
		    continue;
		}
	    }

	    /* Delimit the record type. */
	    p = buf;
#ifdef DEBUG_META_MODE
	    DEBUG3(META, "%s: %d: %s\n", fname, lineno, buf);
#endif
	    strsep(&p, " ");
	    if (have_filemon) {
		/*
		 * We are in the 'filemon' output section.
		 * Each record from filemon follows the general form:
		 *
		 * <key> <pid> <data>
		 *
		 * Where:
		 * <key> is a single letter, denoting the syscall.
		 * <pid> is the process that made the syscall.
		 * <data> is the arguments (of interest).
		 */
		switch(buf[0]) {
		case '#':		/* comment */
		case 'V':		/* version */
		    break;
		default:
		    /*
		     * We need to track pathnames per-process.
		     *
		     * Each process run by make, starts off in the 'CWD'
		     * recorded in the .meta file, if it chdirs ('C')
		     * elsewhere we need to track that - but only for
		     * that process.  If it forks ('F'), we initialize
		     * the child to have the same cwd as its parent.
		     *
		     * We also need to track the 'latestdir' of
		     * interest.  This is usually the same as cwd, but
		     * not if a process is reading directories.
		     *
		     * Each time we spot a different process ('pid')
		     * we save the current value of 'latestdir' in a
		     * variable qualified by 'lastpid', and
		     * re-initialize 'latestdir' to any pre-saved
		     * value for the current 'pid' and 'CWD' if none.
		     */
		    CHECK_VALID_META(p);
		    pid = atoi(p);
		    if (pid > 0 && pid != lastpid) {
			const char *ldir;
			void *tp;

			if (lastpid > 0) {
			    /* We need to remember these. */
			    Var_Set(lcwd_vname, lcwd, VAR_GLOBAL);
			    Var_Set(ldir_vname, latestdir, VAR_GLOBAL);
			}
			snprintf(lcwd_vname, sizeof lcwd_vname, LCWD_VNAME_FMT, pid);
			snprintf(ldir_vname, sizeof ldir_vname, LDIR_VNAME_FMT, pid);
			lastpid = pid;
			ldir = Var_Value(ldir_vname, VAR_GLOBAL, &tp);
			if (ldir) {
			    strlcpy(latestdir, ldir, sizeof latestdir);
			    bmake_free(tp);
			}
			ldir = Var_Value(lcwd_vname, VAR_GLOBAL, &tp);
			if (ldir) {
			    strlcpy(lcwd, ldir, sizeof lcwd);
			    bmake_free(tp);
			}
		    }
		    /* Skip past the pid. */
		    if (strsep(&p, " ") == NULL)
			continue;
#ifdef DEBUG_META_MODE
		    if (DEBUG(META))
			debug_printf("%s: %d: %d: %c: cwd=%s lcwd=%s ldir=%s\n",
				     fname, lineno,
				     pid, buf[0], cwd, lcwd, latestdir);
#endif
		    break;
		}

		CHECK_VALID_META(p);

		/* Process according to record type. */
		switch (buf[0]) {
		case 'X':		/* eXit */
		    Var_Delete(lcwd_vname, VAR_GLOBAL);
		    Var_Delete(ldir_vname, VAR_GLOBAL);
		    lastpid = 0;	/* no need to save ldir_vname */
		    break;

		case 'F':		/* [v]Fork */
		    {
			char cldir[64];
			int child;

			child = atoi(p);
			if (child > 0) {
			    snprintf(cldir, sizeof cldir, LCWD_VNAME_FMT, child);
			    Var_Set(cldir, lcwd, VAR_GLOBAL);
			    snprintf(cldir, sizeof cldir, LDIR_VNAME_FMT, child);
			    Var_Set(cldir, latestdir, VAR_GLOBAL);
#ifdef DEBUG_META_MODE
			    if (DEBUG(META))
				debug_printf(
					"%s: %d: %d: cwd=%s lcwd=%s ldir=%s\n",
					fname, lineno,
					child, cwd, lcwd, latestdir);
#endif
			}
		    }
		    break;

		case 'C':		/* Chdir */
		    /* Update lcwd and latest directory. */
		    strlcpy(latestdir, p, sizeof latestdir);
		    strlcpy(lcwd, p, sizeof lcwd);
		    Var_Set(lcwd_vname, lcwd, VAR_GLOBAL);
		    Var_Set(ldir_vname, lcwd, VAR_GLOBAL);
#ifdef DEBUG_META_MODE
		    DEBUG4(META, "%s: %d: cwd=%s ldir=%s\n",
			   fname, lineno, cwd, lcwd);
#endif
		    break;

		case 'M':		/* renaMe */
		    /*
		     * For 'M'oves we want to check
		     * the src as for 'R'ead
		     * and the target as for 'W'rite.
		     */
		    cp = p;		/* save this for a second */
		    /* now get target */
		    if (strsep(&p, " ") == NULL)
			continue;
		    CHECK_VALID_META(p);
		    move_target = p;
		    p = cp;
		    /* 'L' and 'M' put single quotes around the args */
		    DEQUOTE(p);
		    DEQUOTE(move_target);
		    /* FALLTHROUGH */
		case 'D':		/* unlink */
		    if (*p == '/') {
			/* remove any missingFiles entries that match p */
			StringListNode *ln = missingFiles->first;
			while (ln != NULL) {
			    StringListNode *next = ln->next;
			    if (path_starts_with(ln->datum, p)) {
				free(ln->datum);
				Lst_Remove(missingFiles, ln);
			    }
			    ln = next;
			}
		    }
		    if (buf[0] == 'M') {
			/* the target of the mv is a file 'W'ritten */
#ifdef DEBUG_META_MODE
			DEBUG2(META, "meta_oodate: M %s -> %s\n",
			       p, move_target);
#endif
			p = move_target;
			goto check_write;
		    }
		    break;
		case 'L':		/* Link */
		    /*
		     * For 'L'inks check
		     * the src as for 'R'ead
		     * and the target as for 'W'rite.
		     */
		    link_src = p;
		    /* now get target */
		    if (strsep(&p, " ") == NULL)
			continue;
		    CHECK_VALID_META(p);
		    /* 'L' and 'M' put single quotes around the args */
		    DEQUOTE(p);
		    DEQUOTE(link_src);
#ifdef DEBUG_META_MODE
		    DEBUG2(META, "meta_oodate: L %s -> %s\n", link_src, p);
#endif
		    /* FALLTHROUGH */
		case 'W':		/* Write */
		check_write:
		    /*
		     * If a file we generated within our bailiwick
		     * but outside of .OBJDIR is missing,
		     * we need to do it again.
		     */
		    /* ignore non-absolute paths */
		    if (*p != '/')
			break;

		    if (Lst_IsEmpty(metaBailiwick))
			break;

		    /* ignore cwd - normal dependencies handle those */
		    if (strncmp(p, cwd, cwdlen) == 0)
			break;

		    if (!Lst_ForEachUntil(metaBailiwick, prefix_match, p))
			break;

		    /* tmpdir might be within */
		    if (tmplen > 0 && strncmp(p, tmpdir, tmplen) == 0)
			break;

		    /* ignore anything containing the string "tmp" */
		    /* XXX: The arguments to strstr must be swapped. */
		    if ((strstr("tmp", p)))
			break;

		    if ((link_src != NULL && cached_lstat(p, &cst) < 0) ||
			(link_src == NULL && cached_stat(p, &cst) < 0)) {
			if (!meta_ignore(gn, p))
			    append_if_new(missingFiles, p);
		    }
		    break;
		check_link_src:
		    p = link_src;
		    link_src = NULL;
#ifdef DEBUG_META_MODE
		    DEBUG1(META, "meta_oodate: L src %s\n", p);
#endif
		    /* FALLTHROUGH */
		case 'R':		/* Read */
		case 'E':		/* Exec */
		    /*
		     * Check for runtime files that can't
		     * be part of the dependencies because
		     * they are _expected_ to change.
		     */
		    if (meta_ignore(gn, p))
			break;

		    /*
		     * The rest of the record is the file name.
		     * Check if it's not an absolute path.
		     */
		    {
			char *sdirs[4];
			char **sdp;
			int sdx = 0;
			int found = 0;

			if (*p == '/') {
			    sdirs[sdx++] = p; /* done */
			} else {
			    if (strcmp(".", p) == 0)
				continue;  /* no point */

			    /* Check vs latestdir */
			    snprintf(fname1, sizeof fname1, "%s/%s", latestdir, p);
			    sdirs[sdx++] = fname1;

			    if (strcmp(latestdir, lcwd) != 0) {
				/* Check vs lcwd */
				snprintf(fname2, sizeof fname2, "%s/%s", lcwd, p);
				sdirs[sdx++] = fname2;
			    }
			    if (strcmp(lcwd, cwd) != 0) {
				/* Check vs cwd */
				snprintf(fname3, sizeof fname3, "%s/%s", cwd, p);
				sdirs[sdx++] = fname3;
			    }
			}
			sdirs[sdx++] = NULL;

			for (sdp = sdirs; *sdp && !found; sdp++) {
#ifdef DEBUG_META_MODE
			    DEBUG3(META, "%s: %d: looking for: %s\n",
				   fname, lineno, *sdp);
#endif
			    if (cached_stat(*sdp, &cst) == 0) {
				found = 1;
				p = *sdp;
			    }
			}
			if (found) {
#ifdef DEBUG_META_MODE
			    DEBUG3(META, "%s: %d: found: %s\n",
				   fname, lineno, p);
#endif
<<<<<<< HEAD
			    if (!S_ISDIR(mst.mst_mode) &&
				mst.mst_mtime > gn->mtime) {
				if (DEBUG(META))
				    fprintf(debug_file, "%s: %d: file '%s' is newer than the target (%s > %s)...\n", fname, lineno, p, Targ_FmtTime(mst.mst_mtime), Targ_FmtTime(gn->mtime));
				SET_OODATE_REASON("%s: %d: file '%s' is newer than the target (%s > %s)...\n", fname, lineno, p, Targ_FmtTime(mst.mst_mtime), Targ_FmtTime(gn->mtime));
=======
			    if (!S_ISDIR(cst.cst_mode) &&
				cst.cst_mtime > gn->mtime) {
				DEBUG3(META, "%s: %d: file '%s' is newer than the target...\n",
				       fname, lineno, p);
>>>>>>> 40903394
				oodate = TRUE;
			    } else if (S_ISDIR(cst.cst_mode)) {
				/* Update the latest directory. */
				cached_realpath(p, latestdir);
			    }
			} else if (errno == ENOENT && *p == '/' &&
				   strncmp(p, cwd, cwdlen) != 0) {
			    /*
			     * A referenced file outside of CWD is missing.
			     * We cannot catch every eventuality here...
			     */
			    append_if_new(missingFiles, p);
			}
		    }
		    if (buf[0] == 'E') {
			/* previous latestdir is no longer relevant */
			strlcpy(latestdir, lcwd, sizeof latestdir);
		    }
		    break;
		default:
		    break;
		}
		if (!oodate && buf[0] == 'L' && link_src != NULL)
		    goto check_link_src;
	    } else if (strcmp(buf, "CMD") == 0) {
		/*
		 * Compare the current command with the one in the
		 * meta data file.
		 */
<<<<<<< HEAD
		if (ln == NULL) {
		    if (DEBUG(META))
			fprintf(debug_file, "%s: %d: there were more build commands in the meta data file than there are now...\n", fname, lineno);
			SET_OODATE_REASON("%s: %d: there were more build commands in the meta data file than there are now...\n", fname, lineno);
=======
		if (cmdNode == NULL) {
		    DEBUG2(META, "%s: %d: there were more build commands in the meta data file than there are now...\n",
			   fname, lineno);
>>>>>>> 40903394
		    oodate = TRUE;
		} else {
		    char *cmd = cmdNode->datum;
		    Boolean hasOODATE = FALSE;

		    if (strstr(cmd, "$?"))
			hasOODATE = TRUE;
		    else if ((cp = strstr(cmd, ".OODATE"))) {
			/* check for $[{(].OODATE[:)}] */
			if (cp > cmd + 2 && cp[-2] == '$')
			    hasOODATE = TRUE;
		    }
		    if (hasOODATE) {
			needOODATE = TRUE;
			DEBUG2(META, "%s: %d: cannot compare command using .OODATE\n",
			       fname, lineno);
		    }
		    (void)Var_Subst(cmd, gn, VARE_WANTRES|VARE_UNDEFERR, &cmd);
		    /* TODO: handle errors */

		    if ((cp = strchr(cmd, '\n'))) {
			int n;

			/*
			 * This command contains newlines, we need to
			 * fetch more from the .meta file before we
			 * attempt a comparison.
			 */
			/* first put the newline back at buf[x - 1] */
			buf[x - 1] = '\n';
			do {
			    /* now fetch the next line */
			    if ((n = fgetLine(&buf, &bufsz, x, fp)) <= 0)
				break;
			    x = n;
			    lineno++;
			    if (buf[x - 1] != '\n') {
				warnx("%s: %d: line truncated at %u", fname, lineno, x);
				break;
			    }
			    cp = strchr(++cp, '\n');
			} while (cp);
			if (buf[x - 1] == '\n')
			    buf[x - 1] = '\0';
		    }
		    if (p != NULL &&
			!hasOODATE &&
			!(gn->type & OP_NOMETA_CMP) &&
<<<<<<< HEAD
			strcmp(p, cmd) != 0) {
			if (DEBUG(META))
			    fprintf(debug_file, "%s: %d: a build command has changed\n%s\nvs\n%s\n", fname, lineno, p, cmd);
			SET_OODATE_REASON("%s: %d: a build command has changed\n%s\nvs\n%s\n", fname, lineno, p, cmd);
=======
			(strcmp(p, cmd) != 0)) {
			DEBUG4(META, "%s: %d: a build command has changed\n%s\nvs\n%s\n",
			       fname, lineno, p, cmd);
>>>>>>> 40903394
			if (!metaIgnoreCMDs)
			    oodate = TRUE;
		    }
		    free(cmd);
		    cmdNode = cmdNode->next;
		}
	    } else if (strcmp(buf, "CWD") == 0) {
		/*
		 * Check if there are extra commands now
		 * that weren't in the meta data file.
		 */
<<<<<<< HEAD
		if (!oodate && ln != NULL) {
		    if (DEBUG(META))
			fprintf(debug_file, "%s: %d: there are extra build commands now that weren't in the meta data file\n", fname, lineno);
		    SET_OODATE_REASON("%s: %d: there are extra build commands now that weren't in the meta data file\n", fname, lineno);
=======
		if (!oodate && cmdNode != NULL) {
		    DEBUG2(META, "%s: %d: there are extra build commands now that weren't in the meta data file\n",
			   fname, lineno);
>>>>>>> 40903394
		    oodate = TRUE;
		}
		CHECK_VALID_META(p);
		if (strcmp(p, cwd) != 0) {
<<<<<<< HEAD
		    if (DEBUG(META))
			fprintf(debug_file, "%s: %d: the current working directory has changed from '%s' to '%s'\n", fname, lineno, p, curdir);
		    SET_OODATE_REASON("%s: %d: the current working directory has changed from '%s' to '%s'\n", fname, lineno, p, curdir);
=======
		    DEBUG4(META, "%s: %d: the current working directory has changed from '%s' to '%s'\n",
			   fname, lineno, p, curdir);
>>>>>>> 40903394
		    oodate = TRUE;
		}
	    }
	}

	fclose(fp);
	if (!Lst_IsEmpty(missingFiles)) {
<<<<<<< HEAD
	    if (DEBUG(META))
		fprintf(debug_file, "%s: missing files: %s...\n",
			fname, (char *)LstNode_Datum(Lst_First(missingFiles)));
	    SET_OODATE_REASON("%s: missing files: %s...\n",
			fname, (char *)LstNode_Datum(Lst_First(missingFiles)));
	    oodate = TRUE;
	}
	if (!oodate && !have_filemon && filemonMissing) {
	    if (DEBUG(META))
		fprintf(debug_file, "%s: missing filemon data\n", fname);
	    SET_OODATE_REASON("%s: missing filemon data\n", fname);
=======
	    DEBUG2(META, "%s: missing files: %s...\n",
		   fname, (char *)missingFiles->first->datum);
	    oodate = TRUE;
	}
	if (!oodate && !have_filemon && filemonMissing) {
	    DEBUG1(META, "%s: missing filemon data\n", fname);
>>>>>>> 40903394
	    oodate = TRUE;
	}
    } else {
	if (writeMeta && (metaMissing || (gn->type & OP_META))) {
	    cp = NULL;

	    /* if target is in .CURDIR we do not need a meta file */
	    if (gn->path && (cp = strrchr(gn->path, '/')) && cp > gn->path) {
		if (strncmp(curdir, gn->path, (size_t)(cp - gn->path)) != 0) {
		    cp = NULL;		/* not in .CURDIR */
		}
	    }
<<<<<<< HEAD
	    if (!cp) {
		if (DEBUG(META))
		    fprintf(debug_file, "%s: required but missing\n", fname);
		SET_OODATE_REASON("%s: required but missing\n", fname);
=======
	    if (cp == NULL) {
		DEBUG1(META, "%s: required but missing\n", fname);
>>>>>>> 40903394
		oodate = TRUE;
		needOODATE = TRUE;	/* assume the worst */
	    }
	}
    }

    Lst_Destroy(missingFiles, free);

    if (oodate && needOODATE) {
	/*
	 * Target uses .OODATE which is empty; or we wouldn't be here.
	 * We have decided it is oodate, so .OODATE needs to be set.
	 * All we can sanely do is set it to .ALLSRC.
	 */
	Var_Delete(OODATE, gn);
	Var_Set(OODATE, GNode_VarAllsrc(gn), gn);
    }

 oodate_out:
<<<<<<< HEAD
    for (i--; i >= 0; i--) {
	bmake_free(pa[i]);
    }
    if (oodate)
    	SET_OODATE_REASON("returning true from meta_oodate with no reason!");
=======
    bmake_free(objdir_freeIt);
>>>>>>> 40903394
    return oodate;
}

/* support for compat mode */

static int childPipe[2];

void
meta_compat_start(void)
{
#ifdef USE_FILEMON_ONCE
    /*
     * We need to re-open filemon for each cmd.
     */
    BuildMon *pbm = &Mybm;

    if (pbm->mfp != NULL && useFilemon) {
	meta_open_filemon(pbm);
    } else {
	pbm->mon_fd = -1;
	pbm->filemon = NULL;
    }
#endif
    if (pipe(childPipe) < 0)
	Punt("Cannot create pipe: %s", strerror(errno));
    /* Set close-on-exec flag for both */
    (void)fcntl(childPipe[0], F_SETFD, FD_CLOEXEC);
    (void)fcntl(childPipe[1], F_SETFD, FD_CLOEXEC);
}

void
meta_compat_child(void)
{
    meta_job_child(NULL);
    if (dup2(childPipe[1], 1) < 0 || dup2(1, 2) < 0)
	execDie("dup2", "pipe");
}

void
meta_compat_parent(pid_t child)
{
    int outfd, metafd, maxfd, nfds;
    char buf[BUFSIZ+1];
    fd_set readfds;

    meta_job_parent(NULL, child);
    close(childPipe[1]);			/* child side */
    outfd = childPipe[0];
#ifdef USE_FILEMON
    metafd = Mybm.filemon ? filemon_readfd(Mybm.filemon) : -1;
#else
    metafd = -1;
#endif
    maxfd = -1;
    if (outfd > maxfd)
	    maxfd = outfd;
    if (metafd > maxfd)
	    maxfd = metafd;

    while (outfd != -1 || metafd != -1) {
	FD_ZERO(&readfds);
	if (outfd != -1) {
	    FD_SET(outfd, &readfds);
	}
	if (metafd != -1) {
	    FD_SET(metafd, &readfds);
	}
	nfds = select(maxfd + 1, &readfds, NULL, NULL, NULL);
	if (nfds == -1) {
	    if (errno == EINTR)
		continue;
	    err(1, "select");
	}

	if (outfd != -1 && FD_ISSET(outfd, &readfds)) do {
	    /* XXX this is not line-buffered */
	    ssize_t nread = read(outfd, buf, sizeof buf - 1);
	    if (nread == -1)
		err(1, "read");
	    if (nread == 0) {
		close(outfd);
		outfd = -1;
		break;
	    }
	    fwrite(buf, 1, (size_t)nread, stdout);
	    fflush(stdout);
	    buf[nread] = '\0';
	    meta_job_output(NULL, buf, "");
	} while (0);
	if (metafd != -1 && FD_ISSET(metafd, &readfds)) {
	    if (meta_job_event(NULL) <= 0)
		metafd = -1;
	}
    }
}

#endif	/* USE_META */<|MERGE_RESOLUTION|>--- conflicted
+++ resolved
@@ -1466,18 +1466,12 @@
 			    DEBUG3(META, "%s: %d: found: %s\n",
 				   fname, lineno, p);
 #endif
-<<<<<<< HEAD
-			    if (!S_ISDIR(mst.mst_mode) &&
-				mst.mst_mtime > gn->mtime) {
-				if (DEBUG(META))
-				    fprintf(debug_file, "%s: %d: file '%s' is newer than the target (%s > %s)...\n", fname, lineno, p, Targ_FmtTime(mst.mst_mtime), Targ_FmtTime(gn->mtime));
-				SET_OODATE_REASON("%s: %d: file '%s' is newer than the target (%s > %s)...\n", fname, lineno, p, Targ_FmtTime(mst.mst_mtime), Targ_FmtTime(gn->mtime));
-=======
 			    if (!S_ISDIR(cst.cst_mode) &&
 				cst.cst_mtime > gn->mtime) {
 				DEBUG3(META, "%s: %d: file '%s' is newer than the target...\n",
 				       fname, lineno, p);
->>>>>>> 40903394
+				SET_OODATE_REASON("%s: %d: file '%s' is newer than the target (%s > %s)...\n", 
+					fname, lineno, p, Targ_FmtTime(cst.cst_mtime), Targ_FmtTime(gn->mtime));
 				oodate = TRUE;
 			    } else if (S_ISDIR(cst.cst_mode)) {
 				/* Update the latest directory. */
@@ -1507,16 +1501,11 @@
 		 * Compare the current command with the one in the
 		 * meta data file.
 		 */
-<<<<<<< HEAD
-		if (ln == NULL) {
-		    if (DEBUG(META))
-			fprintf(debug_file, "%s: %d: there were more build commands in the meta data file than there are now...\n", fname, lineno);
-			SET_OODATE_REASON("%s: %d: there were more build commands in the meta data file than there are now...\n", fname, lineno);
-=======
 		if (cmdNode == NULL) {
 		    DEBUG2(META, "%s: %d: there were more build commands in the meta data file than there are now...\n",
 			   fname, lineno);
->>>>>>> 40903394
+			SET_OODATE_REASON("%s: %d: there were more build commands in the meta data file than there are now...\n", 
+				fname, lineno);
 		    oodate = TRUE;
 		} else {
 		    char *cmd = cmdNode->datum;
@@ -1565,16 +1554,11 @@
 		    if (p != NULL &&
 			!hasOODATE &&
 			!(gn->type & OP_NOMETA_CMP) &&
-<<<<<<< HEAD
-			strcmp(p, cmd) != 0) {
-			if (DEBUG(META))
-			    fprintf(debug_file, "%s: %d: a build command has changed\n%s\nvs\n%s\n", fname, lineno, p, cmd);
-			SET_OODATE_REASON("%s: %d: a build command has changed\n%s\nvs\n%s\n", fname, lineno, p, cmd);
-=======
 			(strcmp(p, cmd) != 0)) {
 			DEBUG4(META, "%s: %d: a build command has changed\n%s\nvs\n%s\n",
 			       fname, lineno, p, cmd);
->>>>>>> 40903394
+			SET_OODATE_REASON("%s: %d: a build command has changed\n%s\nvs\n%s\n", 
+				fname, lineno, p, cmd);
 			if (!metaIgnoreCMDs)
 			    oodate = TRUE;
 		    }
@@ -1586,28 +1570,17 @@
 		 * Check if there are extra commands now
 		 * that weren't in the meta data file.
 		 */
-<<<<<<< HEAD
-		if (!oodate && ln != NULL) {
-		    if (DEBUG(META))
-			fprintf(debug_file, "%s: %d: there are extra build commands now that weren't in the meta data file\n", fname, lineno);
-		    SET_OODATE_REASON("%s: %d: there are extra build commands now that weren't in the meta data file\n", fname, lineno);
-=======
 		if (!oodate && cmdNode != NULL) {
 		    DEBUG2(META, "%s: %d: there are extra build commands now that weren't in the meta data file\n",
 			   fname, lineno);
->>>>>>> 40903394
+		    SET_OODATE_REASON("%s: %d: there are extra build commands now that weren't in the meta data file\n", fname, lineno);
 		    oodate = TRUE;
 		}
 		CHECK_VALID_META(p);
 		if (strcmp(p, cwd) != 0) {
-<<<<<<< HEAD
-		    if (DEBUG(META))
-			fprintf(debug_file, "%s: %d: the current working directory has changed from '%s' to '%s'\n", fname, lineno, p, curdir);
-		    SET_OODATE_REASON("%s: %d: the current working directory has changed from '%s' to '%s'\n", fname, lineno, p, curdir);
-=======
 		    DEBUG4(META, "%s: %d: the current working directory has changed from '%s' to '%s'\n",
 			   fname, lineno, p, curdir);
->>>>>>> 40903394
+		    SET_OODATE_REASON("%s: %d: the current working directory has changed from '%s' to '%s'\n", fname, lineno, p, curdir);
 		    oodate = TRUE;
 		}
 	    }
@@ -1615,26 +1588,14 @@
 
 	fclose(fp);
 	if (!Lst_IsEmpty(missingFiles)) {
-<<<<<<< HEAD
-	    if (DEBUG(META))
-		fprintf(debug_file, "%s: missing files: %s...\n",
-			fname, (char *)LstNode_Datum(Lst_First(missingFiles)));
-	    SET_OODATE_REASON("%s: missing files: %s...\n",
-			fname, (char *)LstNode_Datum(Lst_First(missingFiles)));
-	    oodate = TRUE;
-	}
-	if (!oodate && !have_filemon && filemonMissing) {
-	    if (DEBUG(META))
-		fprintf(debug_file, "%s: missing filemon data\n", fname);
-	    SET_OODATE_REASON("%s: missing filemon data\n", fname);
-=======
 	    DEBUG2(META, "%s: missing files: %s...\n",
 		   fname, (char *)missingFiles->first->datum);
-	    oodate = TRUE;
+	    SET_OODATE_REASON("%s: missing files: %s...\n",
+			fname, (char *)missingFiles->first->datum);
 	}
 	if (!oodate && !have_filemon && filemonMissing) {
 	    DEBUG1(META, "%s: missing filemon data\n", fname);
->>>>>>> 40903394
+	    SET_OODATE_REASON("%s: missing filemon data\n", fname);
 	    oodate = TRUE;
 	}
     } else {
@@ -1647,15 +1608,9 @@
 		    cp = NULL;		/* not in .CURDIR */
 		}
 	    }
-<<<<<<< HEAD
-	    if (!cp) {
-		if (DEBUG(META))
-		    fprintf(debug_file, "%s: required but missing\n", fname);
-		SET_OODATE_REASON("%s: required but missing\n", fname);
-=======
 	    if (cp == NULL) {
 		DEBUG1(META, "%s: required but missing\n", fname);
->>>>>>> 40903394
+		SET_OODATE_REASON("%s: required but missing\n", fname);
 		oodate = TRUE;
 		needOODATE = TRUE;	/* assume the worst */
 	    }
@@ -1675,15 +1630,9 @@
     }
 
  oodate_out:
-<<<<<<< HEAD
-    for (i--; i >= 0; i--) {
-	bmake_free(pa[i]);
-    }
+    bmake_free(objdir_freeIt);
     if (oodate)
     	SET_OODATE_REASON("returning true from meta_oodate with no reason!");
-=======
-    bmake_free(objdir_freeIt);
->>>>>>> 40903394
     return oodate;
 }
 

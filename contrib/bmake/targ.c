--- conflicted
+++ resolved
@@ -392,14 +392,9 @@
 char *
 Targ_FmtTime(time_t tm)
 {
-<<<<<<< HEAD
-    static int		bufindex;
-    struct tm	  	*parts;
-    static char	  	buf[4][128];
-=======
+    static int bufindex;
     struct tm *parts;
-    static char buf[128];
->>>>>>> 40903394
+    static char buf[4][128];
 
     parts = localtime(&tm);
     bufindex = (bufindex + 1) % 4;

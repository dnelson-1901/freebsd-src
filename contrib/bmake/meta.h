/*      $NetBSD: meta.h,v 1.8 2020/10/19 23:43:55 rillig Exp $ */

/*
 * Things needed for 'meta' mode.
 */
/*
 * Copyright (c) 2009-2010, Juniper Networks, Inc.
 *
 * Redistribution and use in source and binary forms, with or without
 * modification, are permitted provided that the following conditions
 * are met:
 * 1. Redistributions of source code must retain the above copyright
 *    notice, this list of conditions and the following disclaimer.
 * 2. Redistributions in binary form must reproduce the above copyright
 *    notice, this list of conditions and the following disclaimer in the
 *    documentation and/or other materials provided with the distribution.
 * 3. Neither the name of the copyright holders nor the names of its
 *    contributors may be used to endorse or promote products derived
 *    from this software without specific prior written permission.
 *
 * THIS SOFTWARE IS PROVIDED BY THE COPYRIGHT HOLDERS AND CONTRIBUTORS
 * "AS IS" AND ANY EXPRESS OR IMPLIED WARRANTIES, INCLUDING, BUT NOT
 * LIMITED TO, THE IMPLIED WARRANTIES OF MERCHANTABILITY AND FITNESS FOR
 * A PARTICULAR PURPOSE ARE DISCLAIMED. IN NO EVENT SHALL THE COPYRIGHT
 * OWNER OR CONTRIBUTORS BE LIABLE FOR ANY DIRECT, INDIRECT, INCIDENTAL,
 * SPECIAL, EXEMPLARY, OR CONSEQUENTIAL DAMAGES (INCLUDING, BUT NOT
 * LIMITED TO, PROCUREMENT OF SUBSTITUTE GOODS OR SERVICES; LOSS OF USE,
 * DATA, OR PROFITS; OR BUSINESS INTERRUPTION) HOWEVER CAUSED AND ON ANY
 * THEORY OF LIABILITY, WHETHER IN CONTRACT, STRICT LIABILITY, OR TORT
 * (INCLUDING NEGLIGENCE OR OTHERWISE) ARISING IN ANY WAY OUT OF THE USE
 * OF THIS SOFTWARE, EVEN IF ADVISED OF THE POSSIBILITY OF SUCH DAMAGE.
 */

typedef struct BuildMon {
    char	meta_fname[MAXPATHLEN];
    struct filemon *filemon;
    int		mon_fd;
    FILE	*mfp;
} BuildMon;

<<<<<<< HEAD
extern Boolean useMeta;
extern char * oodateReason;

#define SET_OODATE_REASON(...) \
	if (!oodateReason) { asprintf(&oodateReason, __VA_ARGS__); }
=======
struct Job;
>>>>>>> 40903394

void meta_init(void);
void meta_finish(void);
void meta_mode_init(const char *);
void meta_job_start(struct Job *, GNode *);
void meta_job_child(struct Job *);
void meta_job_parent(struct Job *, pid_t);
int  meta_job_fd(struct Job *);
int  meta_job_event(struct Job *);
void meta_job_error(struct Job *, GNode *, int, int);
void meta_job_output(struct Job *, char *, const char *);
int  meta_cmd_finish(void *);
int  meta_job_finish(struct Job *);
Boolean meta_oodate(GNode *, Boolean);
void meta_compat_start(void);
void meta_compat_child(void);
void meta_compat_parent(pid_t);

extern Boolean useMeta;<|MERGE_RESOLUTION|>--- conflicted
+++ resolved
@@ -38,15 +38,7 @@
     FILE	*mfp;
 } BuildMon;
 
-<<<<<<< HEAD
-extern Boolean useMeta;
-extern char * oodateReason;
-
-#define SET_OODATE_REASON(...) \
-	if (!oodateReason) { asprintf(&oodateReason, __VA_ARGS__); }
-=======
 struct Job;
->>>>>>> 40903394
 
 void meta_init(void);
 void meta_finish(void);
@@ -65,4 +57,8 @@
 void meta_compat_child(void);
 void meta_compat_parent(pid_t);
 
-extern Boolean useMeta;+extern Boolean useMeta;
+extern char * oodateReason;
+
+#define SET_OODATE_REASON(...) \
+	if (!oodateReason) { asprintf(&oodateReason, __VA_ARGS__); }